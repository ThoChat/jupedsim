#include "EventManager.h"

using namespace std;

/*******************
 Konstruktoren
 ******************/

EventManager::EventManager(Building *_b){
    _event_times=vector<double>();
    _event_types=vector<string>();
    _event_states=vector<string>();
    _event_ids=vector<int>();
    _projectFilename = "";
    _building = _b;
    _deltaT=NULL;
    _eventCounter=0;
    _dynamic=false;
    _file = fopen("../events/events.txt","r");
    if(!_file){
        Log->Write("INFO:\tDatei events.txt nicht gefunden. Dynamisches Eventhandling nicht moeglich.");
    }
    else{
        Log->Write("INFO:\tDatei events.txt gefunden. Dynamisches Eventhandling moeglich.");
        _dynamic=true;
    }
}

/*******************
 Dateien einlesen
 ******************/
void EventManager::SetProjectFilename(const std::string &filename){
    _projectFilename=filename;
}

void EventManager::SetProjectRootDir(const std::string &filename){
    _projectRootDir= filename;
}

void EventManager::readEventsXml(){
    Log->Write("INFO: \tReading events\n ");
    //get the geometry filename from the project file
    TiXmlDocument doc(_projectFilename);
    if (!doc.LoadFile()){
        Log->Write("ERROR: \t%s", doc.ErrorDesc());
        Log->Write("ERROR: \t could not parse the project file. ");
        exit(EXIT_FAILURE);
    }

    Log->Write("INFO: \tParsing the event file");
    TiXmlElement* xMainNode = doc.RootElement();
    string eventfile="";
    if(xMainNode->FirstChild("events")){
        eventfile=_projectRootDir+xMainNode->FirstChild("events")->FirstChild()->Value();
        Log->Write("INFO: \tevents <"+eventfile+">");
    }

    TiXmlDocument docEvent(eventfile);
    if(!docEvent.LoadFile()){
        Log->Write("EROOR: \t%s",docEvent.ErrorDesc());
        Log->Write("ERROR: \t could not parse the event file. So no Events are found.");
        //exit(EXIT_FAILURE);
        return;
    }

    TiXmlElement* xRootNode = docEvent.RootElement();
    if(!xRootNode){
        Log->Write("ERROR:\tRoot element does not exist.");
        exit(EXIT_FAILURE);
    }

    if( xRootNode->ValueStr () != "JPScore" ) {
        Log->Write("ERROR:\tRoot element value is not 'JPScore'.");
        exit(EXIT_FAILURE);
    }

    TiXmlNode* xEvents = xRootNode->FirstChild("events");
    if(!xEvents){
        Log->Write("ERROR:\tNo events found.");
        exit(EXIT_FAILURE);
    }
    
    for(TiXmlElement* e = xEvents->FirstChildElement("event"); e; e= e->NextSiblingElement("event")){
        _event_times.push_back(atoi(e->Attribute("time")));
        _event_types.push_back(e->Attribute("type"));
        _event_states.push_back(e->Attribute("state"));
        _event_ids.push_back(atoi(e->Attribute("id")));
    }
    Log->Write("INFO: \tEvents were read\n");
}

void EventManager::listEvents(){
    if(_event_times.size()==0){
        Log->Write("INFO: \tNo events in the events.xml");
    }
    else{
        int i;
        char buf[10],buf2[10];
        for(i=0;i<_event_times.size();i++){
            sprintf(buf,"%f",_event_times[i]);
            sprintf(buf2,"%d",_event_ids[i]);
            Log->Write("INFO: \tAfter "+string(buf)+" sec: "+_event_types[i]+" "+string(buf2)+" "+_event_states[i]);
        }
    }

}

void EventManager::readEventsTxt(double time){
    rewind(_file);
    char cstring[256];
    int lines=0;
    do{
        fgets(cstring,30,_file);
        if(cstring[0]!='#'){// keine Kommentarzeile
            lines++;
            if(lines>_eventCounter){
                Log->Write("INFO:\tEvent: after %f sec: ",time);
                getTheEvent(cstring);
                _eventCounter++;
            }
        }
     }while (feof(_file)==0);
}

/***********
 Update
 **********/

void EventManager::Update_Events(double time, double d){
    //1. pruefen ob in _event_times der zeitstempel time zu finden ist. Wenn ja zu 2. sonst zu 3.
    //2. Event aus _event_times und _event_values verarbeiten (Tuere schliessen/oeffnen, neues Routing)
    //   Dann pruefen, ob eine neue Zeile in der .txt Datei steht
    //3. .txt Datei auf neue Zeilen pruefen. Wenn es neue gibt diese Events verarbeiten ( Tuere schliessen/oeffnen,
    //   neues Routing) ansonsten fertig

    _deltaT=d;
    vector<Pedestrian*> _allPedestrians=_building->GetAllPedestrians();
    int nSize = _allPedestrians.size();

    //zuerst muss geprueft werden, ob die Peds, die die neuen Infos schon haben sie an andere Peds weiter-
    //leiten muessen (wenn diese sich in der naechsten Umgebung befinden)
    for(int p=0;p<nSize;p++){
        if(_allPedestrians[p]->GetNewOrientationFlag()){
            int rID = _allPedestrians[p]->GetRoomID();
            int srID = _allPedestrians[p]->GetSubRoomID();
            Room* room = _building->GetRoom(rID);
            SubRoom* sub = room->GetSubRoom(srID);//Nur Infos an Leute im gleichen Raum weitergeben
            for (int k = 0; k < sub->GetNumberOfPedestrians(); k++) {
                Pedestrian* ped = sub->GetPedestrian(k);
                if(!ped->GetNewOrientationFlag()){
                    //wenn der Pedestrian die neuen Infos noch nicht hat, pruefen ob er nah genug ist
                    Point pos1 = _allPedestrians[p]->GetPos();
                    Point pos2 = ped->GetPos();
                    double distX = pos1.GetX()-pos2.GetX();
                    double distY = pos1.GetY()-pos2.GetY();
                    double dist = sqrt(distX*distX+distY*distY);
                    if(dist<=J_EPS_INFO_DIST){// wenn er nah genug ist, rerouten
                        ped->ClearMentalMap();
                        ped->ResetRerouting();
                        ped->SetNewOrientationFlag(true);
                    }
                }
            }
        }
    }

    //dann muss die Reroutingzeit der Peds, die die neuen Infos noch nciht haben, aktualisiert werden:
    for(int p=0;p<nSize;p++){
        if(!_allPedestrians[p]->GetNewOrientationFlag()){
            _allPedestrians[p]->UpdateReroutingTime();
            if(_allPedestrians[p]->IsReadyForRerouting()){
                _allPedestrians[p]->ClearMentalMap();
                _allPedestrians[p]->ResetRerouting();
                _allPedestrians[p]->SetNewOrientationFlag(true);
            }
        }
    }
<<<<<<< HEAD

    //Events finden
    int i;
    for(i=0;i<_event_times.size();i++){
        if(fabs(_event_times[i]-time)<J_EPS_EVENT){
=======
    for(unsigned i=0;i<_event_times.size();i++){
        if(fabs(_event_times[i]-time)<0.0000001){
>>>>>>> c5dafbc1
            //Event findet statt
            Log->Write("INFO:\tEvent: after %f sec: ",time);
            if(_event_states[i].compare("close")==0){
                closeDoor(_event_ids[i]);
            }
            else{
                openDoor(_event_ids[i]);
            }
        }
    }
    if(_dynamic)
        readEventsTxt(time);
}

/***************
 Eventhandling
 **************/
void EventManager::closeDoor(int id){
    //pruefen ob entsprechende Tuer schon zu ist, wenn nicht dann schliessen und neues Routing berechnen
    Transition *t=_building->GetTransition(id);
    if(t->IsOpen()){
        t->Close();
        Log->Write("\tDoor %d closed.",id);
        changeRouting(id,"close");
    }
    else{
        Log->Write("Door %d is already close yet.", id);
    }

}

void EventManager::openDoor(int id){
    //pruefen ob entsprechende Tuer schon offen ist, wenn nicht dann oeffnen und neues Routing berechnen
    Transition *t=_building->GetTransition(id);
    if(!t->IsOpen()){
        t->Open();
        Log->Write("\tDoor %d opened.",id);
        changeRouting(id,"open");
    }
    else{
        Log->Write("Door %d is already open yet.", id);
    }
}

void EventManager::changeRouting(int id, string state){
    RoutingEngine* routingEngine= _building->GetRoutingEngine();
    routingEngine->Init(_building);
    _building->InitPhiAllPeds(_deltaT);
    vector<Pedestrian*> _allPedestrians=_building->GetAllPedestrians();
    unsigned int nSize = _allPedestrians.size();

    //Pedestrians sollen, damit es realitaetsnaeher wird, je nachdem wo sie stehen erst spaeter(abh. von der
    //Entfernung zur Tuer) merken, dass sich Tueren aendern. Oder sie bekommen die Info von anderen Pedestrians
    Transition *t = _building->GetTransition(id);
    //Abstand der aktuellen Position des Pedestrians zur entsprechenden Tuer: Tuer als Linie sehen und mit
    //DistTo(ped.GetPos()) den Abstand messen. Reroutezeit dann aus Entfernung und Geschwindigkeit berechnen.
    Line* l = new Line(t->GetPoint1(),t->GetPoint2());
    for (int p = 0; p < nSize; ++p) {
        //if(_allPedestrians[p]->GetExitIndex()==t->GetUniqueID()){
        _allPedestrians[p]->SetNewOrientationFlag(false);
        double dist = l->DistTo(_allPedestrians[p]->GetPos());
        Point v = _allPedestrians[p]->GetV();
        double norm =sqrt((v.GetX()*v.GetX())+(v.GetY()*v.GetY()));
        double time = dist/norm;
        if(time<1.0){
            _allPedestrians[p]->ClearMentalMap();
            _allPedestrians[p]->ResetRerouting();
            _allPedestrians[p]->SetNewOrientationFlag(true);
        }
        else{
            _allPedestrians[p]->RerouteIn(time);
        }
        //if(dist>0.0&&dist<0.5){
          // _allPedestrians[p]->ClearMentalMap();
        //}
        //else if(dist>=0.5&&dist<3.0){
          // _allPedestrians[p]->RerouteIn(1.0);
        //}
        //else{
          // _allPedestrians[p]->RerouteIn(2.0);
        //}
        //}
        //else{
          //  _allPedestrians[p]->ClearMentalMap();
        //}
    }
}

void EventManager::getTheEvent(char* c){
    int split = 0;
    string type = "";
    string id = "";
    string state = "";
    for(int i=0;i<20;i++){
        if(c[i]==NULL){
            break;
        }
        else if(c[i]==' '){
            split++;
        }
        else if(c[i]=='\n'){

        }
        else{
            if(split==0){
                type+=c[i];
            }
            else if(split==1){
                id+=c[i];
            }
            else if(split==2){
                state+=c[i];
            }
        }

    }
    if(state.compare("close")==0){
        closeDoor(atoi(id.c_str()));
    }
    else{
        openDoor(atoi(id.c_str()));
    }
}<|MERGE_RESOLUTION|>--- conflicted
+++ resolved
@@ -175,16 +175,10 @@
             }
         }
     }
-<<<<<<< HEAD
 
     //Events finden
-    int i;
-    for(i=0;i<_event_times.size();i++){
+    for(unsigned int i=0;i<_event_times.size();i++){
         if(fabs(_event_times[i]-time)<J_EPS_EVENT){
-=======
-    for(unsigned i=0;i<_event_times.size();i++){
-        if(fabs(_event_times[i]-time)<0.0000001){
->>>>>>> c5dafbc1
             //Event findet statt
             Log->Write("INFO:\tEvent: after %f sec: ",time);
             if(_event_states[i].compare("close")==0){
