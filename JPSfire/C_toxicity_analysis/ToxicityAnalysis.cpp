/**
 * \file        WalkingSpeed.cpp
 * \date        Jan 1, 2014
 * \version     v0.7
 * \copyright   <2009-2015> Forschungszentrum Jülich GmbH. All rights reserved.
 *
 * \section License
 * This file is part of JuPedSim.
 *
 * JuPedSim is free software: you can redistribute it and/or modify
 * it under the terms of the GNU Lesser General Public License as published by
 * the Free Software Foundation, either version 3 of the License, or
 * any later version.
 *
 * JuPedSim is distributed in the hope that it will be useful,
 * but WITHOUT ANY WARRANTY; without even the implied warranty of
 * MERCHANTABILITY or FITNESS FOR A PARTICULAR PURPOSE. See the
 * GNU General Public License for more details.
 *
 * You should have received a copy of the GNU Lesser General Public License
 * along with JuPedSim. If not, see <http://www.gnu.org/licenses/>.
 *
 * \section Description
 * detects smoke in the next rooms
 *
 *
 **/

#include "ToxicityAnalysis.h"
#include "../../geometry/Building.h"
#include "../../pedestrian/Pedestrian.h"
#include "../generic/FDSMesh.h"
#include "../generic/FDSMeshStorage.h"
#include "../../pedestrian/PedDistributor.h"
#include "../../tinyxml/tinyxml.h"
#include <set>
#include <algorithm>
#include <math.h>
#include "../../IO/OutputHandler.h"

ToxicityAnalysis::ToxicityAnalysis(const Building * b)
{
    _building = b;
    _FMStorage = nullptr;
    LoadJPSfireInfo(_building->GetProjectFilename());
<<<<<<< HEAD
    string fileNameWithoutExtension = _building->GetProjectFilename().substr(0, _building->GetProjectFilename().find_last_of(".")); 
    std::string ToxAnalysisXML = fileNameWithoutExtension + "_tox.xml";
    
=======

    std::string ToxAnalysisXML = _building->GetProjectFilename() + "_tox.xml";

>>>>>>> dde3468a
    _outputhandler = std::make_shared<ToxicityOutputHandler>(ToxAnalysisXML.c_str());
    _outputhandler->WriteToFileHeader();
    _frame=0;

}

ToxicityAnalysis::~ToxicityAnalysis()
{

}

bool ToxicityAnalysis::LoadJPSfireInfo(const std::string projectFilename )
{
   TiXmlDocument doc(projectFilename);
   if (!doc.LoadFile()) {
        Log->Write("ERROR: \t%s", doc.ErrorDesc());
        Log->Write("ERROR: \t could not parse the project file");
        return false;
   }

   TiXmlNode* JPSfireNode = doc.RootElement()->FirstChild("JPSfire");
   if( ! JPSfireNode ) {
        Log->Write("INFO:\tcould not find any JPSfire information");
        return true;
   }

   TiXmlElement* JPSfireCompElem = JPSfireNode->FirstChildElement("C_toxicity_analysis");
   if(JPSfireCompElem) {
       if(JPSfireCompElem->FirstAttribute()){
           //std::string filepath = xmltoa(JPSfireCompElem->Attribute("toxicity_grids"), "");
           std::string filepath = _building->GetProjectRootDir() + xmltoa(JPSfireCompElem->Attribute("toxicity_grids"), "");
           double updateIntervall = xmltof(JPSfireCompElem->Attribute("update_time"), 0.);
           double finalTime = xmltof(JPSfireCompElem->Attribute("final_time"), 0.);
           std::string study = "";
           std::string irritant = "";
           Log->Write("INFO:\tJPSfire Module C_toxicity_analysis: \n \tdata: %s \n\tupdate time: %.1f s | final time: %.1f s",
                      filepath.c_str(), updateIntervall, finalTime);
           //TODO Is there a posibility to pass a variable number of arguments to a function?
           _FMStorage = std::make_shared<FDSMeshStorage>(filepath, finalTime, updateIntervall, study, irritant);
           return true;
       }
   }
   return false;
}


std::string ToxicityAnalysis::GetName() const
{
    return "ToxicityAnalysis";
}


double ToxicityAnalysis::GetGasConcentration(const Pedestrian * pedestrian, std::string quantity)
{
    //std::cout << "\n" << quantity << std::endl;
    //try to get gas components, 0 if gas component is not provided by JPSfire
    try {
        const FDSMesh& meshref = _FMStorage->GetFDSMesh(pedestrian->GetGlobalTime(), pedestrian->GetElevation(), quantity);
        return meshref.GetKnotValue(pedestrian->GetPos()._x , pedestrian->GetPos()._y);
    } catch (int e) {
        //std::cout <<  pedestrian->GetPos()._x << pedestrian->GetPos()._y << pedestrian->GetElevation() << quantity  << std::endl;
        return 0.0;
    }
}

void ToxicityAnalysis::set_FMStorage(const std::shared_ptr<FDSMeshStorage> fmStorage)
{
    _FMStorage=fmStorage;
}

const std::shared_ptr<FDSMeshStorage> ToxicityAnalysis::get_FMStorage()
{
    return _FMStorage;
}

void ToxicityAnalysis::CalculateFED(const Pedestrian* p)
{
    double FED;

    double dt =  p->GetGlobalTime();    //current sim time
    double CO2, CO, HCN, HCL;
    CO2 = GetGasConcentration(p, "CARBON_DIOXIDE_VOLUME_FRACTION");
    //fprintf(stderr, "\t%f\t%f\t%f\n", p->GetPos()._x , p->GetPos()._y, CO2);
    CO = GetGasConcentration(p, "CARBON_MONOXIDE_VOLUME_FRACTION");
    HCN = GetGasConcentration(p, "HYDROGEN_CYANIDE_VOLUME_FRACTION");
    HCL = GetGasConcentration(p, "HYDROGEN_CHLORIDE_VOLUME_FRACTION");

    if( std::isnan(CO2) || std::isnan(CO) || std::isnan(HCN) ||  std::isnan(HCL) )   //NaN check
    {
        FED = 0.0;
    }
    else
    {
        // TODO: FED Calculation with available gas components (BART?)
        FED = 0.0;
        //
        // each pedestrian gets a vector that is filled with the
        // gas concentrations per time step in the following format:
        // t ; CO2; CO; HCN; HCL; FED
    }
    //std::cout << CO2 << std::endl;
    StoreToxicityAnalysis(p, CO2, CO, HCN, HCL, FED);
}

void ToxicityAnalysis::StoreToxicityAnalysis(const Pedestrian* p, double CO2, double CO, double HCN, double HCL, double FED)
{

    //for testing purposes. Can be tunnelled to file via jpscore jpscore ... 2> tox

//    fprintf(stderr, "t\tPed ID\tc_CO2\tc_CO\tc_HCN\tc_HCL\tPed FED"
//                    "\n%f\t%i\t%f\t%f\t%f\t%f\t%f\n",
//            p->GetGlobalTime(), p->GetID(), CO2, CO, HCN, HCL, FED);

//    fprintf(stderr, "%i\t%f\t%f\t%f\t%f\t%f\n",p->GetID(), p->GetPos()._x, p->GetPos()._y, p->GetElevation(), p->GetGlobalTime(), FED);

    string data;
    char tmp[CLENGTH] = "";

    sprintf(tmp, "\t<agent ID=\"%i\"\tt=\"%.1f\"\tc_CO2=\"%.9f\"\tc_CO=\"%.9f\"\tc_HCN=\"%.9f\"\tc_HCL=\"%.9f\"\tFED=\"%.3f\"/>\n",
         p->GetID(), p->GetGlobalTime(), CO2, CO, HCN, HCL, FED);

        data.append(tmp);

    _outputhandler->WriteToFile(data);
}

bool ToxicityAnalysis::ConductToxicityAnalysis()
{
   return _FMStorage!=nullptr;
}<|MERGE_RESOLUTION|>--- conflicted
+++ resolved
@@ -43,15 +43,8 @@
     _building = b;
     _FMStorage = nullptr;
     LoadJPSfireInfo(_building->GetProjectFilename());
-<<<<<<< HEAD
     string fileNameWithoutExtension = _building->GetProjectFilename().substr(0, _building->GetProjectFilename().find_last_of(".")); 
     std::string ToxAnalysisXML = fileNameWithoutExtension + "_tox.xml";
-    
-=======
-
-    std::string ToxAnalysisXML = _building->GetProjectFilename() + "_tox.xml";
-
->>>>>>> dde3468a
     _outputhandler = std::make_shared<ToxicityOutputHandler>(ToxAnalysisXML.c_str());
     _outputhandler->WriteToFileHeader();
     _frame=0;
