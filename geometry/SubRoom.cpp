/**
 * \file        SubRoom.cpp
 * \date        Oct 8, 2010
 * \version     v0.7
 * \copyright   <2009-2015> Forschungszentrum Jülich GmbH. All rights reserved.
 *
 * \section License
 * This file is part of JuPedSim.
 *
 * JuPedSim is free software: you can redistribute it and/or modify
 * it under the terms of the GNU Lesser General Public License as published by
 * the Free Software Foundation, either version 3 of the License, or
 * any later version.
 *
 * JuPedSim is distributed in the hope that it will be useful,
 * but WITHOUT ANY WARRANTY; without even the implied warranty of
 * MERCHANTABILITY or FITNESS FOR A PARTICULAR PURPOSE. See the
 * GNU General Public License for more details.
 *
 * You should have received a copy of the GNU Lesser General Public License
 * along with JuPedSim. If not, see <http://www.gnu.org/licenses/>.
 *
 * \section Description
 *
 *
 **/


#include "Point.h"
#include "Line.h"
#include "Wall.h"
#include "Obstacle.h"
#include "SubRoom.h"
#include "Transition.h"
#include "Hline.h"


#ifdef _SIMULATOR
#include "../pedestrian/Pedestrian.h"
#endif //_SIMULATOR

#include <cmath>

using namespace std;

/************************************************************
 SubRoom
 ************************************************************/

int SubRoom::_static_uid=1; //must be positive (sideeffect for FloorfieldViaFM::isInside())

SubRoom::SubRoom()
{
     _id = -1;
     _roomID=-1;
     _walls = vector<Wall > ();
     _poly = vector<Point > ();
     _poly_help_constatnt = vector<double> ();
     _poly_help_multiple = vector<double> ();
     _obstacles=vector<Obstacle*> ();

     _crossings = vector<Crossing*>();
     _transitions = vector<Transition*>();
     _hlines = vector<Hline*>();

     _planeEquation[0]=0.0;
     _planeEquation[1]=0.0;
     _planeEquation[2]=0.0;
     _cosAngleWithHorizontalPlane=0;
     _tanAngleWithHorizontalPlane=0;
     _minElevation=0;
     _maxElevation=0;
     
     _goalIDs = vector<int> ();
     _area = 0.0;
     _uid = _static_uid++;
}

SubRoom::~SubRoom()
{
     for (unsigned int i = 0; i < _obstacles.size(); i++)
     {
          delete _obstacles[i];
     }
     _obstacles.clear();
}
/*
void SubRoom::SetHelpVariables()
{
	unsigned int i, j= _poly.size()-1;

	for( i=0; i< _poly.size(); i++)
	{
		if ( _poly[i]._y == _poly[j]._y ) //not important
		{
			_poly_help_constatnt.push_back( _poly[i]._x ) ;
			_poly_help_multiple.push_back( 0 );
		}
		else
		{
			_poly_help_constatnt.push_back( _poly[i]._x - ( _poly[i]._y*_poly[j]._x ) / ( _poly[j]._y - _poly[i]._y)
										+ ( _poly[i]._y*_poly[i]._x )/ ( _poly[j]._y - _poly[i]._y  )  );

			_poly_help_multiple.push_back( (_poly[j]._x-_poly[i]._x)/(_poly[j]._y-_poly[i]._y) );
		}
	j=i;
	}
}
*/
void SubRoom::SetSubRoomID(int ID)
{
     _id = ID;
}

void SubRoom::SetRoomID(int ID)
{
     _roomID = ID;
}

int SubRoom::GetSubRoomID() const
{
     return _id;
}

// unique identifier for this subroom
int SubRoom::GetUID() const
{
     return _uid;
     //return pRoomID * 1000 + pID;
}

double SubRoom::GetArea() const
{
     return _area;
}

int SubRoom::GetRoomID() const
{
     return _roomID;
}

const vector<Wall>& SubRoom::GetAllWalls() const
{
     return _walls;
}

const vector<Point>& SubRoom::GetPolygon() const
{
     return _poly;
}

const vector<Obstacle*>& SubRoom::GetAllObstacles() const
{
     return _obstacles;
}


const vector<int>& SubRoom::GetAllGoalIDs() const
{
     return _goalIDs;
}


bool SubRoom::AddWall(const Wall& w)
{
     //check for duplicated walls
     for(auto&& w1: _walls)
     {
          if(w==w1)
          {
               Log->Write("ERROR:\t Duplicate wall found in Room/Subroom %d/%d  %s",_roomID,_id ,w.toString().c_str());
               Log->Write("ERROR:\t will not be added");
               //exit(EXIT_FAILURE);
               return false;
          }
     }
     //checking for wall chunks.
     if(w.Length()<J_TOLERANZ)
     {
          Log->Write("ERROR:\t Wall too small (length = %lf) found in Room/Subroom %d/%d  %s",w.Length(),_roomID,_id ,w.toString().c_str());
          Log->Write("ERROR:\t will not be added");
          //exit(EXIT_FAILURE);
          return false;
     }
     _walls.push_back(w);
     return true;
}


void SubRoom::AddObstacle(Obstacle* obs)
{
     _obstacles.push_back(obs);
     CheckObstacles();
}


void SubRoom::AddGoalID(int ID)
{
     if (std::find(_goalIDs.begin(), _goalIDs.end(), ID) != _goalIDs.end()) {
          Log->Write("WARNING: \tAdded existing GoalID to Subroom %d", this->GetSubRoomID());
          //if occurs, plz assert, that ID is a UID of any line of the goal and not a number given by the user (ar.graf)
     }
     _goalIDs.push_back(ID);
}

bool SubRoom::AddCrossing(Crossing* line)
{
     _crossings.push_back(line);
     _goalIDs.push_back(line->GetUniqueID());
     return true;
}

bool SubRoom::AddTransition(Transition* line)
{
     _transitions.push_back(line);
     _goalIDs.push_back(line->GetUniqueID());
     return true;
}

void SubRoom::AddNeighbor(SubRoom* sub)
{
     if(sub && (IsElementInVector(_neighbors, sub)==false))
     {
          _neighbors.push_back(sub);
     }
}

bool SubRoom::AddHline(Hline* line)
{
     for(unsigned int i=0;i<_hlines.size();i++)
     {
          if (line->GetID()==_hlines[i]->GetID())
          {
               Log->Write("INFO:\tskipping duplicate hline [%d] with id [%d]",_id,line->GetID());
               return false;
          }
     }

     _hlines.push_back(line);
     _goalIDs.push_back(line->GetUniqueID());
     return true;
}

const vector<Crossing*>& SubRoom::GetAllCrossings() const
{
     return _crossings;
}

const vector<Transition*>& SubRoom::GetAllTransitions() const
{
     return _transitions;
}

const vector<Hline*>& SubRoom::GetAllHlines() const
{
     return _hlines;
}

const std::vector<SubRoom*>& SubRoom::GetNeighbors() const
{
     return _neighbors;
}

const Crossing* SubRoom::GetCrossing(int i) const
{
     return _crossings[i];
}

const Transition* SubRoom::GetTransition(int i) const
{
     return _transitions[i];
}

const Hline* SubRoom::GetHline(int i) const
{
     return _hlines[i];
}

void SubRoom::RemoveGoalID(int ID)
{
     for (unsigned int i=0; i<_goalIDs.size(); i++) {
          if(_goalIDs[i]==ID) {
               Log->Write("Removing goal");
               _goalIDs.erase(_goalIDs.begin()+i);
               return;
          }
     }
     Log->Write("There is no goal with that id to remove");
}

bool SubRoom::IsAccessible()
{
    //at least one door is open
     for(auto&& tran: _transitions)
     {
          if(tran->IsOpen()==true) return true;
     }
     for(auto&& cros: _crossings)
     {
          if(cros->IsOpen()==true) return true;
     }
    return false;
}

void SubRoom::CalculateArea()
{
     double sum = 0;
     int n = (int) _poly.size();
     for (int i = 0; i < n; i++) {
          sum += (_poly[i]._y + _poly[(i + 1) % n]._y)*(_poly[i]._x - _poly[(i + 1) % n]._x);
     }
     _area=(0.5 * fabs(sum));
}

Point SubRoom::GetCentroid() const
{
     double px=0,py=0;
     double signedArea = 0.0;
     double x0 = 0.0; // Current vertex X
     double y0 = 0.0; // Current vertex Y
     double x1 = 0.0; // Next vertex X
     double y1 = 0.0; // Next vertex Y
     double a = 0.0;  // Partial signed area

     if(_poly.size()==0) return Point(0,0);
     // For all vertices except last
     unsigned int i=0;
     for (i=0; i<_poly.size()-1; ++i) {
          x0 = _poly[i]._x;
          y0 = _poly[i]._y;
          x1 = _poly[i+1]._x;
          y1 = _poly[i+1]._y;
          a = x0*y1 - x1*y0;
          signedArea += a;
          px += (x0 + x1)*a;
          py += (y0 + y1)*a;
     }

     // Do last vertex
     x0 = _poly[i]._x;
     y0 = _poly[i]._y;
     x1 = _poly[0]._x;
     y1 = _poly[0]._y;
     a = x0*y1 - x1*y0;
     signedArea += a;
     px += (x0 + x1)*a;
     py += (y0 + y1)*a;

     signedArea *= 0.5;
     px /= (6.0*signedArea);
     py /= (6.0*signedArea);

     return Point(px,py);
}

vector<Wall> SubRoom::GetVisibleWalls(const Point & position)
{
#define DEBUG 0
     std::vector<Wall> visible_walls;
     bool wall_is_vis;
     Point nearest_point;
#if DEBUG
     printf("\n---------------------------\nEnter GetVisiblewalls\n");
#endif
     for (auto w:_walls){
          // nearest_point = w.ShortestPoint(position);
          wall_is_vis = IsVisible(w, position);
          if(wall_is_vis){
#if DEBUG
               printf("  GetVisibleWalls: Wall (%f, %f)--(%f, %f)\n",w.GetPoint1()._x, w.GetPoint1()._y,w.GetPoint2()._x, w.GetPoint2()._y );
               printf("  GetVisibleWalls: Ped position (%f, %f)\n",position._x, position._y);
               printf("  GetVisibleWalls: wall is visible? = %d\n",wall_is_vis);
#endif
               visible_walls.push_back(w);
          }
     }
#if DEBUG
     printf("Leave GetVisiblewalls with %d visible walls\n------------------------------\n",visible_walls.size());
#endif
     return visible_walls;
}

// like ped_is_visible() but here we can exclude checking intersection
// with the same wall. This function should check if <position> can see the <Wall>
bool SubRoom::IsVisible(const Line &wall, const Point &position)
{
     // printf("\tEnter wall_is_visible\n");
     // printf(" \t  Wall (%f, %f)--(%f, %f)\n",wall.GetPoint1()._x, wall.GetPoint1()._y,wall.GetPoint2()._x, wall.GetPoint2()._y );

     bool wall_is_vis = true;
     // Point nearest_point =  wall.ShortestPoint(position);
     // in cases where nearest_point is endPoint of Wall, the wall becomes visible even if it is not..
     //  try with the center. If it is not visible then the wall is definitly not.
     const Point& nearest_point =  wall.GetCentre();

     // printf("\t\t center of wall %f, %f\n",nearest_point._x, nearest_point._y);
     Line ped_wall = Line(position, nearest_point);
     for (auto& w:_walls)
     {
          if(w == wall) //ignore wall
               continue;
          if(wall_is_vis  && ped_wall.IntersectionWith(w))
          {
               // fprintf (stdout, "\t\t Wall_is_visible: INTERSECTION WALL  L1_P1(%.2f, %.2f), L1_P2(%.2f, %.2f), WALL(%.2f, %.2f)---(%.2f, %.2f)\n", ped_wall.GetPoint1()._x,ped_wall.GetPoint1()._y, ped_wall.GetPoint2()._x, ped_wall.GetPoint2()._y, w.GetPoint1()._x,w.GetPoint1()._y,w.GetPoint2()._x,w.GetPoint2()._y);
               wall_is_vis = false;
          }
     }

     for(const auto& obst: _obstacles)
     {
          for(const auto& w: obst->GetAllWalls())
          {
//               if(w._height <= 1.5) {
//                    continue;
//               }
               if(wall_is_vis && ped_wall.IntersectionWith(w)){
                    // fprintf (stdout, "\t\t Wall_is_visible INTERSECTION OBS; L1_P1(%.2f, %.2f), L1_P2(%.2f, %.2f), L2_P1(%.2f, %.2f) L2_P2(%.2f, %.2f)\n", w.GetPoint1()._x, w.GetPoint1()._y, w.GetPoint2()._x, w.GetPoint2()._y, ped_wall.GetPoint1()._x, ped_wall.GetPoint1()._y, ped_wall.GetPoint2()._x, ped_wall.GetPoint2()._y);
                    wall_is_vis = false;
               }
          }
     }

     // printf("\tLeave wall_is_visible with %d\n", wall_is_vis);
     return wall_is_vis;
}

// p1 and p2 are supposed to be pedestrian's positions. This function does not work properly 
// for visibility checks with walls, since the line connecting the pedestrian's position 
// with the nearest point on the wall IS intersecting with the wall.
bool SubRoom::IsVisible(const Point& p1, const Point& p2, bool considerHlines)
{
     //check intersection with Walls
     for(const auto& wall : _walls)
     {
          if (wall.IntersectionWith(p1, p2))
          {
               return false;
          }
     }

     // printf("\t\t -- ped_is_visible; check obstacles\n");
     //check intersection with obstacles
     for ( const auto& obstacle : _obstacles)
     {
          for ( const auto& wall : obstacle->GetAllWalls())
          {
               if (wall.IntersectionWith(p1, p2))
               {
                    return false;
               }
          }
     }

     if(considerHlines)
     {
          for(const auto& hline: _hlines)
          {

               if(hline->IsInLineSegment(p1)|| hline->IsInLineSegment(p2)) continue;
               if(hline->IntersectionWith(p1, p2))
               {
                    return false;
               }
          }
     }

     // printf("\t\tLeave ped_is_visible with %d\n",temp);
     return true;
}

// this is the case if they share a transition or crossing
bool SubRoom::IsDirectlyConnectedWith(SubRoom* sub) const
{
     return IsElementInVector(_neighbors, sub);
}

void SubRoom::SetPlanEquation(double A, double B, double C)
{
     _planeEquation[0]=A;
     _planeEquation[1]=B;
     _planeEquation[2]=C;
     //compute and cache the cosine of angle with the plane z=h
     _cosAngleWithHorizontalPlane= (1.0/sqrt(A*A+B*B+1));
     // tan = sin/cos = |n1 x n2|/|n1.n2|; n1= (A, B, -1), n2 = (0, 0, 1) 
     _tanAngleWithHorizontalPlane = sqrt(A*A+B*B); // n1.n2 = -1
}

const double* SubRoom::GetPlaneEquation() const
{
     return _planeEquation;
}

double SubRoom::GetElevation(const Point& p) const
{
     return _planeEquation[0] * p._x + _planeEquation[1] * p._y + _planeEquation[2];
}

double SubRoom::GetCosAngleWithHorizontal() const
{
     return _cosAngleWithHorizontalPlane;

}

double SubRoom::GetTanAngleWithHorizontal() const
{
     return _tanAngleWithHorizontalPlane;

}

double SubRoom::GetMinElevation() const
{
      return _minElevation;
}

double SubRoom::GetMaxElevation() const
{
      return _maxElevation;
}

void SubRoom::SetMinElevation(double minElevation)
{
      _minElevation = minElevation;
}

void SubRoom::SetMaxElevation(double maxElevation)
{
      _maxElevation = maxElevation;
}


bool SubRoom::CheckObstacles()
{
     for(const auto& wall: _walls)
     {
          for(const auto& obst: _obstacles)
          {
               if(obst->IntersectWithLine(wall))
               {
                     Log->Write("ERROR: \tthe obstacle [%d] intersects with subroom [%d] in room [%d]",obst->GetId(),_id,_roomID);
                    Log->Write("     : \tthe triangulation will not work.");
                    return false;
               }
          }
     }

     return true;
}

bool SubRoom::Overlapp(const std::vector<Line*>& goals) const
{
     for(const auto& wall: _walls)
      {
          for(const auto& goal:goals)
          {
               if (wall.Overlapp(*goal)) return true;
          }
      }

     return false;
}

bool SubRoom::SanityCheck()
{
     if(_obstacles.size()==0)
     {
          if((IsConvex()==false) && (_hlines.size()==0))
          {
               Log->Write("WARNING:\t Room [%d] Subroom [%d] is not convex!",_roomID,_id);
               Log->Write("        \t you might consider adding extra hlines in your routing.xml file");
          } else {
               // everything is fine
          }
     } else {
          if(_hlines.size()==0)
          {
               Log->Write("WARNING:\t you have obstacles in room [%d] Subroom [%d]!",_roomID,_id);
               Log->Write("        \t you might consider adding extra hlines in your routing.xml file");
          } else {
               // everything is fine
          }
     }
     //check if there are overlapping walls
     for (auto&& w1: _walls)
     {
          bool connected=false;

          for (auto&& w2: _walls)
          {
               if (w1==w2) continue;
               if(w1.Overlapp(w2))
               {
                    Log->Write("ERROR: Overlapping between walls %s and %s ",w1.toString().c_str(),w2.toString().c_str());
                    exit(EXIT_FAILURE);
                    //return false;
               }
               connected=connected || w1.ShareCommonPointWith(w2);
          }
          //overlapping with lines
          for(auto&& hline: _hlines)
          {
               if(w1.Overlapp(*hline))
               {
                    Log->Write("ERROR: Overlapping between wall %s and  Hline %s ",w1.toString().c_str(),hline->toString().c_str());
                    // exit(EXIT_FAILURE);
                    //return false;
               }
          }
          //overlaping with crossings
          for(auto&& c: _crossings)
          {
               if(w1.Overlapp(*c))
               {
                    Log->Write("ERROR: Overlapping between wall %s and  crossing %s ",w1.toString().c_str(),c->toString().c_str());
                    exit(EXIT_FAILURE);
                    //return false;
               }
               connected=connected || w1.ShareCommonPointWith(*c);
          }
          //overlaping with transitions
          for(auto&& t: _transitions)
          {
               if(w1.Overlapp(*t))
               {
                    Log->Write("ERROR: Overlapping between wall %s and  transition %s ",w1.toString().c_str(),t->toString().c_str());
                    exit(EXIT_FAILURE);
                    //return false;
               }
               connected=connected || w1.ShareCommonPointWith(*t);
          }

          if(!connected)
          {
               Log->Write("ERROR: loose wall found %s  in Room/Subroom %d/%d",w1.toString().c_str(),_roomID,_id);
               exit(EXIT_FAILURE);
               //return false;
          }
     }

     //check overlaping between hline and crossings
     for(auto&& h: _hlines)
     {
          for(auto&& c: _crossings)
          {
               if(h->Overlapp(*c))
               {
                    Log->Write("ERROR: Overlapping between hline %s and  crossing %s ",h->toString().c_str(),c->toString().c_str());
                    exit(EXIT_FAILURE);
                    //return false;
               }
          }
     }
     //check overlaping between hlines and transitions
     for(auto&& h: _hlines)
     {
          for(auto&& t: _transitions)
          {
               if(h->Overlapp(*t))
               {
                    Log->Write("ERROR: Overlapping between hline %s and  transition %s ",h->toString().c_str(),t->toString().c_str());
                    exit(EXIT_FAILURE);
                    //return false;
               }
          }
     }
     //check overlaping between transitions and crossings
     for(auto&& c: _crossings)
     {
          for(auto&& t: _transitions)
          {
               if(c->Overlapp(*t))
               {
                    Log->Write("ERROR: Overlapping between crossing %s and  transition %s ",c->toString().c_str(),t->toString().c_str());
                    exit(EXIT_FAILURE);
                    return false;
               }
          }
     }

     return true;
}

bool SubRoom::Triangulate()
{
     if(IsClockwise())
          std::reverse(_poly.begin(), _poly.end());

     _delauneyTriangulator.SetOuterPolygone(_poly);

     for (const auto & obst: _obstacles)
     {
          auto outerhullObst=obst->GetPolygon();
          if(obst->IsClockwise())
               std::reverse(outerhullObst.begin(), outerhullObst.end());
          _delauneyTriangulator.AddHole(outerhullObst);
     }

     _delauneyTriangulator.Triangulate();
     return true;
}

const std::vector<p2t::Triangle*> SubRoom::GetTriangles()
{
     return _delauneyTriangulator.GetTriangles();
}

///http://stackoverflow.com/questions/471962/how-do-determine-if-a-polygon-is-complex-convex-nonconvex
bool SubRoom::IsConvex()
{
     unsigned int hsize=(unsigned int)_poly.size();
     unsigned int pos=0;
     unsigned int neg=0;

     if(hsize==0) {
          Log->Write("WARNING:\t cannot check empty polygon for convexification");
          Log->Write("WARNING:\t Did you forget to call ConvertLineToPoly() ?");
          return false;
     }

     for(unsigned int i=0; i<hsize; i++) {
          Point vecAB= _poly[(i+1)%hsize]-_poly[i%hsize];
          Point vecBC= _poly[(i+2)%hsize]-_poly[(i+1)%hsize];
          double det= vecAB.Determinant(vecBC);
          if(fabs(det)<J_EPS) det=0.0;

          if(det<0.0) {
               neg++;
          } else if(det>0.0) {
               pos++;
          } else {
               pos++;
               neg++;
          }

     }

     if ( (pos==hsize ) || (neg==hsize) ) {
          return true;
     }
     return false;
}

///http://stackoverflow.com/questions/9473570/polygon-vertices-clockwise-or-counterclockwise/
bool SubRoom::IsClockwise()
{
     if(_poly.size()<3) {
          Log->Write("ERROR:\tYou need at least 3 vertices to check for orientation. Subroom ID [%d]",_id);
          return false;
          //exit(EXIT_FAILURE);
     }

     Point vecAB= _poly[1]-_poly[0];
     Point vecBC= _poly[2]-_poly[1];

     double det= vecAB.Determinant(vecBC);
     return (fabs(det)<J_EPS);
}

bool SubRoom::IsPartOfPolygon(const Point& ptw)
{
     if ( false == IsElementInVector(_poly, ptw))
     {
          //maybe the point was too closed to other points and got replaced
          //check that eventuality
          bool nah = false;
          for (const auto & pt : _poly)
          {
               if ((pt - ptw).Norm() < J_TOLERANZ)
               {
                    nah = true;
                    break;
               }
          }

          if(nah==false)
          {
               return false;
          }
     }
     return true;
}

bool SubRoom::IsInObstacle(const Point& pt)
{
     //write the obstacles
     for (auto&& obst : _obstacles)
     {
          if(obst->Contains(pt)) return true;
     }
     return false;
}

/************************************************************
 NormalSubRoom
 ************************************************************/
NormalSubRoom::NormalSubRoom() : SubRoom()
{
}


NormalSubRoom::~NormalSubRoom()
{
}

string NormalSubRoom::WriteSubRoom() const
{
     string s;
     for(auto&& w: _walls)
     {
          string geometry;
          char wall[CLENGTH] = "";
          geometry.append("\t\t<wall>\n");
          sprintf(wall, "\t\t\t<point xPos=\"%.2f\" yPos=\"%.2f\" zPos=\"%.2f\"/>\n",
                    (w.GetPoint1()._x) * FAKTOR,
                    (w.GetPoint1()._y) * FAKTOR,
                    GetElevation(w.GetPoint1())*FAKTOR);
          geometry.append(wall);
          sprintf(wall, "\t\t\t<point xPos=\"%.2f\" yPos=\"%.2f\" zPos=\"%.2f\"/>\n",
                    (w.GetPoint2()._x) * FAKTOR,
                    (w.GetPoint2()._y) * FAKTOR,
                    GetElevation(w.GetPoint2())*FAKTOR);
          geometry.append(wall);
          geometry.append("\t\t</wall>\n");

          s.append(geometry);
          //s.append(GetWall(j).Write());
     }

     //add the subroom caption
     const Point& pos = GetCentroid();
     char tmp[CLENGTH];
     sprintf(tmp, "\t\t<label centerX=\"%.2f\" centerY=\"%.2f\" centerZ=\"%.2f\" text=\"%d\" color=\"100\" />\n"
               , pos._x * FAKTOR, pos._y * FAKTOR, GetElevation(pos)*FAKTOR,GetSubRoomID());
     s.append(tmp);

     //write the obstacles
     for (auto&& obst : GetAllObstacles())
     {
          for (auto&& w: obst->GetAllWalls())
          {
               char wall[CLENGTH] = "";
               s.append("\t\t<wall>\n");
               sprintf(wall, "\t\t\t<point xPos=\"%.2f\" yPos=\"%.2f\" zPos=\"%.2f\"/>\n",
                         (w.GetPoint1()._x) * FAKTOR,
                         (w.GetPoint1()._y) * FAKTOR,
                         GetElevation(w.GetPoint1())*FAKTOR);
               s.append(wall);
               sprintf(wall, "\t\t\t<point xPos=\"%.2f\" yPos=\"%.2f\" zPos=\"%.2f\"/>\n",
                         (w.GetPoint2()._x) * FAKTOR,
                         (w.GetPoint2()._y) * FAKTOR,
                         GetElevation(w.GetPoint2())*FAKTOR);
               s.append(wall);
               s.append("\t\t</wall>\n");
          }

          const Point& obst_pos = obst->GetCentroid();

          //add the obstacle caption
          char tmp1[CLENGTH];
          sprintf(tmp1, "\t\t<label centerX=\"%.2f\" centerY=\"%.2f\" centerZ=\"%.2f\" text=\"%d\" color=\"100\" />\n"
                    , obst_pos._x * FAKTOR, obst_pos._y * FAKTOR,GetElevation(obst_pos)*FAKTOR ,obst->GetId());
          s.append(tmp1);
     }

     return s;
}

string NormalSubRoom::WritePolyLine() const
{
     string s;
     char tmp[CLENGTH];

     s.append("\t<Obstacle closed=\"1\" boundingbox=\"0\" class=\"1\">\n");
     for(const auto& p: _poly)
     {
          sprintf(tmp, "\t\t<Vertex p_x = \"%.2lf\" p_y = \"%.2lf\"/>\n",p._x* FAKTOR,p._y* FAKTOR);
          s.append(tmp);
     }
     s.append("\t</Obstacle>\n");

     //write the obstacles
     for(auto&& obst: _obstacles)
     {
          s.append(obst->Write());
     }
     return s;
}

void NormalSubRoom::WriteToErrorLog() const
{
     Log->Write("\t\tNormal SubRoom:\n");
     for(auto&& w: _walls)
     {
          w.WriteToErrorLog();
     }
}

bool NormalSubRoom::ConvertLineToPoly(const vector<Line*>& goals)
{
     vector<Line*> copy;
     vector<Point> tmpPoly;
     Point point;
     Line* line;
     // Alle Linienelemente in copy speichern
     for(auto& w: _walls)
     {
          copy.push_back(&w);
     }

     // Transitions und Crossings sind in goal abgespeichert
     copy.insert(copy.end(), goals.begin(), goals.end());

     if(Overlapp(goals))
     {
          Log->Write("ERROR:\t Overlapping between walls and goals");
          return false;
     }
     Point pIntsct(J_NAN, J_NAN);
     int itr = 1;
     for (auto& it : _walls) {
    	 int j = 0;
    	 for (unsigned int i = itr; i < copy.size(); ++i) {
    		 if (it.IntersectionWith(*copy[i], pIntsct) == true) {
    			 if (it.ShareCommonPointWith(*copy[i]) == false) {
    				 char tmp[CLENGTH];
    				 sprintf(tmp, "ERROR: \tNormanSubRoom::ConvertLineToPoly(): SubRoom %d Room %d !!\n", GetSubRoomID(), GetRoomID());
    				 Log->Write(tmp);
    				 sprintf(tmp, "ERROR: \tWalls %s & %s intersect: !!!\n", it.toString().c_str(),
    						 copy[i]->toString().c_str());
    				 Log->Write(tmp);
    				 return false;
    			 }
    			 else
                               ++j;
    		 }
         }
    	 if (j <= 2)
    		 j = 0;
    	 else {
    		 char tmp[CLENGTH];
    		 sprintf(tmp, "WARNING: \tNormanSubRoom::ConvertLineToPoly(): SubRoom %d Room %d !!\n", GetSubRoomID(), GetRoomID());
    		 Log->Write(tmp);
    		 sprintf(tmp, "WARNING: \tWall %s shares edge with multiple walls!!! j=%d\n", it.toString().c_str(), j);
    		 Log->Write(tmp); // why should this return false?
    	 }
    	 ++itr;
     }


     line = copy[0];
     tmpPoly.push_back(line->GetPoint1());
     point = line->GetPoint2();
     copy.erase(copy.begin());
     // Polygon aus allen Linen erzeugen
     for (int i = 0; i < (int) copy.size(); i++) {
          line = copy[i];
          if ((point - line->GetPoint1()).Norm() < J_TOLERANZ) {
               tmpPoly.push_back(line->GetPoint1());
               point = line->GetPoint2();
               copy.erase(copy.begin() + i);
               // von vorne suchen
               i = -1;
          } else if ((point - line->GetPoint2()).Norm() < J_TOLERANZ) {
               tmpPoly.push_back(line->GetPoint2());
               point = line->GetPoint1();
               copy.erase(copy.begin() + i);
               // von vorne suchen
               i = -1;
          }
     }
     if ((tmpPoly[0] - point).Norm() > J_TOLERANZ) {
          char tmp[CLENGTH];
          sprintf(tmp, "ERROR: \tNormalSubRoom::ConvertLineToPoly(): SubRoom %d Room %d Anfangspunkt ungleich Endpunkt!!!\n"
                    "\t(%f, %f) != (%f, %f)\n", GetSubRoomID(), GetRoomID(), tmpPoly[0]._x, tmpPoly[0]._y, point._x,
                    point._y);
          Log->Write(tmp);
          sprintf(tmp, "ERROR: \tDistance between the points: %lf !!!\n", (tmpPoly[0] - point).Norm());
          Log->Write(tmp);
          return false;
     }
     _poly = tmpPoly;


     //check if all walls and goals were used in the polygon
      for (const auto& w: _walls)
      {
           for (const auto & ptw: {w.GetPoint1(),w.GetPoint2()})
           {
                if(IsPartOfPolygon(ptw)==false)
                {
                     Log->Write("ERROR:\t Wall %s was not used during polygon creation for room/subroom: %d/%d",w.toString().c_str(),GetRoomID(),GetSubRoomID());
                     return false;
                }
           }
      }

     for (const auto& g: goals)
     {

          for (const auto & ptw: {g->GetPoint1(),g->GetPoint2()})
          {
               if(IsPartOfPolygon(ptw)==false)
               {
                    Log->Write("ERROR:\t exit/crossing/transition %s was not used during polygon creation for room/subroom: %d/%d",g->toString().c_str(),GetRoomID(),GetSubRoomID());
                    return false;
               }
          }
     }
     return true;
}


// private Funktionen

// gibt zurück in welchen Quadranten vertex liegt, wobei hitPos der Koordinatenursprung ist

int NormalSubRoom::WhichQuad(const Point& vertex, const Point& hitPos) const
{
     return (vertex._x > hitPos._x) ? ((vertex._y > hitPos._y) ? 1 : 4) :
               ((vertex._y > hitPos._y) ? 2 : 3);

}

// x-Koordinate der Linie von einer Eccke zur nächsten

double NormalSubRoom::Xintercept(const Point& point1, const Point& point2, double hitY) const
{
     return (point2._x - (((point2._y - hitY) * (point1._x - point2._x)) /
               (point1._y - point2._y)));
}


// neue Version auch für konkave Polygone

bool NormalSubRoom::IsInSubRoom(const Point& ped) const
{

     //case when the point is on an edge
     // todo: this affect the runtime, and do we really need that
     // If we do not d othis check, then for a square for instance, half the points located on the edge will be inside and
     // the other half will be outside the polygon.
     for(auto& w: _walls)
     {
          if(w.IsInLineSegment(ped)) return true;
     }


     short edge, first, next;
     short quad, next_quad, delta, total;

     /////////////////////////////////////////////////////////////
     edge = first = 0;
     quad = (short) WhichQuad(_poly[edge], ped);
     total = 0; // COUNT OF ABSOLUTE SECTORS CROSSED
     /* LOOP THROUGH THE VERTICES IN A SECTOR */
     do {
          next = (edge + 1) % _poly.size();
          next_quad = WhichQuad(_poly[next], ped);
          delta = next_quad - quad; // HOW MANY QUADS HAVE I MOVED

          // SPECIAL CASES TO HANDLE CROSSINGS OF MORE THEN ONE
          //QUAD

          switch (delta) {
          case 2: // IF WE CROSSED THE MIDDLE, FIGURE OUT IF IT
               //WAS CLOCKWISE OR COUNTER
          case -2: // US THE X POSITION AT THE HIT POINT TO
               // DETERMINE WHICH WAY AROUND
               if (Xintercept(_poly[edge], _poly[next], ped._y) > ped._x)
                    delta = -(delta);
               break;
          case 3: // MOVING 3 QUADS IS LIKE MOVING BACK 1
               delta = -1;
               break;
          case -3: // MOVING BACK 3 IS LIKE MOVING FORWARD 1
               delta = 1;
               break;
          default:break;
          }
          /* ADD IN THE DELTA */
          total += delta;
          quad = next_quad; // RESET FOR NEXT STEP
          edge = next;
     } while (edge != first);

     /* AFTER ALL IS DONE IF THE TOTAL IS 4 THEN WE ARE INSIDE */
     if (abs(total) == 4)
          return true;
     else
          return false;
}

/************************************************************
 Stair
 ************************************************************/

Stair::Stair() : NormalSubRoom()
{
     pUp = Point();
     pDown = Point();
}


Stair::~Stair()
{
}

// Setter-Funktionen

void Stair::SetUp(const Point & p)
{
     pUp = p;
}

void Stair::SetDown(const Point & p)
{
     pDown = p;
}

// Getter-Funktionen

const Point & Stair::GetUp() const
{
     return pUp;
}

const Point & Stair::GetDown() const
{
     return pDown;
}

string Stair::WriteSubRoom() const
{
     string s;
     for(auto&& w: _walls)
     {
          string geometry;
          char wall[CLENGTH] = "";
          geometry.append("\t\t<wall>\n");
          sprintf(wall, "\t\t\t<point xPos=\"%.2f\" yPos=\"%.2f\" zPos=\"%.2f\"/>\n",
                    (w.GetPoint1()._x) * FAKTOR,
                    (w.GetPoint1()._y) * FAKTOR,
                    GetElevation(w.GetPoint1())*FAKTOR);
          geometry.append(wall);
          sprintf(wall, "\t\t\t<point xPos=\"%.2f\" yPos=\"%.2f\" zPos=\"%.2f\"/>\n",
                    (w.GetPoint2()._x) * FAKTOR,
                    (w.GetPoint2()._y) * FAKTOR,
                    GetElevation(w.GetPoint2())*FAKTOR);
          geometry.append(wall);
          geometry.append("\t\t</wall>\n");

          s.append(geometry);
          //s.append(w.Write());
     }
     //Line tmp = Line(GetUp(), GetDown());
     // s.append(tmp.Write());
     Point pos = GetCentroid();
     char tmp_c[CLENGTH];
     sprintf(tmp_c, "\t\t<sphere centerX=\"%.2f\" centerY=\"%.2f\" centerZ=\"%.2f\" radius=\"%.2f\" color=\"100\" />\n"
               , GetUp()._x * FAKTOR, GetUp()._y * FAKTOR,GetElevation(GetUp())*FAKTOR, 0.2*FAKTOR);
     s.append(tmp_c);

     //add the subroom caption
     sprintf(tmp_c, "\t\t<label centerX=\"%.2f\" centerY=\"%.2f\" centerZ=\"%.2f\" text=\"%d\" color=\"100\" />\n"
               , pos._x * FAKTOR, pos._y * FAKTOR,GetElevation(pos)*FAKTOR ,GetSubRoomID());
     s.append(tmp_c);

     return s;
}

string Stair::WritePolyLine() const
{

     string s;
     char tmp[CLENGTH];

     s.append("\t<Obstacle closed=\"1\" boundingbox=\"0\" class=\"1\">\n");
     for (unsigned int j = 0; j < _poly.size(); j++) {
          sprintf(tmp, "\t\t<Vertex p_x = \"%.2lf\" p_y = \"%.2lf\"/>\n",_poly[j]._x* FAKTOR,_poly[j]._y* FAKTOR);
          s.append(tmp);
     }
     s.append("\t</Obstacle>\n");

     //write the obstacles
     for( unsigned int j=0; j<GetAllObstacles().size(); j++) {
          s.append(GetAllObstacles()[j]->Write());
     }

     return s;
}
void Stair::WriteToErrorLog() const
{
     Log->Write("\t\tStair:\n");
     for(auto&& w: _walls)
     {
          w.WriteToErrorLog();
     }
}

/* prüft ob die Punkte p1, p2 und p3 auf einer Linie liegen, oder eine Ecke bilden.
 * Dabei liegt p2 IMMER in der Mitte und entspricht aktPoint
 * */
const Point* Stair::CheckCorner(const Point** otherPoint, const Point** aktPoint, const Point* nextPoint)
{
     Point l1 = **otherPoint - **aktPoint;
     Point l2 = *nextPoint - **aktPoint;
     const Point* rueck = NULL;
     // Punkte bilden eine Linie
     if (fabs(fabs(l1.ScalarProduct(l2) / (l1.Norm() * l2.Norm())) - 1) < 0.1) {
          *aktPoint = nextPoint;
     } else { // aktPoint/p2 ist eine Ecke
          rueck = *aktPoint;
          *otherPoint = *aktPoint;
          *aktPoint = nextPoint;
     }
     return rueck;
}

bool Stair::ConvertLineToPoly(const vector<Line*>& goals)
{
     //return NormalSubRoom::ConvertLineToPoly(goals);
     vector<Line*> copy;
     vector<Point> orgPoly = vector<Point > ();
     const Point* aktPoint;
     const Point* otherPoint;
     const Point* nextPoint;
     const Point* firstAktPoint;
     const Point* firstOtherPoint;
     Line *nextLine;

     // Alle Linienelemente in copy speichern
     for(auto& w: _walls)
     {
          copy.push_back(&w);
     }

     // Transitions und Crossings sind in goal abgespeichert
     copy.insert(copy.end(), goals.begin(), goals.end());

     if(Overlapp(goals))
     {
          Log->Write("ERROR:\t Overlapping between walls and goals");
          return false;
     }

     aktPoint = &copy[0]->GetPoint1();
     firstAktPoint = aktPoint;
     otherPoint = &copy[0]->GetPoint2();
     firstOtherPoint = otherPoint;
     copy.erase(copy.begin());

     // Polygon aus allen Linen erzeugen
     for (int i = 0; i < (int) copy.size(); i++) {
          nextLine = copy[i];
          nextPoint = NULL;
          if ((*aktPoint - nextLine->GetPoint1()).Norm() < J_TOLERANZ) {
               nextPoint = &nextLine->GetPoint2();
          } else if ((*aktPoint - nextLine->GetPoint2()).Norm() < J_TOLERANZ) {
               nextPoint = &nextLine->GetPoint1();
          }
          if (nextPoint != NULL) {
               const Point* rueck = CheckCorner(&otherPoint, &aktPoint, nextPoint);
               if (rueck != NULL)
                    orgPoly.push_back(*rueck);
               copy.erase(copy.begin() + i);
               i = -1; // von vorne suchen
          }
     }
     if ((*aktPoint - *firstOtherPoint).Norm() < J_TOLERANZ) {
          const Point* rueck = CheckCorner(&otherPoint, &aktPoint, firstAktPoint);
          if (rueck != NULL)
               orgPoly.push_back(*rueck);
     } else {
          char tmp[CLENGTH];
          double x1, y1, x2, y2;
          x1 = firstOtherPoint->_x;
          y1 = firstOtherPoint->_y;
          x2 = aktPoint->_x;
          y2 = aktPoint->_y;
          sprintf(tmp, "ERROR: \tStair::ConvertLineToPoly(): SubRoom %d Room %d Anfangspunkt ungleich Endpunkt!!!\n"
                    "\t(%f, %f) != (%f, %f)\n", GetSubRoomID(), GetRoomID(), x1, y1, x2, y2);
          Log->Write(tmp);
          return false;
     }

     if (orgPoly.size() != 4) {
          char tmp[CLENGTH];
          sprintf(tmp, "ERROR: \tStair::ConvertLineToPoly(): Stair %d Room %d ist kein Viereck!!!\n"
                    "Anzahl Ecken: %d\n", GetSubRoomID(), (int)GetRoomID(), (int)orgPoly.size());
          Log->Write(tmp);
          return false;
     }
     vector<Point> neuPoly = (orgPoly);
     // ganz kleine Treppen (nur eine Stufe) nicht
     if ((neuPoly[0] - neuPoly[1]).Norm() > 0.9 && (neuPoly[1] - neuPoly[2]).Norm() > 0.9)
     {
          for (int i1 = 0; i1 < (int) orgPoly.size(); i1++)
          {
               unsigned long i2 = (i1 + 1) % orgPoly.size();
               unsigned long i3 = (i2 + 1) % orgPoly.size();
               unsigned long i4 = (i3 + 1) % orgPoly.size();
               Point p1 = neuPoly[i1];
               Point p2 = neuPoly[i2];
               Point p3 = neuPoly[i3];
               Point p4 = neuPoly[i4];
               Point l1 = p2 - p1;
               Point l2 = p3 - p2;

               if (l1.Norm() < l2.Norm())
               {
                    neuPoly[i2] = neuPoly[i2] + l1.Normalized() * 2 * J_EPS_GOAL;
                    l2 = p3 - p4;
                    neuPoly[i3] = neuPoly[i3] + l2.Normalized() * 2 * J_EPS_GOAL;
               }
          }
     }
     _poly = neuPoly;

     //check if all walls and goals were used in the polygon
     // will not work here, since the stairs only consist of 4 vertices

//     for (const auto& w: _walls)
//     {
//          for (const auto & ptw: {w.GetPoint1(),w.GetPoint2()})
//          {
//               if(IsPartOfPolygon(ptw)==false)
//               {
//                    Log->Write("ERROR:\t Wall was not used during polygon creation for subroom: %s",w.toString().c_str());
//                    return false;
//               }
//          }
//     }
//
//    for (const auto& g: goals)
//    {
//
//         for (const auto & ptw: {g->GetPoint1(),g->GetPoint2()})
//         {
//              if(IsPartOfPolygon(ptw)==false)
//              {
//                   Log->Write("ERROR:\t goal was not used during polygon creation for subroom: %s",g->toString().c_str());
//                   return false;
//              }
//         }
//    }

     return true;
}


void SubRoom::SetType(const std::string& type)
{
     _type = type;
}

const std::string& SubRoom::GetType() const
{
     return _type;
}

#ifdef _SIMULATOR

bool SubRoom::IsInSubRoom(Pedestrian* ped) const
{
<<<<<<< HEAD
     const Point& pos = ped->GetPos();
     if (ped->GetExitLine() && ped->GetExitLine()->DistTo(pos) <= J_EPS_GOAL)
=======
     Point pos = ped->GetPos();
     Line * pedExitLine = ped->GetExitLine();
     if ((pedExitLine) && (pedExitLine->DistTo(pos) <= J_EPS_GOAL))
>>>>>>> a7aad504
          return true;
     else
          return IsInSubRoom(pos);
}


#endif // _SIMULATOR<|MERGE_RESOLUTION|>--- conflicted
+++ resolved
@@ -1361,14 +1361,10 @@
 
 bool SubRoom::IsInSubRoom(Pedestrian* ped) const
 {
-<<<<<<< HEAD
+
      const Point& pos = ped->GetPos();
-     if (ped->GetExitLine() && ped->GetExitLine()->DistTo(pos) <= J_EPS_GOAL)
-=======
-     Point pos = ped->GetPos();
-     Line * pedExitLine = ped->GetExitLine();
+     std::unique_ptr<Line> pedExitLine(ped->GetExitLine());
      if ((pedExitLine) && (pedExitLine->DistTo(pos) <= J_EPS_GOAL))
->>>>>>> a7aad504
           return true;
      else
           return IsInSubRoom(pos);
