/**
 * \file        Building.cpp
 * \date        Oct 1, 2014
 * \version     v0.7
 * \copyright   <2009-2015> Forschungszentrum Jülich GmbH. All rights reserved.
 *
 * \section License
 * This file is part of JuPedSim.
 *
 * JuPedSim is free software: you can redistribute it and/or modify
 * it under the terms of the GNU Lesser General Public License as published by
 * the Free Software Foundation, either version 3 of the License, or
 * any later version.
 *
 * JuPedSim is distributed in the hope that it will be useful,
 * but WITHOUT ANY WARRANTY; without even the implied warranty of
 * MERCHANTABILITY or FITNESS FOR A PARTICULAR PURPOSE. See the
 * GNU General Public License for more details.
 *
 * You should have received a copy of the GNU Lesser General Public License
 * along with JuPedSim. If not, see <http://www.gnu.org/licenses/>.
 *
 * \section Description
 *
 *
 **/


#include "Building.h"

#include "../geometry/SubRoom.h"
#include "../tinyxml/tinyxml.h"

#ifdef _SIMULATOR

#include "GeometryReader.h"
#include "../pedestrian/Pedestrian.h"
#include "../mpi/LCGrid.h"
#include "../routing/SafestPathRouter.h"
#include "../routing/RoutingEngine.h"
#include "../pedestrian/PedDistributor.h"
#include "../IO/GeoFileParser.h"
#include "../hybrid/GeometryFromProtobufLoader.h"

#endif

//#undef _OPENMP

#ifdef _OPENMP

#include <omp.h>

#else
#define omp_get_thread_num()    0
#define omp_get_max_threads()   1
#endif

using namespace std;

Building::Building()
{
     _caption = "no_caption";
     _geometryFilename = "";
     _routingEngine = nullptr;
     _linkedCellGrid = nullptr;
     _savePathway = false;
}

#ifdef _SIMULATOR

Building::Building(const Configuration* configuration, PedDistributor& pedDistributor)
          :_configuration(configuration),
           _routingEngine(
                     configuration->GetRoutingEngine())
{

     _caption = "no_caption";
     _savePathway = false;
     _linkedCellGrid = nullptr;

     GeometryReader* parser;//(_configuration);

#ifdef _JPS_AS_A_SERVICE

     if (_configuration->GetRunAsService()) {
          parser = new GeometryFromProtobufLoader(_configuration);
     }
     else
#endif
     {
          parser = new GeoFileParser(_configuration);

     }
     parser->LoadBuilding(this);
//     this->AddSurroundingRoom();

     if (!InitGeometry()) {
          Log->Write("ERROR:\t could not initialize the geometry!");
          exit(EXIT_FAILURE);
     }

     //triangulate the geometry
<<<<<<< HEAD
//     if(!Triangulate())
//     {
//          Log->Write("ERROR:\t could not triangulate the geometry!");
//          exit (EXIT_FAILURE);
//     }
=======
     if (!Triangulate()) {
          Log->Write("ERROR:\t could not triangulate the geometry!");
          exit(EXIT_FAILURE);
     }
>>>>>>> 81a12dde

     //TODO: check whether traffic info can be loaded before InitGeometry if so call it in LoadBuilding instead and make
     //TODO: LoadTrafficInfo private [gl march '16]

     if (!parser->LoadTrafficInfo(this)) {
          Log->Write("ERROR:\t could not load extra traffic information!");
          exit(EXIT_FAILURE);
     }
     delete parser;

     if (!pedDistributor.Distribute(this)) {
          Log->Write("ERROR:\t could not distribute the pedestrians");
          exit(EXIT_FAILURE);
     }

     InitGrid();

     if (!_routingEngine->Init(this)) {
          Log->Write("ERROR:\t could not initialize the routers!");
          exit(EXIT_FAILURE);
     }

     if (!SanityCheck()) {
          Log->Write("ERROR:\t There are sanity errors in the geometry file");
          exit(EXIT_FAILURE);
     }

//     SaveGeometry("/home/laemmel/Desktop/geo.xml");
}

#endif

Building::~Building()
{
     //
     // for (int i = 0; i < GetNumberOfRooms(); i++)
     //    delete _rooms[i];

#ifdef _SIMULATOR
     for (unsigned int p = 0; p<_allPedestians.size(); p++) {
          delete _allPedestians[p];
     }
     _allPedestians.clear();
     delete _linkedCellGrid;
#endif

     if (_pathWayStream.is_open())
          _pathWayStream.close();

     for (map<int, Crossing*>::const_iterator iter = _crossings.begin();
          iter!=_crossings.end(); ++iter) {
          delete iter->second;
     }
     for (map<int, Transition*>::const_iterator iter = _transitions.begin();
          iter!=_transitions.end(); ++iter) {
          delete iter->second;
     }
     for (map<int, Hline*>::const_iterator iter = _hLines.begin();
          iter!=_hLines.end(); ++iter) {
          delete iter->second;
     }
     for (map<int, Goal*>::const_iterator iter = _goals.begin();
          iter!=_goals.end(); ++iter) {
          delete iter->second;
     }
}

///************************************************************
// setters
// ************************************************************/
void Building::SetCaption(const std::string& s)
{
     _caption = s;
}

/*************************************************************
 getters
 ************************************************************/

string Building::GetCaption() const
{
     return _caption;
}

RoutingEngine* Building::GetRoutingEngine() const
{
     return _configuration->GetRoutingEngine().get();
}

int Building::GetNumberOfRooms() const
{
     return (int) _rooms.size();
}

int Building::GetNumberOfGoals() const
{
     return (int) (_transitions.size()+_hLines.size()+_crossings.size());
}

const std::map<int, std::shared_ptr<Room> >& Building::GetAllRooms() const
{
     return _rooms;
}

Room* Building::GetRoom(int index) const
{
     //todo: obsolete since the check is done by .at()
     if (_rooms.count(index)==0) {
          Log->Write("ERROR: Wrong 'index' in CBuiling::GetRoom() Room ID: %d size: %d", index, _rooms.size());
          Log->Write("\tControl your rooms ID and make sure they are in the order 0, 1, 2,.. ");
          return nullptr;
     }
     //return _rooms[index];
     return _rooms.at(index).get();
}

LCGrid* Building::GetGrid() const
{
     return _linkedCellGrid;
}

void Building::AddRoom(Room* room)
{
<<<<<<< HEAD
     _rooms[room->GetID()]=std::shared_ptr<Room>(room);
=======
     _rooms[room->GetID()] = std::unique_ptr<Room>(room);
>>>>>>> 81a12dde
}

void Building::AddSurroundingRoom()
{
     Log->Write("INFO: \tAdding the room 'outside' ");
     // first look for the geometry boundaries
     double x_min = FLT_MAX;
     double x_max = -FLT_MAX;
     double y_min = FLT_MAX;
     double y_max = -FLT_MAX;
     //finding the bounding of the grid
     // and collect the pedestrians

     for (auto&& itr_room: _rooms) {
          for (auto&& itr_subroom: itr_room.second->GetAllSubRooms()) {
               for (auto&& wall:itr_subroom.second->GetAllWalls()) {
                    double x1 = wall.GetPoint1()._x;
                    double y1 = wall.GetPoint1()._y;
                    double x2 = wall.GetPoint2()._x;
                    double y2 = wall.GetPoint2()._y;

                    double xmax = (x1>x2) ? x1 : x2;
                    double xmin = (x1>x2) ? x2 : x1;
                    double ymax = (y1>y2) ? y1 : y2;
                    double ymin = (y1>y2) ? y2 : y1;

                    x_min = (xmin<=x_min) ? xmin : x_min;
                    x_max = (xmax>=x_max) ? xmax : x_max;
                    y_max = (ymax>=y_max) ? ymax : y_max;
                    y_min = (ymin<=y_min) ? ymin : y_min;
               }
          }
     }

     for (auto&& itr_goal:_goals) {
          for (auto&& wall: itr_goal.second->GetAllWalls()) {
               double x1 = wall.GetPoint1()._x;
               double y1 = wall.GetPoint1()._y;
               double x2 = wall.GetPoint2()._x;
               double y2 = wall.GetPoint2()._y;

               double xmax = (x1>x2) ? x1 : x2;
               double xmin = (x1>x2) ? x2 : x1;
               double ymax = (y1>y2) ? y1 : y2;
               double ymin = (y1>y2) ? y2 : y1;

               x_min = (xmin<=x_min) ? xmin : x_min;
               x_max = (xmax>=x_max) ? xmax : x_max;
               y_max = (ymax>=y_max) ? ymax : y_max;
               y_min = (ymin<=y_min) ? ymin : y_min;
          }
     }
     //make the grid slightly larger.
     x_min = x_min-10.0;
     x_max = x_max+10.0;
     y_min = y_min-10.0;
     y_max = y_max+10.0;

     SubRoom* bigSubroom = new NormalSubRoom();
     bigSubroom->SetRoomID(_rooms.size());
     bigSubroom->SetSubRoomID(0); // should be the single subroom
     bigSubroom->AddWall(Wall(Point(x_min, y_min), Point(x_min, y_max)));
     bigSubroom->AddWall(Wall(Point(x_min, y_max), Point(x_max, y_max)));
     bigSubroom->AddWall(Wall(Point(x_max, y_max), Point(x_max, y_min)));
     bigSubroom->AddWall(Wall(Point(x_max, y_min), Point(x_min, y_min)));

     Room* bigRoom = new Room();
     bigRoom->AddSubRoom(bigSubroom);
     bigRoom->SetCaption("outside");
     bigRoom->SetID(_rooms.size());
     AddRoom(bigRoom);
}

bool Building::InitGeometry()
{
     Log->Write("INFO: \tInit Geometry");

     for (auto&& itr_room: _rooms) {
          for (auto&& itr_subroom: itr_room.second->GetAllSubRooms()) {
               //create a close polyline out of everything
               vector<Line*> goals = vector<Line*>();

               //  collect all crossings
               for (auto&& cros:itr_subroom.second->GetAllCrossings()) {
                    goals.push_back(cros);
               }
               //collect all transitions
               for (auto&& trans:itr_subroom.second->GetAllTransitions()) {
                    goals.push_back(trans);
               }
               // initialize the poly
               if (!itr_subroom.second->ConvertLineToPoly(goals))
                    return false;
               itr_subroom.second->CalculateArea();

               //do the same for the obstacles that are closed
               for (auto&& obst:itr_subroom.second->GetAllObstacles()) {
                    //if (obst->GetClosed() == 1)
                    if (!obst->ConvertLineToPoly())
                         return false;
               }

               double minElevation = FLT_MAX;
               double maxElevation = -FLT_MAX;
               for (auto&& wall:itr_subroom.second->GetAllWalls()) {
                    const Point& P1 = wall.GetPoint1();
                    const Point& P2 = wall.GetPoint2();
                    if (minElevation>itr_subroom.second->GetElevation(P1)) {
                         minElevation = itr_subroom.second->GetElevation(P1);
                    }

                    if (maxElevation<itr_subroom.second->GetElevation(P1)) {
                         maxElevation = itr_subroom.second->GetElevation(P1);
                    }

                    if (minElevation>itr_subroom.second->GetElevation(P2)) {
                         minElevation = itr_subroom.second->GetElevation(P2);
                    }

                    if (maxElevation<itr_subroom.second->GetElevation(P2)) {
                         maxElevation = itr_subroom.second->GetElevation(P2);
                    }
               }
               itr_subroom.second->SetMaxElevation(maxElevation);
               itr_subroom.second->SetMinElevation(minElevation);
          }
     }


     // look and save the neighbor subroom for improving the runtime
     // that information is already present in the crossing/transitions

     for (const auto& cross: _crossings) {
          SubRoom* s1 = cross.second->GetSubRoom1();
          SubRoom* s2 = cross.second->GetSubRoom2();
          if (s1) s1->AddNeighbor(s2);
          if (s2) s2->AddNeighbor(s1);
     }

     for (const auto& trans: _transitions) {
          SubRoom* s1 = trans.second->GetSubRoom1();
          SubRoom* s2 = trans.second->GetSubRoom2();
          if (s1) s1->AddNeighbor(s2);
          if (s2) s2->AddNeighbor(s1);
     }

     Log->Write("INFO: \tInit Geometry successful!!!\n");

     return true;
}

const string& Building::GetProjectFilename() const
{
     return _configuration->GetProjectFile();
}

const string& Building::GetProjectRootDir() const
{
     return _configuration->GetProjectRootDir();
}

const std::string& Building::GetGeometryFilename() const
{
     return _configuration->GetGeometryFile();
}

void Building::WriteToErrorLog() const
{
     Log->Write("GEOMETRY: ");
     for (int i = 0; i<GetNumberOfRooms(); i++) {
          Room* r = GetRoom(i);
          r->WriteToErrorLog();
     }
     Log->Write("ROUTING: ");

     for (map<int, Crossing*>::const_iterator iter = _crossings.begin();
          iter!=_crossings.end(); ++iter) {
          iter->second->WriteToErrorLog();
     }
     for (map<int, Transition*>::const_iterator iter = _transitions.begin();
          iter!=_transitions.end(); ++iter) {
          iter->second->WriteToErrorLog();
     }
     for (map<int, Hline*>::const_iterator iter = _hLines.begin();
          iter!=_hLines.end(); ++iter) {
          iter->second->WriteToErrorLog();
     }
     Log->Write("\n");
}

Room* Building::GetRoom(string caption) const
{
     for (const auto& it: _rooms) {
          if (it.second->GetCaption()==caption)
               return it.second.get();
     }
     Log->Write("ERROR: Room not found with caption "+caption);
     //return NULL;
     exit(EXIT_FAILURE);
}

bool Building::AddCrossing(Crossing* line)
{
     if (_crossings.count(line->GetID())!=0) {
          char tmp[CLENGTH];
          sprintf(tmp,
                    "ERROR: Duplicate index for crossing found [%d] in Routing::AddCrossing()",
                    line->GetID());
          Log->Write(tmp);
          exit(EXIT_FAILURE);
     }
     _crossings[line->GetID()] = line;
     return true;
}

bool Building::AddTransition(Transition* line)
{
     if (_transitions.count(line->GetID())!=0) {
          char tmp[CLENGTH];
          sprintf(tmp,
                    "ERROR: Duplicate index for transition found [%d] in Routing::AddTransition()",
                    line->GetID());
          Log->Write(tmp);
          exit(EXIT_FAILURE);
     }
     _transitions[line->GetID()] = line;
     return true;
}

bool Building::AddHline(Hline* line)
{
     if (_hLines.count(line->GetID())!=0) {
          // check if the lines are identical
          Hline* ori = _hLines[line->GetID()];
          if (ori->operator==(*line)) {
               Log->Write("INFO: \tSkipping identical hlines with ID [%d]", line->GetID());
               return false;
          }
          else {
               Log->Write(
                         "ERROR: Duplicate index for hlines found [%d] in Routing::AddHline(). You have [%d] hlines",
                         line->GetID(), _hLines.size());
               exit(EXIT_FAILURE);
          }
     }
     _hLines[line->GetID()] = line;
     return true;
}

bool Building::AddGoal(Goal* goal)
{
     if (_goals.count(goal->GetId())!=0) {
          Log->Write(
                    "ERROR: Duplicate index for goal found [%d] in Routing::AddGoal()",
                    goal->GetId());
          exit(EXIT_FAILURE);
     }
     _goals[goal->GetId()] = goal;
     return true;
}

const map<int, Crossing*>& Building::GetAllCrossings() const
{
     return _crossings;
}

const map<int, Transition*>& Building::GetAllTransitions() const
{
     return _transitions;
}

const map<int, Hline*>& Building::GetAllHlines() const
{
     return _hLines;
}

const map<int, Goal*>& Building::GetAllGoals() const
{
     return _goals;
}

Transition* Building::GetTransition(string caption) const
{
     //eventually
     map<int, Transition*>::const_iterator itr;
     for (itr = _transitions.begin(); itr!=_transitions.end(); ++itr) {
          if (itr->second->GetCaption()==caption)
               return itr->second;
     }

     Log->Write("WARNING: No Transition with Caption: "+caption);
     exit(EXIT_FAILURE);
}

Transition* Building::GetTransition(int ID) const //ar.graf: added const 2015-12-10
{
     if (_transitions.count(ID)==1) {
          return _transitions.at(ID);
     }
     else {
          if (ID==-1)
               return NULL;
          else {
               Log->Write(
                         "ERROR: I could not find any transition with the 'ID' [%d]. You have defined [%d] transitions",
                         ID, _transitions.size());
               exit(EXIT_FAILURE);
          }
     }
}

Crossing* Building::GetCrossing(int ID)
{
     if (_crossings.count(ID)==1) {
          return _crossings[ID];
     }
     else {
          if (ID==-1)
               return NULL;
          else {
               Log->Write(
                         "ERROR: I could not find any crossing with the 'ID' [%d]. You have defined [%d] transitions",
                         ID, _crossings.size());
               exit(EXIT_FAILURE);
          }
     }
}

Goal* Building::GetFinalGoal(int ID) const
{
     if (_goals.count(ID)==1) {
          return _goals.at(ID);
     }
     else {
          if (ID==-1)
               return NULL;
          else {
               Log->Write(
                         "ERROR: I could not find any goal with the 'ID' [%d]. You have defined [%d] goals",
                         ID, _goals.size());
               exit(EXIT_FAILURE);
          }
     }
}

Crossing* Building::GetTransOrCrossByName(string caption) const
{
     {
          //eventually
          map<int, Transition*>::const_iterator itr;
          for (itr = _transitions.begin(); itr!=_transitions.end(); ++itr) {
               if (itr->second->GetCaption()==caption)
                    return itr->second;
          }
     }
     {
          //finally the  crossings
          map<int, Crossing*>::const_iterator itr;
          for (itr = _crossings.begin(); itr!=_crossings.end(); ++itr) {
               if (itr->second->GetCaption()==caption)
                    return itr->second;
          }
     }

     Log->Write("WARNING: No Transition or Crossing with Caption: "+caption);
     return NULL;
}

Hline* Building::GetTransOrCrossByUID(int id) const
{
     {
          //eventually transitions
          map<int, Transition*>::const_iterator itr;
          for (itr = _transitions.begin(); itr!=_transitions.end(); ++itr) {
               if (itr->second->GetUniqueID()==id)
                    return itr->second;
          }
     }
     {
          //then the  crossings
          map<int, Crossing*>::const_iterator itr;
          for (itr = _crossings.begin(); itr!=_crossings.end(); ++itr) {
               if (itr->second->GetUniqueID()==id)
                    return itr->second;
          }
     }
     {
          //finally the  hlines
          for (auto itr = _hLines.begin(); itr!=_hLines.end(); ++itr) {
               if (itr->second->GetUniqueID()==id)
                    return itr->second;
          }
     }
     Log->Write("ERROR: No Transition or Crossing or hline with ID %d: ", id);
     return NULL;
}

SubRoom* Building::GetSubRoomByUID(int uid) const
{
     for (auto&& itr_room: _rooms) {
          for (auto&& itr_subroom: itr_room.second->GetAllSubRooms()) {
               if (itr_subroom.second->GetUID()==uid)
                    return itr_subroom.second.get();
          }
     }
     Log->Write("ERROR:\t No subroom exits with the unique id %d", uid);
     return NULL;
}

//bool Building::IsVisible(Line* l1, Line* l2, bool considerHlines)
//{
//
//     for(auto&& itr_room: _rooms)
//     {
//          for(auto&& itr_subroom: itr_room.second->GetAllSubRooms())
//          {
//               if(itr_subroom.second->IsVisible(l1,l2,considerHlines)==false) return false;
//          }
//     }
//     return true;
//}

bool Building::IsVisible(const Point& p1, const Point& p2, const std::vector<SubRoom*>& subrooms,
          bool considerHlines)
{
     //loop over all subrooms if none is provided
     if (subrooms.empty()) {
          for (auto&& itr_room: _rooms) {
               for (auto&& itr_subroom: itr_room.second->GetAllSubRooms()) {
                    if (!itr_subroom.second->IsVisible(p1, p2, considerHlines)) return false;
               }
          }
     }
     else {
          for (auto&& sub: subrooms) {
               if (sub && !sub->IsVisible(p1, p2, considerHlines)) return false;
          }
     }

     return true;
}

bool Building::Triangulate()
{
     Log->Write("INFO:\tTriangulating the geometry");
     for (auto&& itr_room: _rooms) {
          for (auto&& itr_subroom: itr_room.second->GetAllSubRooms()) {
               if (!itr_subroom.second->Triangulate())
                    return false;
          }
     }
     Log->Write("INFO:\tDone...");
     return true;
}

bool Building::SanityCheck()
{
     Log->Write("INFO: \tChecking the geometry for artifacts");
     bool status = true;

<<<<<<< HEAD
     //only for ffRouter
     return status;

     for(auto&& itr_room: _rooms)
     {
          for(auto&& itr_subroom: itr_room.second->GetAllSubRooms())
          {
=======
     for (auto&& itr_room: _rooms) {
          for (auto&& itr_subroom: itr_room.second->GetAllSubRooms()) {
>>>>>>> 81a12dde
               if (!itr_subroom.second->SanityCheck())
                    status = false;
          }
     }

     Log->Write("INFO: \t...Done!!!\n");
     return status;
}

#ifdef _SIMULATOR

void Building::UpdateGrid()
{
     _linkedCellGrid->Update(_allPedestians);
}

void Building::InitGrid()
{
     // first look for the geometry boundaries
     double x_min = FLT_MAX;
     double x_max = FLT_MIN;
     double y_min = FLT_MAX;
     double y_max = FLT_MIN;

     //finding the bounding of the grid
     // and collect the pedestrians
     for (auto&& itr_room: _rooms) {
          for (auto&& itr_subroom: itr_room.second->GetAllSubRooms()) {
               for (auto&& wall:itr_subroom.second->GetAllWalls()) {
                    double x1 = wall.GetPoint1()._x;
                    double y1 = wall.GetPoint1()._y;
                    double x2 = wall.GetPoint2()._x;
                    double y2 = wall.GetPoint2()._y;

                    double xmax = (x1>x2) ? x1 : x2;
                    double xmin = (x1>x2) ? x2 : x1;
                    double ymax = (y1>y2) ? y1 : y2;
                    double ymin = (y1>y2) ? y2 : y1;

                    x_min = (xmin<=x_min) ? xmin : x_min;
                    x_max = (xmax>=x_max) ? xmax : x_max;
                    y_max = (ymax>=y_max) ? ymax : y_max;
                    y_min = (ymin<=y_min) ? ymin : y_min;
               }
          }
     }

     double cellSize = _configuration->GetLinkedCellSize();
     //make the grid slightly larger.
     x_min = x_min-1*cellSize;
     x_max = x_max+1*cellSize;
     y_min = y_min-1*cellSize;
     y_max = y_max+1*cellSize;

     double boundaries[4] = {x_min, x_max, y_min, y_max};

     //no algorithms
     // the domain is made of a single cell
     if (cellSize==-1) {
          Log->Write("INFO: \tBrute Force will be used for neighborhoods query");
          if ((x_max-x_min)<(y_max-y_min)) {
               cellSize = (y_max-y_min);
          }
          else {
               cellSize = (x_max-x_min);
          }

     }
     else {
          Log->Write("INFO: \tInitializing the grid with cell size: %f ", cellSize);
     }

     //TODO: the number of pedestrian should be calculated using the capacity of the sources
     //int nped= Pedestrian::GetAgentsCreated() +  for src:sources  src->GetMaxAgents()

     _linkedCellGrid = new LCGrid(boundaries, cellSize, Pedestrian::GetAgentsCreated());
     _linkedCellGrid->ShallowCopy(_allPedestians);

     Log->Write("INFO: \tDone with Initializing the grid ");
}

void Building::DeletePedestrian(Pedestrian*& ped)
{
     vector<Pedestrian*>::iterator it;
     it = find(_allPedestians.begin(), _allPedestians.end(), ped);
     if (it==_allPedestians.end()) {
          Log->Write("\tERROR: \tPed not found with ID %d ", ped->GetID());
          exit(EXIT_FAILURE);
          return;
     }
     else {
          // save the path history for this pedestrian before removing from the simulation
          if (_savePathway) {
               string results;
               string path = (*it)->GetPath();
               vector<string> brokenpaths;
               StringExplode(path, ">", &brokenpaths);
               for (unsigned int i = 0; i<brokenpaths.size(); i++) {
                    vector<string> tags;
                    StringExplode(brokenpaths[i], ":", &tags);
                    string room = _rooms[atoi(tags[0].c_str())]->GetCaption();
                    string trans = GetTransition(atoi(tags[1].c_str()))->GetCaption();
                    //ignore crossings/hlines
                    if (trans!="")
                         _pathWayStream << room << " " << trans << endl;
               }

          }
     }
     //update the stats before deleting
//     Transition* trans =GetTransitionByUID(ped->GetExitIndex());
//     if(trans)
//     {
//          trans->IncreaseDoorUsage(1, ped->GetGlobalTime());
//          //this can happen if the pedesrians is pushed too hard
//          // or cant stop due to high velocity
//          // he will remain in the simulation in that case
//          //if(trans->IsOpen()==false) return;
//     }
     _allPedestians.erase(it);
     delete ped;
}

const vector<Pedestrian*>& Building::GetAllPedestrians() const
{
     return _allPedestians;
}

void Building::AddPedestrian(Pedestrian* ped)
{
     for (unsigned int p = 0; p<_allPedestians.size(); p++) {
          Pedestrian* ped1 = _allPedestians[p];
          if (ped->GetID()==ped1->GetID()) {
               cout << "Pedestrian already in the room ??? " << ped->GetID() << endl;
               return;
          }
     }
     _allPedestians.push_back(ped);
}

void Building::GetPedestrians(int room, int subroom, std::vector<Pedestrian*>& peds) const
{
     //for(unsigned int p = 0;p<_allPedestians.size();p++){
     //     Pedestrian* ped=_allPedestians[p];

     for (auto&& ped : _allPedestians) {
          if ((room==ped->GetRoomID()) && (subroom==ped->GetSubRoomID())) {
               peds.push_back(ped);
          }
     }
}

//obsolete
void Building::InitSavePedPathway(const string& filename)
{
     _pathWayStream.open(filename.c_str());
     _savePathway = true;

     if (_pathWayStream.is_open()) {
          Log->Write("#INFO:\tsaving pedestrian paths to [ "+filename+" ]");
          _pathWayStream << "##pedestrian ways" << endl;
          _pathWayStream << "#nomenclature roomid  caption" << endl;
          //              for (unsigned int r=0;r< pRooms.size();r++){
          //                      Room* room= GetRoom(r);
          //                      const vector<int>& goals=room->GetAllTransitionsIDs();
          //
          //                      for(unsigned int g=0;g<goals.size();g++){
          //                              int exitid=goals[g];
          //                              string exit_caption=pRouting->GetGoal(exitid)->GetCaption();
          //                              PpathWayStream<<exitid<<" "<<exit_caption<<endl;
          //                      }
          //              }
          //
          _pathWayStream << "#data room exit_id" << endl;
     }
     else {
          Log->Write("#INFO:\t Unable to open [ "+filename+" ]");
          Log->Write("#INFO:\t saving to stdout");

     }
}

void Building::StringExplode(string str, string separator,
          vector<string>* results)
{
     size_t found;
     found = str.find_first_of(separator);
     while (found!=string::npos) {
          if (found>0) {
               results->push_back(str.substr(0, found));
          }
          str = str.substr(found+1);
          found = str.find_first_of(separator);
     }
     if (str.length()>0) {
          results->push_back(str);
     }
}

Pedestrian* Building::GetPedestrian(int pedID) const
{
     for (unsigned int p = 0; p<_allPedestians.size(); p++) {
          Pedestrian* ped = _allPedestians[p];
          if (ped->GetID()==pedID) {
               return ped;
          }
     }

     return NULL;
}

Transition* Building::GetTransitionByUID(int uid) const
{

     for (auto&& trans: _transitions) {
          if (trans.second->GetUniqueID()==uid)
               return trans.second;
     }
     return nullptr;
}

bool Building::SaveGeometry(const std::string& filename)
{
     std::stringstream geometry;

     //write the header
     geometry << "<?xml version=\"1.0\" encoding=\"UTF-8\" standalone=\"yes\"?>" << endl;
     geometry << "<geometry version=\"0.5\" caption=\"second life\" unit=\"m\"\n "
               " xmlns:xsi=\"http://www.w3.org/2001/XMLSchema-instance\"\n  "
               " xsi:noNamespaceSchemaLocation=\"http://134.94.2.137/jps_geoemtry.xsd\">" << endl << endl;

     //write the rooms
     geometry << "<rooms>" << endl;
     for (auto&& itroom : _rooms) {
          auto&& room = itroom.second;
          geometry << "\t<room id =\"" << room->GetID() << "\" caption =\"" << room->GetCaption() << "\">" << endl;
          for (auto&& itr_sub : room->GetAllSubRooms()) {
               auto&& sub = itr_sub.second;
               const double* plane = sub->GetPlaneEquation();
               geometry << "\t\t<subroom id =\"" << sub->GetSubRoomID()
                         << "\" closed=\"" << 0
                         << "\" class=\"" << sub->GetType()
                         << "\" A_x=\"" << plane[0]
                         << "\" B_y=\"" << plane[1]
                         << "\" C_z=\"" << plane[2] << "\">" << endl;

               for (auto&& wall : sub->GetAllWalls()) {
                    const Point& p1 = wall.GetPoint1();
                    const Point& p2 = wall.GetPoint2();

                    geometry << "\t\t\t<polygon caption=\"wall\" type=\"" << wall.GetType() << "\">" << endl
                              << "\t\t\t\t<vertex px=\"" << p1._x << "\" py=\"" << p1._y << "\"/>" << endl
                              << "\t\t\t\t<vertex px=\"" << p2._x << "\" py=\"" << p2._y << "\"/>" << endl
                              << "\t\t\t</polygon>" << endl;
               }

               if (sub->GetType()=="stair") {
                    const Point& up = ((Stair*) sub.get())->GetUp();
                    const Point& down = ((Stair*) sub.get())->GetDown();
                    geometry << "\t\t\t<up px=\"" << up._x << "\" py=\"" << up._y << "\"/>" << endl;
                    geometry << "\t\t\t<down px=\"" << down._x << "\" py=\"" << down._y << "\"/>" << endl;
               }

               geometry << "\t\t</subroom>" << endl;
          }

          //write the crossings
          geometry << "\t\t<crossings>" << endl;
          for (auto const& mapcross : _crossings) {
               Crossing* cross = mapcross.second;

               //only write the crossings in this rooms
               if (cross->GetRoom1()->GetID()!=room->GetID()) continue;

               const Point& p1 = cross->GetPoint1();
               const Point& p2 = cross->GetPoint2();

               geometry << "\t<crossing id =\"" << cross->GetID()
                         << "\" subroom1_id=\"" << cross->GetSubRoom1()->GetSubRoomID()
                         << "\" subroom2_id=\"" << cross->GetSubRoom2()->GetSubRoomID() << "\">" << endl;

               geometry << "\t\t<vertex px=\"" << p1._x << "\" py=\"" << p1._y << "\"/>" << endl
                         << "\t\t<vertex px=\"" << p2._x << "\" py=\"" << p2._y << "\"/>" << endl
                         << "\t</crossing>" << endl;
          }
          geometry << "\t\t</crossings>" << endl;
          geometry << "\t</room>" << endl;
     }

     geometry << "</rooms>" << endl;

     //write the transitions
     geometry << "<transitions>" << endl;

     for (auto const& maptrans : _transitions) {
          Transition* trans = maptrans.second;
          const Point& p1 = trans->GetPoint1();
          const Point& p2 = trans->GetPoint2();
          int room2_id = -1;
          int subroom2_id = -1;
          if (trans->GetRoom2()) {
               room2_id = trans->GetRoom2()->GetID();
               subroom2_id = trans->GetSubRoom2()->GetSubRoomID();
          }

          geometry << "\t<transition id =\"" << trans->GetID()
                    << "\" caption=\"" << trans->GetCaption()
                    << "\" type=\"" << trans->GetType()
                    << "\" room1_id=\"" << trans->GetRoom1()->GetID()
                    << "\" subroom1_id=\"" << trans->GetSubRoom1()->GetSubRoomID()
                    << "\" room2_id=\"" << room2_id
                    << "\" subroom2_id=\"" << subroom2_id << "\">" << endl;

          geometry << "\t\t<vertex px=\"" << p1._x << "\" py=\"" << p1._y << "\"/>" << endl
                    << "\t\t<vertex px=\"" << p2._x << "\" py=\"" << p2._y << "\"/>" << endl
                    << "\t</transition>" << endl;

     }

     geometry << "</transitions>" << endl;
     geometry << "</geometry>" << endl;
     //write the routing file

     //cout<<endl<<geometry.str()<<endl;

     ofstream geofile(filename);
     if (geofile.is_open()) {
          geofile << geometry.str();
          Log->Write("INFO:\tfile saved to %s", filename.c_str());
     }
     else {
          Log->Write("ERROR:\tunable to save the geometry to %s", filename.c_str());
          return false;
     }

     return true;
}

#endif // _SIMULATOR

<|MERGE_RESOLUTION|>--- conflicted
+++ resolved
@@ -100,18 +100,12 @@
      }
 
      //triangulate the geometry
-<<<<<<< HEAD
 //     if(!Triangulate())
 //     {
 //          Log->Write("ERROR:\t could not triangulate the geometry!");
 //          exit (EXIT_FAILURE);
 //     }
-=======
-     if (!Triangulate()) {
-          Log->Write("ERROR:\t could not triangulate the geometry!");
-          exit(EXIT_FAILURE);
-     }
->>>>>>> 81a12dde
+
 
      //TODO: check whether traffic info can be loaded before InitGeometry if so call it in LoadBuilding instead and make
      //TODO: LoadTrafficInfo private [gl march '16]
@@ -235,11 +229,7 @@
 
 void Building::AddRoom(Room* room)
 {
-<<<<<<< HEAD
      _rooms[room->GetID()]=std::shared_ptr<Room>(room);
-=======
-     _rooms[room->GetID()] = std::unique_ptr<Room>(room);
->>>>>>> 81a12dde
 }
 
 void Building::AddSurroundingRoom()
@@ -700,7 +690,6 @@
      Log->Write("INFO: \tChecking the geometry for artifacts");
      bool status = true;
 
-<<<<<<< HEAD
      //only for ffRouter
      return status;
 
@@ -708,10 +697,6 @@
      {
           for(auto&& itr_subroom: itr_room.second->GetAllSubRooms())
           {
-=======
-     for (auto&& itr_room: _rooms) {
-          for (auto&& itr_subroom: itr_room.second->GetAllSubRooms()) {
->>>>>>> 81a12dde
                if (!itr_subroom.second->SanityCheck())
                     status = false;
           }
