/**
 * @file    SaxParser.cpp
 * @author  Ulrich Kemloh <kemlohulrich@gmail.com>
 * @version 0.1
 * Created on: 6 Sep 2010
 * Copyright (C) <2009-2010>
 *
 * @section LICENSE
 * This file is part of JuPedSim.
 *
 * JuPedSim is free software: you can redistribute it and/or modify
 * it under the terms of the GNU General Public License as published by
 * the Free Software Foundation, either version 3 of the License, or
 * any later version.
 *
 * JuPedSim is distributed in the hope that it will be useful,
 * but WITHOUT ANY WARRANTY; without even the implied warranty of
 * MERCHANTABILITY or FITNESS FOR A PARTICULAR PURPOSE. See the
 * GNU General Public License for more details.
 *
 * You should have received a copy of the GNU General Public License
 * along with JuPedSim. If not, see <http://www.gnu.org/licenses/>.
 *
 * @section DESCRIPTION
 *
 *
 *
 */
#include <optional>
#include "SaxParser.h"
#include "TrajectoryPoint.h"
#include "FrameElement.h"
#include "Frame.h"
#include "SyncData.h"
#include "Debug.h"

#include "geometry/JPoint.h"
#include "geometry/FacilityGeometry.h"
#include "geometry/Building.h"
#include "geometry/GeometryFactory.h"

#include "geometry/Wall.h"
#include "geometry/SubRoom.h"

#include "SystemSettings.h"

#include <QMessageBox>
#include <QString>
#include <QProgressDialog>
#include <QPushButton>
#include <limits>
#include <iostream>
#include <cmath>

#include <vtkVersion.h>
#include <vtkSmartPointer.h>
#include <vtkPolygon.h>
#include <vtkCellArray.h>
#include <vtkPolyData.h>
#include <vtkPolyDataMapper.h>
#include <vtkActor.h>
#include <vtkRenderWindow.h>
#include <vtkRenderer.h>
#include <vtkRenderWindowInteractor.h>
#include <vtkAssembly.h>
#include <vtkProperty.h>
#include <vtkTriangleFilter.h>
#include <vtkGenericDataObjectReader.h>
#include <vtkPolyDataReader.h>
#include <vtkStructuredGridReader.h>
#include <vtkStructuredPointsReader.h>
#include <vtkImageDataGeometryFilter.h>
#include <vtkStripper.h>


#define VTK_CREATE(type, name)                                  \
     vtkSmartPointer<type> name = vtkSmartPointer<type>::New()


using namespace std;

/**
 * constructor
 *
 * @param geo
 * @param data
 * @param par 0=fps, 1=agents
 * @param roomCaption
 * @return
 */
SaxParser::SaxParser(GeometryFactory& geoFac, SyncData& dataset, double * fps):_geoFactory(geoFac),_dataset(dataset)
{
     _para=fps;
     _parsingWalls=false;
     _parsingCrossings=false;
     _color=0.0;
     _dataset.clearFrames();

     _geometry = std::shared_ptr<FacilityGeometry>(new FacilityGeometry("No name", "No name", "No name"));
     _geoFactory.AddElement(-1,-1,_geometry);

     //default header
     InitHeader(0,0,0);
}

SaxParser::~SaxParser()
{

}

bool SaxParser::startElement(const QString & /* namespaceURI */,
                             const QString & /* localName */, const QString &qName,
                             const QXmlAttributes &at)
{
     if (qName == "header") {
          for(int i=0; i<at.length(); i++) {
               if(at.localName(i)=="version") {
                    QStringList query = at.value(i).split(".");
                    int major=0;
                    int minor=0;
                    int patch=0;
                    switch (query.size() ) {
                    case 1:
                         major=query.at(0).toInt();
                         break;
                    case 2:
                         major=query.at(0).toInt();
                         minor=query.at(1).toInt();
                         break;
                    case 3:
                         major=query.at(0).toInt();
                         minor=query.at(1).toInt();
                         patch=query.at(2).toInt();
                         break;
                    }
                    InitHeader(major,minor,patch);
                    //cout<<"version found:"<<at.value(i).toStdString()<<endl;exit(0);
               }
          }
     } else if (qName == "file") {
          for(int i=0; i<at.length(); i++) {
               if(at.localName(i)=="location") {
                    QString fileName=at.value(i);
                    if(!fileName.isEmpty()) {
                         if(fileName.endsWith(".xml",Qt::CaseInsensitive)) {
                              //SaxParser::parseGeometryJPS(fileName,geometry);
                         } else if (fileName.endsWith(".trav",Qt::CaseInsensitive)) {
                              SaxParser::parseGeometryTRAV(fileName,_geoFactory);
                         }
                    }
               }
          }
     }
     else if (qName == "source")
     {
          double xmin, xmax, ymin, ymax;
          double z=0;// @todo read this some when we go 3D

          string source_id="";
          for(int i=0; i<at.length(); i++) {
               if(at.localName(i)=="id") {
                    source_id=at.value(i).toStdString();
               } else if(at.localName(i)=="x_min") {
                    xmin=at.value(i).toDouble()*FAKTOR;
               }
               else if(at.localName(i)=="x_max") {
                    xmax=at.value(i).toDouble()*FAKTOR;
               }
               else if(at.localName(i)=="y_min") {
                    ymin=at.value(i).toDouble()*FAKTOR;
               }
               else if(at.localName(i)=="y_max") {
                    ymax=at.value(i).toDouble()*FAKTOR;
               }
          }
          _geometry->addRectangle(xmin,ymin,xmax,ymax, 0, 120.0, 150.0, source_id);
           //@todo: here z=0. What about sources in the 2 floor?
     }

     else if (qName == "goal")
     {
          double xmin, xmax, ymin, ymax;
          double z=0;// @todo read this some when we go 3D
          QString caption = "";
          for(int i=0; i<at.length(); i++) {
               if(at.localName(i)=="caption") {
                    caption=at.value(i);
               } else if(at.localName(i)=="x_min") {
                    xmin=at.value(i).toDouble()*FAKTOR;
               }
               else if(at.localName(i)=="x_max") {
                    xmax=at.value(i).toDouble()*FAKTOR;
               }
               else if(at.localName(i)=="y_min") {
                    ymin=at.value(i).toDouble()*FAKTOR;
               }
               else if(at.localName(i)=="y_max") {
                    ymax=at.value(i).toDouble()*FAKTOR;
               }
          }
          _geometry->addRectangle(xmin,ymin,xmax,ymax, z, 90.0, 90.0, caption.toStdString());
     } // goal
     else if (qName == "floor") {
          double xMin=0,
               xMax=0,
               yMin=0,
               yMax=0;

          for(int i=0; i<at.length(); i++) {
               if(at.localName(i)=="xMin") {
                    xMin=at.value(i).toDouble()*FAKTOR;
               } else if(at.localName(i)=="xMax") {
                    xMax=at.value(i).toDouble()*FAKTOR;
               } else if(at.localName(i)=="yMin") {
                    yMin=at.value(i).toDouble()*FAKTOR;
               } else if(at.localName(i)=="yMax") {
                    yMax=at.value(i).toDouble()*FAKTOR;
               }

          }
          _geometry->addFloor(xMin,yMin,xMax,yMax);
     } else if (qName == "cuboid") {
          double length=0, height=0,
               width=0, color=0;
          double center[3]= {0,0,0};

          for(int i=0; i<at.length(); i++) {
               if(at.localName(i)=="centerX") {
                    center[0]=at.value(i).toDouble()*FAKTOR;
               } else if(at.localName(i)=="centerY") {
                    center[1]=at.value(i).toDouble()*FAKTOR;
               } else if(at.localName(i)=="centerZ") {
                    center[2]=at.value(i).toDouble()*FAKTOR;
               } else if(at.localName(i)=="length") {
                    length=at.value(i).toDouble()*FAKTOR;
               } else if(at.localName(i)=="height") {
                    height=at.value(i).toDouble()*FAKTOR;
               } else if(at.localName(i)=="width") {
                    width=at.value(i).toDouble()*FAKTOR;
               } else if(at.localName(i)=="color") {
                    color=at.value(i).toDouble()*FAKTOR;
               }
          }
          _geometry->addObjectBox(center,height,width,length,color);

     } else if (qName == "sphere") {
          double radius=0, color=0;
          double center[3]= {0,0,0};

          for(int i=0; i<at.length(); i++) {
               if(at.localName(i)=="centerX") {
                    center[0]=at.value(i).toDouble()*FAKTOR;
               } else if(at.localName(i)=="centerY") {
                    center[1]=at.value(i).toDouble()*FAKTOR;
               } else if(at.localName(i)=="centerZ") {
                    center[2]=at.value(i).toDouble()*FAKTOR;
               } else if(at.localName(i)=="radius") {
                    radius=at.value(i).toDouble()*FAKTOR;
               } else if(at.localName(i)=="color") {
                    color=at.value(i).toDouble();
               }
          }
          _geometry->addObjectSphere(center,radius,color);
     } else if (qName == "label") {
          double  color=0;
          double center[3]= {0,0,0};
          QString text;

          for(int i=0; i<at.length(); i++) {
               if(at.localName(i)=="centerX") {
                    center[0]=at.value(i).toDouble()*FAKTOR;
               } else if(at.localName(i)=="centerY") {
                    center[1]=at.value(i).toDouble()*FAKTOR;
               } else if(at.localName(i)=="centerZ") {
                    center[2]=at.value(i).toDouble()*FAKTOR;
               } else if(at.localName(i)=="text") {
                    text=at.value(i);
               } else if(at.localName(i)=="color") {
                    color=at.value(i).toDouble();
               }
          }
          _geometry->addObjectLabel(center,center,text.toStdString(),color);
     } else if (qName == "cylinder") {
          double height=0, radius=0, color=0;
          double center[3]= {0,0,0};
          double rotation[3]= {0,0,0};

          for(int i=0; i<at.length(); i++) {
               if(at.localName(i)=="centerX") {
                    center[0]=at.value(i).toDouble()*FAKTOR;
               } else if(at.localName(i)=="centerY") {
                    center[1]=at.value(i).toDouble()*FAKTOR;
               } else if(at.localName(i)=="centerZ") {
                    center[2]=at.value(i).toDouble()*FAKTOR;
               } else if(at.localName(i)=="height") {
                    height=at.value(i).toDouble()*FAKTOR;
               } else if(at.localName(i)=="radius") {
                    radius=at.value(i).toDouble()*FAKTOR;
               } else if(at.localName(i)=="color") {
                    color=at.value(i).toDouble();
               } else if(at.localName(i)=="angleX") {
                    rotation[0]=at.value(i).toDouble();
               } else if(at.localName(i)=="angleY") {
                    rotation[1]=at.value(i).toDouble();
               } else if(at.localName(i)=="angleZ") {
                    rotation[2]=at.value(i).toDouble();
               }
          }
          _geometry->addObjectCylinder(center,radius,height,rotation,color);
     } else if (qName == "agents") {
     } else if (qName == "roomCaption") {
     } else if (qName == "frameRate") {
     } else if (qName == "geometry")
     {
          //cout<<"geo tag found"<<endl;
          //_geometry = std::shared_ptr<FacilityGeometry>(new FacilityGeometry("No name"));
          //_geoFactory.AddElement(0,0,_geometry);

     }else if (qName == "gradient_field"){
          for(int i=0; i<at.length(); i++) {
               if(at.localName(i)=="filename") {
                    ParseGradientFieldVTK(at.value(i),_geoFactory);
               }
          }

     }
     else if (qName == "wall") {
          _parsingWalls=true;
          _thickness=15;
          _height=250;
          _color=0;
          _caption="";

          for(int i=0; i<at.length(); i++) {
               if(at.localName(i)=="thickness") {
                    _thickness=at.value(i).toDouble()*FAKTOR;
               } else if(at.localName(i)=="height") {
                    _height=at.value(i).toDouble()*FAKTOR;
               } else if(at.localName(i)=="color") {
                    _color=at.value(i).toDouble();
               } else if(at.localName(i)=="caption") {
                    _caption=at.value(i);
               }
          }

     } else if (qName == "door") {
          _parsingWalls=false;
          _thickness=15;
          _height=250;
          _color=255;
          _caption="";

          for(int i=0; i<at.length(); i++) {
               if(at.localName(i)=="thickness") {
                    _thickness=at.value(i).toDouble()*FAKTOR;
               } else if(at.localName(i)=="height") {
                    _height=at.value(i).toDouble()*FAKTOR;
               } else if(at.localName(i)=="color") {
                    _color=at.value(i).toDouble();
               } else if(at.localName(i)=="caption") {
                    _caption=at.value(i);
               }
          }
     }
//     <event time="9" type="door" state="open" id="0" caption="door0" />
// call void GeometryFactory::ChangeExitsColor(double* color)
// _geoFactory.ChangeExitsColor(Qt::red);

//FIXME
     else if (qName == "crossing") {
          _parsingWalls=false;
          _parsingCrossings=true;
          _thickness=15;
          _height=250;
          _color=255;
          _caption="";

          for(int i=0; i<at.length(); i++) {
               if(at.localName(i)=="thickness") {
                    _thickness=at.value(i).toDouble()*FAKTOR;
               } else if(at.localName(i)=="height") {
                    _height=at.value(i).toDouble()*FAKTOR;
               } else if(at.localName(i)=="color") {
                    _color=at.value(i).toDouble();
               } else if(at.localName(i)=="caption") {
                    _caption=at.value(i);
               }
          }
     }else if (qName == "hline") {
          _parsingWalls=false;
          _parsingCrossings=true;
          _thickness=15;
          _height=250;
          _color=255;
          _caption="";
          QString room_id, subroom_id;

          for(int i=0; i<at.length(); i++) {
               if(at.localName(i)=="thickness") {
                    _thickness=at.value(i).toDouble()*FAKTOR;
               } else if(at.localName(i)=="height") {
                    _height=at.value(i).toDouble()*FAKTOR;
               } else if(at.localName(i)=="color") {
                    _color=at.value(i).toDouble();
               } else if(at.localName(i)=="caption") {
                    _caption=at.value(i);
               }else if(at.localName(i)=="room_id") {
                    room_id=at.value(i);
               }else if(at.localName(i)=="subroom_id") {
                    subroom_id=at.value(i);
               }
          }
          _caption=room_id+":"+subroom_id+":"+_caption;

     }
     else if (qName == "timeFirstFrame") {
          /*unsigned long timeFirstFrame_us=0;
            unsigned long timeFirstFrame_s=0;

            for(int i=0; i<at.length(); i++) {
            if(at.localName(i)=="microsec") {
            timeFirstFrame_us=at.value(i).toULong();
            } else if(at.localName(i)=="sec") {
            timeFirstFrame_s=at.value(i).toULong();
            }
            }
            dataset->setDelayAbsolute(timeFirstFrame_s,timeFirstFrame_us);
          */
     } else if (qName == "point") {
          double xPos=0;
          double yPos=0;
          double zPos=0;

          for(int i=0; i<at.length(); i++) {
               if(at.localName(i)=="xPos") {
                    xPos=at.value(i).toDouble()*FAKTOR;
               } else if(at.localName(i)=="yPos") {
                    yPos=at.value(i).toDouble()*FAKTOR;
               } else if(at.localName(i)=="zPos") {
                    zPos=at.value(i).toDouble()*FAKTOR;
               }
          }
          double CHT[3]= {_color,_height,_thickness};
          JPoint* pt= new JPoint(xPos,yPos,zPos);
          pt->setColorHeightThicknes(CHT);
          _currentPointsList.push_back(pt);

     }
     else if (qName == "frame")
     {
          for(int i=0; i<at.length(); i++) {
               if(at.localName(i)=="ID") {
                    _currentFrameID=at.value(i).toInt();
                    //cout<<"frame: " <<_currentFrameID<<endl;
               }
          }

     }
     else if (qName == "agent") {

          int id=0;
          double xPos=0;
          double yPos=0;
          double zPos=0;
          //double agent_color =std::numeric_limits<double>::quiet_NaN();
          //double xVel=std::numeric_limits<double>::quiet_NaN();
          //double yVel=std::numeric_limits<double>::quiet_NaN();
          //double zVel=std::numeric_limits<double>::quiet_NaN();
          double dia_a=std::numeric_limits<double>::quiet_NaN();
          double dia_b=std::numeric_limits<double>::quiet_NaN();
          double el_angle=std::numeric_limits<double>::quiet_NaN();
          double el_color=std::numeric_limits<double>::quiet_NaN();
          double el_x=std::numeric_limits<double>::quiet_NaN();
          double el_y=std::numeric_limits<double>::quiet_NaN();
          double el_z=std::numeric_limits<double>::quiet_NaN();

          for(int i=0; i<at.length(); i++) {
               if(at.localName(i)=="ID") {
                    id=at.value(i).toInt();
                    //TODO: maybe you should change ur format to take the ID 0 as first valid ID.
                    if (id==0) {
                         //slotErrorOutput("Person with ID=0 detected. ID should start with 1 !");
                         return false;
                    }
               } else if(at.localName(i)==_jps_xPos) {
                    xPos=at.value(i).toDouble()*FAKTOR;
                    //xPos=at.value(i).toDouble();
               } else if(at.localName(i)==_jps_yPos) {
                    //yPos=at.value(i).toDouble();
                    yPos=at.value(i).toDouble()*FAKTOR;
               } else if(at.localName(i)==_jps_zPos) {
                    zPos=at.value(i).toDouble()*FAKTOR;
               }

               else if(at.localName(i)==_jps_radiusA) {
                    dia_a=at.value(i).toDouble()*FAKTOR;
                    //dia_a=at.value(i).toDouble();
               } else if(at.localName(i)==_jps_radiusB) {
                    dia_b=at.value(i).toDouble()*FAKTOR;
                    //dia_b=at.value(i).toDouble();
               } else if(at.localName(i)==_jps_ellipseOrientation) {
                    el_angle=at.value(i).toDouble();
               } else if(at.localName(i)==_jps_ellipseColor) {
                    el_color=at.value(i).toDouble();
               } else if(at.localName(i)=="agentColor") {
                    //agent_color=at.value(i).toDouble();
               } else if(at.localName(i)==_jps_xVel) {
                    //xVel=at.value(i).toDouble()*FAKTOR;
               } else if(at.localName(i)==_jps_yVel) {
                    //yVel=at.value(i).toDouble()*FAKTOR;
               } else if(at.localName(i)==_jps_zVel) {
                    //zVel=at.value(i).toDouble()*FAKTOR;
               }

          }
//        xml2txt
//        cout << _currentFrameID << " " << id << " " << xPos << " " << yPos << " " << zPos << "\n";

          //coordinates of the ellipse, default to the head of the agent
          //if(std::isnan(el_x)) el_x=xPos;
          //if(std::isnan(el_y)) el_y=yPos;
          //if(std::isnan(el_z)) el_z=zPos;

          //double pos[3]={xPos,yPos,zPos};
          //double vel[3]={xVel,yPos,zPos};
          //double ellipse[7]={el_x,el_y,el_z,dia_a,dia_b,el_angle,el_color};
          //double para[2]={agent_color,el_angle};

          double pos[3]= {xPos,yPos,zPos};
          double angle[3]= {0,0,el_angle};
          double radius[3]= {dia_a,dia_b,30.0};

          FrameElement *element = new FrameElement(id-1);
          element->SetPos(pos);
          element->SetOrientation(angle);
          element->SetRadius(radius);
          element->SetColor(el_color);
          _currentFrame.push_back(element);

     } else if (qName == "agentInfo") {
          double height=std::numeric_limits<double>::quiet_NaN();
          double color=std::numeric_limits<double>::quiet_NaN();
          double id=std::numeric_limits<double>::quiet_NaN();

          for(int i=0; i<at.length(); i++) {
               if(at.localName(i)=="ID") {
                    id=at.value(i).toDouble();
               }
               if(at.localName(i)=="height") {
                    height=at.value(i).toDouble()*FAKTOR;
               }
               if(at.localName(i)=="color") {
                    color=at.value(i).toDouble();
               }
          }
          if(std::isnan(id)) return true;

          if(!std::isnan(height)) {
               _initialPedestriansHeights.append(QString::number(int(id)));
               _initialPedestriansHeights.append(QString::number(height));
          }
          if(!std::isnan(color)) {
               _initialPedestriansColors.append(QString::number(int(id)));
               _initialPedestriansColors.append(QString::number(int(color)));
          }
     }
     return true;
}

bool SaxParser::characters(const QString &str)
{
     _currentText.append(str);
     return true;
}

bool SaxParser::endElement(const QString & /* namespaceURI */,
                           const QString & /* localName */, const QString &qName)
{
     if (qName == "header") {

     } else if (qName == "agents") {
          _dataset.setNumberOfAgents(_currentText.toInt());
     } else if (qName == "frameRate") {
          _para[0]=_currentText.toFloat();
     } else if (qName == "wall") {
          if(_currentPointsList.size()>1)
               for(unsigned int i=0; i<_currentPointsList.size()-1; i++) {
                    _geometry->addWall(_currentPointsList[i],_currentPointsList[i+1],_caption.toStdString());
               }
          clearPoints();
     } else if (qName == "door") {
          for(unsigned int i=0; i<_currentPointsList.size()-1; i++) {
               _geometry->addDoor(_currentPointsList[i],_currentPointsList[i+1],_caption.toStdString());
          }
          clearPoints();
     } else if (qName == "crossing") {
          if(_currentPointsList.size()>1) //hack
               for(unsigned int i=0; i<_currentPointsList.size()-1; i++) {
                    _geometry->addNavLine(_currentPointsList[i],_currentPointsList[i+1],_caption.toStdString());
               }
          clearPoints();
     } else if (qName == "hline") {
          if(_currentPointsList.size()>1)
          {
               for(unsigned int i=0; i<_currentPointsList.size()-1; i++)
               {
                    int room_id=-1;
                    int subroom_id=-1;
                    QStringList lst = _caption.split(":");
                    if(lst.length()>2)
                    {
                         room_id=lst[0].toInt();
                         subroom_id=lst[1].toInt();
                         _caption=lst[2];
                    }
                    auto&& geo=_geoFactory.GetElement(room_id,subroom_id);
                    if(geo!=nullptr)
                    {
                         geo->addNavLine(_currentPointsList[i],_currentPointsList[i+1],_caption.toStdString());
                    }
                    else
                    {
                         _geometry->addNavLine(_currentPointsList[i],_currentPointsList[i+1],_caption.toStdString());
                    }
               }
          }
          clearPoints();
     } else if (qName == "step") {//FIXME
          for(unsigned int i=0; i<_currentPointsList.size()-1; i++) {
               _geometry->addDoor(_currentPointsList[i],_currentPointsList[i+1],_caption.toStdString());
          }
          clearPoints();
     } else if (qName == "frame") {
          Frame* frame = new Frame(_currentFrameID);
          while(!_currentFrame.empty()) {
               frame->addElement(_currentFrame.back());
               _currentFrame.pop_back();
          }

          //compute the polydata, might increase the runtime
          frame->ComputePolyData();

          _dataset.addFrame(frame);
          //to be on the safe side
          _currentFrame.clear();

     } else if (qName == "agent") {
     } else if (qName == "geometry") {
     } else if (qName == "point") {
     } else if (qName == "shape") {
          _dataset.setInitialHeights(_initialPedestriansHeights);
          _dataset.setInitialColors(_initialPedestriansColors);
     } else if (qName == "gradient_field") {
     }
     _currentText.clear();
     return true;
}

bool SaxParser::fatalError(const QXmlParseException &exception)
{
     QMessageBox::warning(0, QObject::tr("SAX Handler"), QObject::tr(
                               "Parse error at line %1, column "
                               "%2:\n%3.") .arg(exception.lineNumber()) .arg(
                                    exception.columnNumber()) .arg(exception.message()));
     return false;
}

bool SaxParser::attributeDecl(const QString& eName, const QString& aName,
                              const QString& type, const QString& valueDefault, const QString& value)
{
     //cout<<aName.toStdString()<<endl;

     QString dummy=eName+aName+type+valueDefault+value;
     return (dummy==dummy);
     //return true;
}

void SaxParser::clearPoints()
{
     while (!_currentPointsList.empty()) {
          delete _currentPointsList.back();
          _currentPointsList.pop_back();
     }
     _currentPointsList.clear();
     return;
}
double SaxParser::GetElevation(QString geometryFile, int roomId, int subroomId)
{

     double C_z;
     QString wd;
     QDir dir(wd);
     QDir fileDir(geometryFile);
     SystemSettings::getWorkingDirectory(wd);
     if(!fileDir.isAbsolute())
     {
          QString s = dir.relativeFilePath(geometryFile);
          geometryFile=wd + QDir::separator() + s;
     }
     QDomDocument doc("");
     QFile file(geometryFile);
     if (!file.open(QIODevice::ReadOnly)) {
          qDebug()<<"GetElevation: could not open the file: "<< geometryFile <<endl;
          exit(-1);
     }
     QString *errorCode = new QString();
     if (!doc.setContent(&file, errorCode)) {
          file.close();
          qDebug()<<errorCode<<endl;
          exit(-1);
     }
     TiXmlDocument docGeo(geometryFile.toStdString());
     if (!docGeo.LoadFile()) {
           Debug::Messages("%s", docGeo.ErrorDesc());
           Debug::Error("LoadGeometry: could not parse the geometry file %s", geometryFile.toStdString().c_str());
           return -1;
     }

     TiXmlElement* xRootNode = docGeo.RootElement();
     if( ! xRootNode ) {
           Debug::Error("Root element does not exist");
           return -1;
     }
     TiXmlNode*  xRoomsNode = xRootNode->FirstChild("rooms");
     if (!xRoomsNode) {
           Debug::Error("The geometry should have at least one room and one subroom");
          return false;
     }
     for(TiXmlElement* xRoom = xRoomsNode->FirstChildElement("room"); xRoom;
               xRoom = xRoom->NextSiblingElement("room")) {
           int room_id = xmltoi(xRoom->Attribute("id"), -1);
           if (room_id != roomId) continue;
           
           for(TiXmlElement* xSubRoom = xRoom->FirstChildElement("subroom"); xSubRoom;
                    xSubRoom = xSubRoom->NextSiblingElement("subroom")) {

               int subroom_id = xmltoi(xSubRoom->Attribute("id"), -1);
               if(subroom_id != subroomId) continue;
               C_z = xmltof(xSubRoom->Attribute("C_z"), 0.0);
           }
     }
     return C_z;     
}
std::tuple<Point, Point> SaxParser::GetTrackStartEnd(QString geometryFile, int trackId)
{
     QString wd;
     QDir dir(wd);
     QDir fileDir(geometryFile);
     SystemSettings::getWorkingDirectory(wd);
     if(!fileDir.isAbsolute())
     {
          QString s = dir.relativeFilePath(geometryFile);
          geometryFile=wd + QDir::separator() + s;
     }

     // QString = QDir::cleanPath(wd + QDir::separator() + fileName);
     Debug::Messages("filename: <%s)", geometryFile.toStdString().c_str());
     Debug::Messages("wd: <%s>",wd.toStdString().c_str());


     std::vector<Point> end_points;
     Point start_point(0,0);
     Point end_point(0,0);

     QDomDocument doc("");
     QFile file(geometryFile);
     if (!file.open(QIODevice::ReadOnly)) {
          qDebug()<<"GetTrackStartEnd: could not open the file: "<< geometryFile <<endl;
          exit(-1);
     }
     QString *errorCode = new QString();
     if (!doc.setContent(&file, errorCode)) {
          file.close();
          qDebug()<<errorCode<<endl;
          exit(-1);
     }
     QDomElement root= doc.firstChildElement("geometry");
     //only parsing the geometry node
     if(root.tagName()!="geometry"){
                 std::tuple<Point, Point> ret = std::make_tuple(Point(0,0), Point(0,0));
                 std::cout << "root is not geometry\n";
                 std::cout << root.tagName().toStdString() << "\n";
                 return ret;
     }


     //parsing the subrooms
     QDomNodeList xSubRoomsNodeList=doc.elementsByTagName("subroom");
     //parsing the walls     
     for (int i = 0; i < xSubRoomsNodeList.length(); i++) {
          QDomElement xPoly = xSubRoomsNodeList.item(i).firstChildElement("polygon");
          while(!xPoly.isNull()) {
                auto Type = xPoly.attribute("type","notype").toStdString();
                auto Caption = xPoly.attribute("caption", "nocaption").toStdString();
                int parsed_trackId = xPoly.attribute("track_id", "-1").toInt();
                if(Type != "track")
                {
                      // std::cout << "Polygon is not a track. Continue\n";
                      // std::cout << Type << "\n";
                      xPoly = xPoly.nextSiblingElement("polygon");
                      continue;
                }

                if(parsed_trackId != trackId)
                {
                      xPoly = xPoly.nextSiblingElement("polygon");
                      continue;
                }
               QDomNodeList xVertices=xPoly.elementsByTagName("vertex");
               for( int i=0; i<xVertices.count(); i++) {
                     auto start=xVertices.item(i).toElement().attribute("start", "false");

                     double x1=xVertices.item(i).toElement().attribute("px", "0").toDouble();
                     double y1=xVertices.item(i).toElement().attribute("py", "0").toDouble();
                     if (start == "true")
                     {
                           start_point = Point(x1, y1);
                     }
                     else{
                           end_points.push_back(Point(x1, y1)); // collect other points of track 
                     }
               }
               xPoly = xPoly.nextSiblingElement("polygon");
          }//poly
     }//sub

     double min_d = -10000;
     // find the track point with the biggest distance to start.
     for (auto p: end_points){
           double d = (p-start_point).NormSquare();
           if (d > min_d)
           {
                 end_point = p;
                 min_d = d;
           }
     }
     std::tuple<Point, Point> ret = std::make_tuple(start_point, end_point);
     return ret;
}


bool SaxParser::parseGeometryJPS(QString fileName, GeometryFactory& geoFac)
{
     Debug::Messages( "Enter SaxParser::parseGeometryJPS with filename <%s>",fileName.toStdString().c_str());

     double captionsColor=0;//red
     QDir fileDir(fileName);
     QString wd;
     QDir dir(wd);
     SystemSettings::getWorkingDirectory(wd);

     if(!fileName.endsWith(".xml",Qt::CaseInsensitive)) return false;
     if(!fileDir.isAbsolute())
     {
          QString s = dir.relativeFilePath(fileName);
          fileName=wd + QDir::separator() + s;
     }

     // QString = QDir::cleanPath(wd + QDir::separator() + fileName);
     Debug::Messages("filename: <%s)", fileName.toStdString().c_str());
     Debug::Messages("wd: <%s>",wd.toStdString().c_str());
     Building* building = new Building();
     string geometrypath = fileName.toStdString();
     building->SetProjectRootDir(wd.toStdString());

     // read the geometry
     if(!building->LoadGeometry(geometrypath))
          return false;
     if(!building->InitGeometry())
          return false; // create the polygons

     int room_id = -1;
     int subroom_id = -1;
     for(auto&& itr_room: building->GetAllRooms())
     {
          room_id++;
          for(auto&& itr_subroom: itr_room.second->GetAllSubRooms())
          {
               subroom_id++;
               string room_caption = itr_room.second->GetCaption() + "_RId_" + QString::number(itr_room.first).toStdString();
               string subroom_caption = itr_subroom.second->GetCaption()+ "_RId_" + QString::number(itr_room.first).toStdString();
               auto geometry= shared_ptr<FacilityGeometry>(
                    new FacilityGeometry(itr_subroom.second->GetType(), room_caption, subroom_caption));

               int currentFloorPolyID=0;
               int currentObstPolyID=0;

               // Setup the points
               VTK_CREATE(vtkPoints,floor_points);
               VTK_CREATE(vtkPoints,obstacles_points);
               // Add the polygon to a list of polygons
               VTK_CREATE(vtkCellArray,floor_polygons);
               VTK_CREATE(vtkCellArray,obstacles_polygons);

               //string caption = r->GetCaption();
               SubRoom* sub = itr_subroom.second.get();

               vector<Point> poly = sub->GetPolygon();
               if(sub->IsClockwise()==true) {
                    std::reverse(poly.begin(),poly.end());
               }

               // Create the polygon
               VTK_CREATE(vtkPolygon,polygon);
               polygon->GetPointIds()->SetNumberOfIds(poly.size());

               for (unsigned int s=0; s<poly.size(); s++) {
                    floor_points->InsertNextPoint(poly[s]._x*FAKTOR,poly[s]._y*FAKTOR,sub->GetElevation(poly[s])*FAKTOR);
                    polygon->GetPointIds()->SetId(s, currentFloorPolyID++);
               }
               floor_polygons->InsertNextCell(polygon);

               //plot the walls only for not stairs
               const vector<Wall>& walls= sub->GetAllWalls();
               for(unsigned int w=0; w<walls.size(); w++) {
                    Point p1 = walls[w].GetPoint1();
                    Point p2 = walls[w].GetPoint2();
                    double z1= sub->GetElevation(p1);
                    double z2= sub->GetElevation(p2);

                    if(sub->GetType()=="stair") {
                         geometry->addStair(p1._x*FAKTOR, p1._y*FAKTOR, z1*FAKTOR, p2._x*FAKTOR, p2._y*FAKTOR,z2*FAKTOR);
                    } else {
                         geometry->addWall(p1._x*FAKTOR, p1._y*FAKTOR, z1*FAKTOR, p2._x*FAKTOR, p2._y*FAKTOR,z2*FAKTOR);
                    }
               }

               //insert the subroom caption
               string caption=itr_room.second->GetCaption()+" ( " + QString::number(sub->GetSubRoomID()).toStdString() + " ) ";
               const Point& p=sub->GetCentroid();
               double z= sub->GetElevation(p);
               double pos[3]= {p._x*FAKTOR,p._y*FAKTOR,z*FAKTOR};
               geometry->addObjectLabel(pos,pos,caption,captionsColor);

               //plot the obstacles
               for(auto obst:sub->GetAllObstacles())
               {
                    for(auto wall: obst->GetAllWalls())
                    {
                         Point p1 = wall.GetPoint1();
                         Point p2 = wall.GetPoint2();
                         double z1= sub->GetElevation(p1);
                         double z2= sub->GetElevation(p2);
                         geometry->addWall(p1._x*FAKTOR, p1._y*FAKTOR, z1*FAKTOR, p2._x*FAKTOR, p2._y*FAKTOR,z2*FAKTOR);
                    }
                    //add the obstacle caption
                    const Point& p=obst->GetCentroid();
                    double z= sub->GetElevation(p);
                    double pos[3]= {p._x*FAKTOR,p._y*FAKTOR,z*FAKTOR};
                    geometry->addObjectLabel(pos,pos,obst->GetCaption(),captionsColor);

                    //add a special texture to the obstacles
                    auto poly = obst->GetPolygon();
                    //if(obst->IsClockwise()==true) {
                    //  std::reverse(poly.begin(),poly.end());
                    //}

                    // Create the polygon
                    VTK_CREATE(vtkPolygon,polygon);
                    polygon->GetPointIds()->SetNumberOfIds(poly.size());

                    for (unsigned int s=0; s<poly.size(); s++) {
                         obstacles_points->InsertNextPoint(poly[s]._x*FAKTOR,poly[s]._y*FAKTOR,sub->GetElevation(poly[s])*FAKTOR);
                         polygon->GetPointIds()->SetId(s, currentObstPolyID++);
                    }
                    obstacles_polygons->InsertNextCell(polygon);
               }

               // Create a PolyData to represent the floor
               VTK_CREATE(vtkPolyData, floorPolygonPolyData);
               floorPolygonPolyData->SetPoints(floor_points);
               floorPolygonPolyData->SetPolys(floor_polygons);
               geometry->addFloor(floorPolygonPolyData);

               // Create a PolyData to represen the obstacles
               VTK_CREATE(vtkPolyData, obstPolygonPolyData);
               obstPolygonPolyData->SetPoints(obstacles_points);
               obstPolygonPolyData->SetPolys(obstacles_polygons);
               geometry->addObstacles(obstPolygonPolyData);

               // add the crossings
               for(auto&& cr: itr_subroom.second->GetAllCrossings())
               {
                    Point p1 = cr->GetPoint1();
                    Point p2 = cr->GetPoint2();
                    double z1= cr->GetSubRoom1()->GetElevation(p1);
                    double z2= cr->GetSubRoom1()->GetElevation(p2);
                    geometry->addNavLine(p1._x*FAKTOR, p1._y*FAKTOR, z1*FAKTOR, p2._x*FAKTOR, p2._y*FAKTOR,z2*FAKTOR);

                    const Point& p =cr->GetCentre();
                    double pos[3]= {p._x*FAKTOR,p._y*FAKTOR,z1*FAKTOR};
                    geometry->addObjectLabel(pos,pos,"nav_"+QString::number(cr->GetID()).toStdString()+"_"+
                                             QString::number(cr->GetUniqueID()).toStdString()
                                             ,captionsColor);
               }

               // add the exits
               for(auto&& tr: itr_subroom.second->GetAllTransitions())
               {
                    Point p1 = tr->GetPoint1();
                    Point p2 = tr->GetPoint2();
                    double z1 = 0;
                    double z2 = 0;

                    if(tr->GetSubRoom1()) // get elevation for both points
                    {
                         z2 = tr->GetSubRoom1()->GetElevation(p2);
                         z1 = tr->GetSubRoom1()->GetElevation(p1);
                    }
                    else if(! tr->GetSubRoom2())
                    {
                         z2 = tr->GetSubRoom2()->GetElevation(p2);
                         z1 = tr->GetSubRoom2()->GetElevation(p1);
                    }
                    else
                         std::cout << "ERROR: Can not calculate elevations for transition " << tr->GetID() << ", " << tr->GetCaption() << ". Both subrooms are not defined \n";

                    geometry->addDoor(p1._x*FAKTOR, p1._y*FAKTOR, z1*FAKTOR, p2._x*FAKTOR, p2._y*FAKTOR,z2*FAKTOR);

                    const Point& p =tr->GetCentre();
                    double pos[3]= {p._x*FAKTOR,p._y*FAKTOR,z1*FAKTOR};
                    geometry->addObjectLabel(pos,pos,"door_"+QString::number(tr->GetID()).toStdString()+
                                             +"_"+ QString::number(tr->GetUniqueID()).toStdString(),captionsColor);
               }

               geoFac.AddElement(room_id,subroom_id,geometry);
          }
     }
     // free memory
     delete building;
     return true;
}

/// provided for convenience and will be removed in the next version

void SaxParser::parseGeometryTRAV(QString content, GeometryFactory& geoFac,QDomNode geo)
{

     cout<<"external geometry found"<<std::endl;
     //creating am empty document
     // to be filled
     QDomDocument doc("");
     QDomNode geoNode;
     auto geometry= shared_ptr<FacilityGeometry>(new FacilityGeometry("no name", "no name", "no name"));

     //first try to open the file
     if(content.endsWith(".trav",Qt::CaseInsensitive) ) {
          QFile file(content);
          if (!file.open(QIODevice::ReadOnly)) {
               //slotErrorOutput("could not open the File" );
               cout<<"could not open the File"<<std::endl;
               return ;
          }
          QString *errorCode = new QString();
          if (!doc.setContent(&file, errorCode)) {
               file.close();
               //slotErrorOutput(*errorCode);
               cout<<errorCode->toStdString()<<std::endl;
               return ;
          }
          file.close();
          geoNode =doc.documentElement().namedItem("geometry");

          if (geoNode.isNull()) {
               cout<<"No geometry information found. <geometry> <geometry/> tag is missing."<<std::endl;
          }
     } else {
          if(content.isEmpty()) {
               geoNode=geo;
               cout <<"parsing the old fashion way"<<std::endl;
          } else {
               content = "<travisto>\n" +content+ "\n</travisto>\n";
               QString errorMsg="";
               doc.setContent(content,&errorMsg);

               if(!errorMsg.isEmpty()) {
                    Debug::Error("%s", (const char *)errorMsg.toStdString().c_str());
                    return;
               }
               geoNode =doc.elementsByTagName("geometry").item(0);
          }
     }

     // for the case there is more than just one geometry Node
     while (!geoNode.isNull()) {
          QDomElement e = geoNode.toElement();
          QDomNodeList walls = e.elementsByTagName("wall");
          QDomNodeList doors = e.elementsByTagName("door");

          //objects which can be positioned everywhere in the facility
          QDomNodeList spheres = e.elementsByTagName("sphere");
          QDomNodeList cuboids = e.elementsByTagName("cuboid");
          QDomNodeList floors = e.elementsByTagName("floor");
          QDomNodeList cylinders = e.elementsByTagName("cylinder");
          QDomNodeList labels = e.elementsByTagName("label");


          //parsing the walls
          for (  int i = 0; i < walls.length(); i++) {
               QDomElement el = walls.item(i).toElement();

               //wall thickness, default to 30 cm
               double thickness = el.attribute("thickness","15").toDouble()*FAKTOR;
               //wall height default to 250 cm
               double height = el.attribute("height","250").toDouble()*FAKTOR;
               //wall color default to blue
               double color = el.attribute("color","0").toDouble();

               //get the points defining each wall
               //not that a wall is not necessarily defined by two points, could be more...
               QDomNodeList points = el.elementsByTagName("point");
               for (  int i = 0; i < points.length() - 1; i++) {

                    double x1=points.item(i).toElement().attribute("xPos", "0").toDouble()*FAKTOR;
                    double y1=points.item(i).toElement().attribute("yPos", "0").toDouble()*FAKTOR;
                    double z1=points.item(i).toElement().attribute("zPos", "0").toDouble()*FAKTOR;

                    double x2=points.item(i+1).toElement().attribute("xPos", "0").toDouble()*FAKTOR;
                    double y2=points.item(i+1).toElement().attribute("yPos", "0").toDouble()*FAKTOR;
                    double z2=points.item(i+1).toElement().attribute("zPos", "0").toDouble()*FAKTOR;
                    geometry->addWall(x1, y1,z1 ,x2, y2,z2,thickness,height,color);
               }
          }

          //parsing the doors
          if(doors.length()>0)
               for (  int i = 0; i < doors.length(); i++) {
                    QDomElement el = doors.item(i).toElement();

                    //door thickness, default to 15 cm
                    double thickness = el.attribute("thickness","15").toDouble()*FAKTOR;
                    //door height default to 250 cm
                    double height = el.attribute("height","250").toDouble()*FAKTOR;
                    //door color default to blue
                    double color = el.attribute("color","255").toDouble();

                    //get the points defining each wall
                    //not that a wall is not necesarily defined by two points, could be more...
                    QDomNodeList points = el.elementsByTagName("point");
                    //Debug::Messages("found:  " << points.length() <<" for this wall" <<endl;
                    for (  int i = 0; i < points.length() - 1; i++) {

                         double x1=points.item(i).toElement().attribute("xPos", "0").toDouble()*FAKTOR;
                         double y1=points.item(i).toElement().attribute("yPos", "0").toDouble()*FAKTOR;
                         double z1=points.item(i).toElement().attribute("zPos", "0").toDouble()*FAKTOR;

                         double x2=points.item(i+1).toElement().attribute("xPos", "0").toDouble()*FAKTOR;
                         double y2=points.item(i+1).toElement().attribute("yPos", "0").toDouble()*FAKTOR;
                         double z2=points.item(i+1).toElement().attribute("zPos", "0").toDouble()*FAKTOR;
                         geometry->addDoor(x1, y1, z1, x2, y2,z2,thickness,height,color);
                    }
               }

          // parsing the objets
          for (  int i = 0; i < spheres.length(); i++) {

               double center[3];
               center[0] = spheres.item(i).toElement().attribute("centerX", "0").toDouble()*FAKTOR;
               center[1]= spheres.item(i).toElement().attribute("centerY", "0").toDouble()*FAKTOR;
               center[2]= spheres.item(i).toElement().attribute("centerZ", "0").toDouble()*FAKTOR;
               double color= spheres.item(i).toElement().attribute("color", "0").toDouble()*FAKTOR;
               double radius= spheres.item(i).toElement().attribute("radius", "0").toDouble()*FAKTOR;
               //double width = spheres.item(i).toElement().attribute("width", "0").toDouble();
               //double height= spheres.item(i).toElement().attribute("height", "0").toDouble();

               geometry->addObjectSphere(center,radius,color);
          }
          // cubic shapes
          for (  int i = 0; i < cuboids.length(); i++) {

               double center[3];
               center[0] = cuboids.item(i).toElement().attribute("centerX", "0").toDouble()*FAKTOR;
               center[1]= cuboids.item(i).toElement().attribute("centerY", "0").toDouble()*FAKTOR;
               center[2]= cuboids.item(i).toElement().attribute("centerZ", "0").toDouble()*FAKTOR;
               double color= cuboids.item(i).toElement().attribute("color", "0").toDouble();
               double length= cuboids.item(i).toElement().attribute("length", "0").toDouble()*FAKTOR;
               double width = cuboids.item(i).toElement().attribute("width", "0").toDouble()*FAKTOR;
               double height= cuboids.item(i).toElement().attribute("height", "0").toDouble()*FAKTOR;
               geometry->addObjectBox(center,height,width,length,color);
               //		Debug::Error("cuboids: "<<length<<" || " <<width << " || "<<height<<" || "<<color<<endl;
          }
          // floors
          for (  int i = 0; i < floors.length(); i++) {

               double left =floors.item(i).toElement().attribute("xMin","0").toDouble()*FAKTOR;
               double right =floors.item(i).toElement().attribute("xMax","0").toDouble()*FAKTOR;
               double up =floors.item(i).toElement().attribute("yMax","0").toDouble()*FAKTOR;
               double down =floors.item(i).toElement().attribute("yMin","0").toDouble()*FAKTOR;
               double z =floors.item(i).toElement().attribute("z","0").toDouble()*FAKTOR;
               geometry->addFloor(left,down,right,up,z);
          }
          // cylinders
          for (  int i = 0; i < cylinders.length(); i++) {

               double center[3], rotation[3];
               center[0] = cylinders.item(i).toElement().attribute("centerX", "0").toDouble()*FAKTOR;
               center[1]= cylinders.item(i).toElement().attribute("centerY", "0").toDouble()*FAKTOR;
               center[2]= cylinders.item(i).toElement().attribute("centerZ", "0").toDouble()*FAKTOR;
               double color= cylinders.item(i).toElement().attribute("color", "0").toDouble();
               double radius= cylinders.item(i).toElement().attribute("radius", "0").toDouble()*FAKTOR;
               double height= cylinders.item(i).toElement().attribute("height", "0").toDouble()*FAKTOR;
               rotation[0] = cylinders.item(i).toElement().attribute("angleX", "90").toDouble();
               rotation[1] = cylinders.item(i).toElement().attribute("angleY", "0").toDouble();
               rotation[2] = cylinders.item(i).toElement().attribute("angleZ", "0").toDouble();
               geometry->addObjectCylinder(center,radius,height,rotation,color);
          }

          //Labels
          for (  int i = 0; i < labels.length(); i++) {

               double center[3];
               center[0] = labels.item(i).toElement().attribute("centerX", "0").toDouble()*FAKTOR;
               center[1]= labels.item(i).toElement().attribute("centerY", "0").toDouble()*FAKTOR;
               center[2]= labels.item(i).toElement().attribute("centerZ", "0").toDouble()*FAKTOR;
               double color= labels.item(i).toElement().attribute("color", "0").toDouble();
               string caption= labels.item(i).toElement().attribute("text", "").toStdString();
               geometry->addObjectLabel(center,center,caption,color);
          }
          // you should normally have only one geometry node, but one never knows...
          geoNode = geoNode.nextSiblingElement("geometry");
     }

     geoFac.AddElement(0,0,geometry);
}

QString SaxParser::extractGeometryFilename(QString &filename)
{
     QString extracted_geo_name="";
     //first try to look at a string <file location="filename.xml"/>
     QFile file(filename);
     QString line;
     if (file.open(QIODevice::ReadOnly | QIODevice::Text)) {
          QTextStream in(&file);
          while (!in.atEnd()) {
               //look for a line with
               line = in.readLine();
               //cout<<"checking: "<<line.toStdString()<<endl;
               if(line.contains("location" ,Qt::CaseInsensitive))
                    if(line.contains("<file" ,Qt::CaseInsensitive)) {
                         //try to extract what ever is inside the quotes

                         QString begin="\"";
                         QString end="\"";
                         int startIndex = line.indexOf(begin)+begin.length();
                         if(startIndex <= 0)continue; //false alarm
                         int endIndex = line.indexOf(end,startIndex);
                         if(endIndex <= 0)continue; // false alarm
                         extracted_geo_name= line.mid(startIndex,endIndex - startIndex);
                         return extracted_geo_name;
                         //break;// we are done
                    }
               if(line.contains("<geometry" ,Qt::CaseInsensitive))
                    if(line.contains("version" ,Qt::CaseInsensitive)) {
                         //real geometry file
                         QFileInfo fileInfoGeometry(filename);
                         extracted_geo_name=fileInfoGeometry.fileName();
                         return extracted_geo_name;
                    }
          }
     }

     //maybe this is already the geometry file itself ?
     //do a rapid test
     //    FacilityGeometry* geo = new FacilityGeometry();
     //    QFileInfo fileInfoGeometry(filename);
     //    extracted_geo_name=fileInfoGeometry.fileName();

     //    //just check if it starts with geometry
     //    //if(parseGeometryJPS(extracted_geo_name,geo)==true)
     //    //{
     //        return extracted_geo_name;
     //    //}
     //    delete geo;

     return "";
}
// not used yet!!
bool SaxParser::getSourcesTXT(QString &filename)
{
     std::cout << "Enter getSourcesTXT with " << filename.toStdString().c_str() << "\n";

     std::string  sfilename = filename.toStdString();
     TiXmlDocument docSource(sfilename);
     if (!docSource.LoadFile()) {
          Debug::Error("ERROR: \t%s", docSource.ErrorDesc());
          Debug::Error("ERROR: \t could not parse the sources file.");
          return false;
     }

     TiXmlElement* xRootNodeSource = docSource.RootElement();
     if (!xRootNodeSource) {
          Debug::Messages("ERROR:\tRoot element does not exist in source file.");
          return false;
     }
     if (xRootNodeSource->ValueStr() != "JPScore") {
          Debug::Messages("ERROR:\tRoot element value in source file is not 'JPScore'.");
          return false;
     }
     TiXmlNode* xSourceF = xRootNodeSource->FirstChild("agents_sources");
     if (!xSourceF) {
          Debug::Messages("ERROR:\tNo agents_sources tag in file not found.");
          return false;
     }
                                                 Debug::Messages("INFO:\t  Loading sources from file");
     TiXmlNode* xSourceNodeF = xSourceF->FirstChild("source");
     if(xSourceNodeF)
     {
          for (TiXmlElement* e = xSourceF->FirstChildElement("source"); e;
               e = e->NextSiblingElement("source"))
          {
               float xmin =  xmltof(e->Attribute("x_min"), 0);
               float xmax =  xmltof(e->Attribute("x_max"), 0);
               float ymin =  xmltof(e->Attribute("y_min"), 0);
               float ymax =  xmltof(e->Attribute("y_max"), 0);
               bool dont_add = (xmin==0) && (xmax==0) && (ymin==0) && (ymax==0);
               // if(! dont_add)
                    // _geometry->addSource(xmin,ymin,xmax,ymax);
          }//for
     }
     return true;
}


QString SaxParser::extractSourceFileTXT(QString &filename)
{
     QString extracted_source_name="";
     QFile file(filename);
     QString line;
     if (file.open(QIODevice::ReadOnly | QIODevice::Text)) {
          QTextStream in(&file);
          while (!in.atEnd()) {
               //look for a line with
               line = in.readLine();
               // std::cout << " >> " <<  line.toStdString().c_str() << endl;
               if(line.split(":").size()==2)
               {
                    if(line.split(":")[0].contains("sources",Qt::CaseInsensitive))
                    {
                         extracted_source_name = line.split(":")[1].simplified().remove(' ');
                         break;
                    }
               }
          }// while
     } // if open
     if(extracted_source_name=="")
     {
          Debug::Warning("Could not extract source file!");
     }

     else
          Debug::Messages("Extracted source from TXT file <%s>", extracted_source_name.toStdString().c_str());
     return extracted_source_name;
}

QString SaxParser::extractTrainTypeFileTXT(QString &filename)
{
     QString extracted_tt_name="";
     QFile file(filename);
     QString line;
     if (file.open(QIODevice::ReadOnly | QIODevice::Text)) {
          QTextStream in(&file);
          while (!in.atEnd()) {
               //look for a line with
               line = in.readLine();
               // std::cout << " >> " <<  line.toStdString().c_str() << endl;
               if(line.split(":").size()==2)
               {
                    if(line.split(":")[0].contains("trainType",Qt::CaseInsensitive))
                    {
                         extracted_tt_name = line.split(":")[1].simplified().remove(' ');
                         break;
                    }
               }
          }// while
     } // if open
     if(extracted_tt_name=="")
     {
          Debug::Warning("Could not extract trainType file!");
     }

     else
          Debug::Messages("Extracted trainType from TXT file <%s>", extracted_tt_name.toStdString().c_str());
     return extracted_tt_name;
}

QString SaxParser::extractTrainTimeTableFileTXT(QString &filename)
{
     QString extracted_ttt_name="";
     QFile file(filename);
     QString line;
     if (file.open(QIODevice::ReadOnly | QIODevice::Text)) {
          QTextStream in(&file);
          while (!in.atEnd()) {
               //look for a line with
               line = in.readLine();
               // std::cout << " >> " <<  line.toStdString().c_str() << endl;
               if(line.split(":").size()==2)
               {
                    if(line.split(":")[0].contains("trainTimeTable",Qt::CaseInsensitive))
                    {
                         extracted_ttt_name = line.split(":")[1].simplified().remove(' ');
                         break;
                    }
               }
          }// while
     } // if open
     if(extracted_ttt_name=="")
     {
          Debug::Warning("Could not extract trainTimeTable file!");
     }

     else
          Debug::Messages("Extracted trainTimeTable from TXT file <%s>", extracted_ttt_name.toStdString().c_str());
     return extracted_ttt_name;
}



QString SaxParser::extractGoalFileTXT(QString &filename)
{
     QString extracted_goal_name="";
     QFile file(filename);
     QString line;
     if (file.open(QIODevice::ReadOnly | QIODevice::Text)) {
          QTextStream in(&file);
          while (!in.atEnd()) {
               //look for a line with
               line = in.readLine();
               // std::cout << " >> " <<  line.toStdString().c_str() << endl;
               if(line.split(":").size()==2)
               {
                    if(line.split(":")[0].contains("goals",Qt::CaseInsensitive))
                    {
                         extracted_goal_name = line.split(":")[1].simplified().remove(' ');
                         break;
                    }
               }
          }// while
     } // if open
     if(extracted_goal_name=="")
     {
          Debug::Warning("Could not extract goal file!");
     }

     else
          Debug::Messages("Extracted goal from TXT file <%s>", extracted_goal_name.toStdString().c_str());
     return extracted_goal_name;
}



QString SaxParser::extractGeometryFilenameTXT(QString &filename)
{
     QString extracted_geo_name="";
     QFile file(filename);
     QString line;
     if (file.open(QIODevice::ReadOnly | QIODevice::Text)) {
          QTextStream in(&file);
          while (!in.atEnd()) {
               //look for a line with
               line = in.readLine();
               // std::cout << " >> " <<  line.toStdString().c_str() << endl;
               if(line.split(":").size()==2)
               {
                    if(line.split(":")[0].contains("geometry",Qt::CaseInsensitive))
                    {
                         extracted_geo_name = line.split(":")[1].simplified().remove(' ');
                         break;
                    }
               }
          }// while
     } // if open
     if(extracted_geo_name=="")
     {
          Debug::Warning("Could not extract geometry file!");
//          extracted_geo_name = "geo.xml";
     }

     else
          Debug::Messages("Extracted geometry from TXT file <%s>", extracted_geo_name.toStdString().c_str());
     return extracted_geo_name;
}


void SaxParser::parseGeometryXMLV04(QString filename, GeometryFactory& geoFac)
{
     cout << "parsing 04\n" ;
     QDomDocument doc("");
     QFile file(filename);

     int size =file.size()/(1024*1024);

     //avoid dom parsing a very large dataset
     if(size>500) {
          //cout<<"The file is too large: "<<filename.toStdString()<<endl;
          return;
     }

     auto geo= shared_ptr<FacilityGeometry>(new FacilityGeometry("no name", "no name", "no name"));
     //cout<<"filename: "<<filename.toStdString()<<endl;

     //TODO: check if you can parse this with the building classes.
     // This should be a fall back option

     if (!file.open(QIODevice::ReadOnly)) {
          qDebug()<<"could not open the file: "<<filename<<Qt::endl;
          return ;
     }
     QString *errorCode = new QString();
     if (!doc.setContent(&file, errorCode)) {
          file.close();
          qDebug()<<errorCode<<Qt::endl;
          return ;
     }
     QDomElement root= doc.documentElement();

     //only parsing the geometry node
     if(root.tagName()!="geometry") return;


     double version =root.attribute("version","-1").toDouble();

     string unit=root.attribute("unit","cm").toStdString();
     double xToCmfactor=100;
     if (unit=="cm") xToCmfactor=1;
     if (unit=="m") xToCmfactor=100;

     if(version<0.4) {
          QMessageBox::warning(0, QObject::tr("Parsing Error"),
                               QObject::tr("Only geometry version >= 0.4 supported"));
     }

     //parsing the subrooms
     QDomNodeList xSubRoomsNodeList=doc.elementsByTagName("subroom");
     //parsing the walls
     for (  int i = 0; i < xSubRoomsNodeList.length(); i++) {
          QDomElement xPoly = xSubRoomsNodeList.item(i).firstChildElement("polygon");
          double position[3]= {0,0,0};
          double pos_count=1;
          double color=0;

          while(!xPoly.isNull()) {
               //wall thickness, default to 30 cm
               double thickness = xPoly.attribute("thickness","15").toDouble();
               //wall height default to 250 cm
               double height = xPoly.attribute("height","250").toDouble();
               //wall color default to blue
               color = xPoly.attribute("color","0").toDouble();

               QDomNodeList xVertices=xPoly.elementsByTagName("vertex");
               pos_count+=xVertices.count()-1;

               for( int i=0; i<xVertices.count()-1; i++) {
                    //all unit are converted in cm
                    double x1=xVertices.item(i).toElement().attribute("px", "0").toDouble()*xToCmfactor;
                    double y1=xVertices.item(i).toElement().attribute("py", "0").toDouble()*xToCmfactor;
                    double z1=xVertices.item(i).toElement().attribute("pz", "0").toDouble()*xToCmfactor;
                    double x2=xVertices.item(i+1).toElement().attribute("px", "0").toDouble()*xToCmfactor;
                    double y2=xVertices.item(i+1).toElement().attribute("py", "0").toDouble()*xToCmfactor;
                    double z2=xVertices.item(i+1).toElement().attribute("pz", "0").toDouble()*xToCmfactor;

                    position[0]+= x1;
                    position[1]+= y1;
                    position[2]+= z1;

                    geo->addWall(x1, y1, z1, x2, y2,z2,thickness,height,color);
               }
               xPoly = xPoly.nextSiblingElement("polygon");
          }

          //add the caption
          string roomCaption = xSubRoomsNodeList.item(i).parentNode().toElement().attribute("caption").toStdString();
          string subroomCaption=xSubRoomsNodeList.item(i).toElement().attribute("id").toStdString();
          string caption=roomCaption+" ( " + subroomCaption + " ) ";
          position[0]/=pos_count;
          position[1]/=pos_count;
          position[2]/=pos_count;
          geo->addObjectLabel(position,position,caption,color);
          geo->SetRoomCaption(roomCaption);
          geo->SetSubRoomCaption(subroomCaption);
          cout<<"position: [" <<position[0]<<", "<<position[1]<<", "<<position[2]<<" ]"<<std::endl;;
          cout << roomCaption<< "  " << subroomCaption << "\n" ;
     }

     QDomNodeList xObstaclesList=doc.elementsByTagName("obstacle");
     for (  int i = 0; i < xObstaclesList.length(); i++) {
          QDomElement xPoly = xObstaclesList.item(i).firstChildElement("polygon");
          while(!xPoly.isNull()) {
               //wall thickness, default to 30 cm
               double thickness = xPoly.attribute("thickness","15").toDouble();
               //wall height default to 250 cm
               double height = xPoly.attribute("height","250").toDouble();
               //wall color default to blue
               double color = xPoly.attribute("color","0").toDouble();

               QDomNodeList xVertices=xPoly.elementsByTagName("vertex");
               for( int i=0; i<xVertices.count()-1; i++) {
                    double x1=xVertices.item(i).toElement().attribute("px", "0").toDouble()*xToCmfactor;
                    double y1=xVertices.item(i).toElement().attribute("py", "0").toDouble()*xToCmfactor;
                    double z1=xVertices.item(i).toElement().attribute("pz", "0").toDouble()*xToCmfactor;

                    double x2=xVertices.item(i+1).toElement().attribute("px", "0").toDouble()*xToCmfactor;
                    double y2=xVertices.item(i+1).toElement().attribute("py", "0").toDouble()*xToCmfactor;
                    double z2=xVertices.item(i+1).toElement().attribute("pz", "0").toDouble()*xToCmfactor;
                    geo->addWall(x1, y1, z1, x2, y2,z2,thickness,height,color);
               }
               xPoly = xPoly.nextSiblingElement("polygon");
          }
     }

     QDomNodeList xCrossingsList=doc.elementsByTagName("crossing");

     for (int i = 0; i < xCrossingsList.length(); i++) {
          QDomElement xCrossing = xCrossingsList.item(i).toElement();
          QDomNodeList xVertices=xCrossing.elementsByTagName("vertex");

          ///door thickness, default to 15 cm
          double thickness = xCrossing.attribute("thickness","15").toDouble();
          //door height default to 250 cm
          double height = xCrossing.attribute("height","250").toDouble();
          //door color default to blue
          double color = xCrossing.attribute("color","120").toDouble();
          QString id= xCrossing.attribute("id","-1");

          double x1=xVertices.item(0).toElement().attribute("px", "0").toDouble()*xToCmfactor;
          double y1=xVertices.item(0).toElement().attribute("py", "0").toDouble()*xToCmfactor;
          double z1=xVertices.item(0).toElement().attribute("pz", "0").toDouble()*xToCmfactor;

          double x2=xVertices.item(1).toElement().attribute("px", "0").toDouble()*xToCmfactor;
          double y2=xVertices.item(1).toElement().attribute("py", "0").toDouble()*xToCmfactor;
          double z2=xVertices.item(1).toElement().attribute("pz", "0").toDouble()*xToCmfactor;
          geo->addNavLine(x1, y1, z1, x2, y2,z2,thickness,height,color);

          double center[3]= {(x1+x2)/2.0, (y1+y2)/2.0, (z2+z1)/2.0};
          geo->addObjectLabel(center,center,id.toStdString(),21);
     }

     QDomNodeList xTransitionsList=doc.elementsByTagName("transition");
     for (int i = 0; i < xTransitionsList.length(); i++) {
          QDomElement xTransition = xTransitionsList.item(i).toElement();
          QDomNodeList xVertices=xTransition.elementsByTagName("vertex");

          ///door thickness, default to 15 cm
          double thickness = xTransition.attribute("thickness","15").toDouble();
          //door height default to 250 cm
          double height = xTransition.attribute("height","250").toDouble();
          //door color default to blue
          double color = xTransition.attribute("color","255").toDouble();

          double x1=xVertices.item(0).toElement().attribute("px", "0").toDouble()*xToCmfactor;
          double y1=xVertices.item(0).toElement().attribute("py", "0").toDouble()*xToCmfactor;
          double z1=xVertices.item(0).toElement().attribute("pz", "0").toDouble()*xToCmfactor;

          double x2=xVertices.item(1).toElement().attribute("px", "0").toDouble()*xToCmfactor;
          double y2=xVertices.item(1).toElement().attribute("py", "0").toDouble()*xToCmfactor;
          double z2=xVertices.item(1).toElement().attribute("pz", "0").toDouble()*xToCmfactor;
          geo->addDoor(x1, y1, z1, x2, y2,z2,thickness,height,color);

          string id= xTransition.attribute("id","-1").toStdString();
          double center[3]= {(x1+x2)/2.0, (y1+y2)/2.0, (z2+z1)/2.0};
          geo->addObjectLabel(center,center,id,21);
     }

     //room 0, subroom 0
     geoFac.AddElement(0,0,geo);
}

bool SaxParser::ParseTxtFormat(const QString &fileName, SyncData* dataset, double * fps)
{
     //fileName="data/trajectories/1000_1_0_0_1_1.txt";
     //fileName="data/trajectories/50_3_0_1_1_2.txt";
     Debug::Messages("parsing txt trajectory <%s> ", fileName.toStdString().c_str());
     *fps=16;//default value
     QFile inputFile(fileName);
     if (inputFile.open(QIODevice::ReadOnly))
     {
          QTextStream in(&inputFile);
          int lastFrameID=-1;
          int maxFrame=1000;
          //initialize the process dialog
          QProgressDialog progressDialog ("Simulation","Cancel",1, maxFrame,NULL);
          progressDialog.setModal(true);
          //_progressDialog->setStyleSheet(stylesheet);
          progressDialog.setWindowFlags(Qt::FramelessWindowHint|Qt::WindowStaysOnTopHint);
          //_progressDialog->setWindowFlags(Qt::Dialog | Qt::FramelessWindowHint | Qt::WindowTitleHint|Qt::WindowStaysOnTopHint);
          progressDialog.setFixedSize(400,100);
          progressDialog.setLabelText("<h3>Loading...</h3>");
          QList<QPushButton *> buttons=progressDialog.findChildren<QPushButton *>();
          buttons.at(0)->hide(); // that is the cancel button
          progressDialog.setValue(1);
          progressDialog.show();

          double unitFactor=FAKTOR;// @todo: use correct unit
          int minFrame = 0;
          while ( !in.atEnd() )
          {
               QString line = in.readLine();
               if(line.startsWith("#"))  // looking for framerate
               {
                    if(line.split(":").size()==2)
                    {
                         if(line.split(":")[0].contains("framerate",Qt::CaseInsensitive))
                         {
                              *fps = line.split(":")[1].toDouble();
                              Debug::Messages("Frame rate  <%.0f>", *fps);
                         }
                    }
                    continue;
               }
               line = line.trimmed(); // remove whitespaces from
                                      // beginning and end
               QStringList pieces = line.split(QRegExp("\\s+"));

               double pos[3];
               double angle[3]={0,0,30};
               double radius[3]={0.3*FAKTOR,0.3*FAKTOR,0.3*FAKTOR};

               int agentID=-1 ;
               int frameID=-1;
               double color=155 ;
               static int once = 1;
               switch(pieces.size())
               {
               case 5:
                    agentID=pieces[0].toInt();
                    frameID=pieces[1].toInt();
                    if (once) // first frame we get
                    {
                         minFrame =  frameID;
                         once = 0;
                         std::cout << "minFrame =  " << minFrame << "\n";
                    }


                    // todo: for some reason when trajectories start
                    // with frames bigger than 0, display is not correct

                    pos[0]=pieces[2].toDouble()*unitFactor;
                    pos[1]=pieces[3].toDouble()*unitFactor;
                    pos[2]=pieces[4].toDouble()*unitFactor;
                    break;

               case 9:
               case 10:
               case 11:      
               case 12:
               case 13:
               case 14:
                    agentID=pieces[0].toInt();
                    frameID=pieces[1].toInt();
                    color=pieces[8].toDouble();
                    pos[0]=pieces[2].toDouble()*unitFactor;
                    pos[1]=pieces[3].toDouble()*unitFactor;
                    pos[2]=pieces[4].toDouble()*unitFactor;
                    radius[0]=pieces[5].toDouble()*unitFactor;
                    radius[1]=pieces[6].toDouble()*unitFactor;
                    angle[2]=pieces[7].toDouble();
                    if (once) // first frame we get
                    {
                         minFrame =  frameID;
                         std::cout << ">> minFrame =  " << minFrame << "\n";
                         once = 0;
                    }
                    // std::cout << ">> minFrame =  " << minFrame << " frame " << frameID<< "\n";

                    break;

               default:
                    //try to scan the line for the unit
                    if(line.contains("centimeter", Qt::CaseInsensitive)||
                       line.contains("centimetre", Qt::CaseInsensitive))
                    {
                         unitFactor=0.01;
                         qDebug()<<"unit centimetre detected";
                    }
                    else
                         if(line.contains("meter", Qt::CaseInsensitive)||
                            line.contains("metre", Qt::CaseInsensitive))
                         {
                              unitFactor=1;
                              qDebug()<<"unit metre detected";
                         }
                         else
                         {
                              Debug::Warning("Ignoring line: <%s>",line.toStdString().c_str());
                         }
                    continue;//next line
                    break;
               }
               frameID -=  minFrame;
               FrameElement *element = new FrameElement(agentID-1);
               element->SetPos(pos);
               element->SetOrientation(angle);
               element->SetRadius(radius);
               element->SetColor(color);
               element->SetMinFrame(minFrame);
               if(dataset->GetFrames().count(frameID)<1)
               {
                    Frame* frame = new Frame(frameID);
                    frame->addElement(element);
                    dataset->addFrame(frame);
                    // cout<<"adding frame: "<<frameID<<endl;
               }
               else
               {
                    dataset->GetFrames()[frameID]->addElement(element);
               }

               //a new frame is starting.
               // not longer necessary if you are using maps and frameid
               if(frameID!=lastFrameID)
               {
                    progressDialog.setValue(dataset->getSize());
                    lastFrameID=frameID;
                    QCoreApplication::processEvents(QEventLoop::ExcludeUserInputEvents);
               }
          }

          inputFile.close();
          Debug::Messages("%d frames added!", dataset->GetFrames().size());
          //construct the polydata
          for( const auto & frame:dataset->GetFrames())
          {
               frame.second->ComputePolyData();
               // cout<<"computing polydata " << frame.first<<endl;
          }
          //dataset->setNumberOfAgents(50);

     }
     else
     {
          Debug::Error("could not open the file  <%s>", fileName.toStdString().c_str());
          return false;
     }
     return true;
}

bool SaxParser::ParseGradientFieldVTK(QString fileName, GeometryFactory& geoFac)
{
     if(QFileInfo(fileName).isRelative())
     {
          QString wd;
          SystemSettings::getWorkingDirectory(wd);
          fileName=wd+"/"+fileName;
     }

     qDebug()<<"Opening the gradient field:"<<fileName<<Qt::endl;
     // Read the file
     VTK_CREATE(vtkStructuredPointsReader, reader);
     reader->SetFileName(fileName.toStdString().c_str());
     reader->Update();
     reader->SetLookupTableName("LOOKUP_TABLE default");

     VTK_CREATE(vtkImageDataGeometryFilter,geometryFilter );
     geometryFilter->SetInputConnection(reader->GetOutputPort());
     geometryFilter->Update();

     //try a triangle strip
//    VTK_CREATE(vtkStripper,stripper);
//    stripper->SetInputConnection(geometryFilter->GetOutputPort());
//    VTK_CREATE(vtkTriangleFilter,trianglefilter);
//    trianglefilter->SetInputConnection(stripper->GetOutputPort());


     VTK_CREATE(vtkPolyDataMapper,mapper);
     mapper->SetInputConnection(geometryFilter->GetOutputPort());

     VTK_CREATE(vtkActor, actor);
     actor->SetMapper(mapper);
     //conversion from m to cm
     actor->SetScale(100);

     auto gradient_field= shared_ptr<FacilityGeometry>(new FacilityGeometry("Gradient Field", "no name", "no name"));
     gradient_field->addGradientField(actor);

     geoFac.AddElement(-1,-1,gradient_field);
     geoFac.AddElement(-2,-2,gradient_field);
     return true;
}

void SaxParser::InitHeader(int major, int minor, int patch)
{
     if ( (minor==6) || (minor==5 && patch==1) ) {
          _jps_xPos=QString("x");
          _jps_yPos=QString("y");
          _jps_zPos=QString("z");
          _jps_xVel=QString("xV");
          _jps_yVel=QString("yV");
          _jps_zVel=QString("zV");
          _jps_radiusA=QString("rA");
          _jps_radiusB=QString("rB");
          _jps_ellipseOrientation=QString("eO");
          _jps_ellipseColor=QString("eC");
     } else {
          _jps_xPos=QString("xPos");
          _jps_yPos=QString("yPos");
          _jps_zPos=QString("zPos");
          _jps_xVel=QString("xVel");
          _jps_yVel=QString("yVel");
          _jps_zVel=QString("zVel");
          _jps_radiusA=QString("radiusA");
          _jps_radiusB=QString("radiusB");
          _jps_ellipseOrientation=QString("ellipseOrientation");
          _jps_ellipseColor=QString("ellipseColor");
     }
     if(major!=0) {
          cout<<"unsupported header version: "<<major<<"."<<minor<<"."<<patch<<std::endl;
          cout<<"Please use 0.5 0.5.1 or 0.6 "<<std::endl;
          exit(0);
     }
}


bool SaxParser::LoadTrainTimetable(std::string Filename, std::map<int, std::shared_ptr<TrainTimeTable> > & trainTimeTables)
{
     TiXmlDocument docTTT(Filename);
     if (!docTTT.LoadFile()) {
          Debug::Messages("ERROR: \t%s", docTTT.ErrorDesc());
          Debug::Messages("ERROR: \t could not parse the train timetable file.");
          return false;
     }
     TiXmlElement* xTTT = docTTT.RootElement();
     if (!xTTT) {
          Debug::Messages("ERROR:\tRoot element does not exist in TTT file.");
          return false;
     }
     if (xTTT->ValueStr() != "train_time_table") {
          Debug::Messages("ERROR:\tParsing train timetable file. Root element value is not 'train_time_table'.");
          return false;
     }
     for (TiXmlElement* e = xTTT->FirstChildElement("train"); e;
                    e = e->NextSiblingElement("train")) {
          std::shared_ptr<TrainTimeTable> TTT = parseTrainTimeTableNode(e);
          if (TTT) { // todo: maybe get pointer to train
               if (trainTimeTables.count(TTT->id)!=0) {
                    Debug::Messages("WARNING: Duplicate id for train time table found [%d]",TTT->id);
                    exit(EXIT_FAILURE);
               }
               // get track start 
               trainTimeTables[TTT->id] = TTT;
          }
          else {
<<<<<<< HEAD
          cout << "too bad! \n" ;

=======
          std:cout << "too bad! \n" ;
>>>>>>> d6e3da27
          }
     }
     return true;
}


bool   SaxParser::LoadTrainType(std::string Filename, std::map<std::string, std::shared_ptr<TrainType> > & trainTypes)
{

     TiXmlDocument docTT(Filename);
     if (!docTT.LoadFile()) {
          Debug::Messages("ERROR: \t%s", docTT.ErrorDesc());
          Debug::Messages("ERROR: \t could not parse the train type file.");
          return false;
     }
     TiXmlElement* xTT = docTT.RootElement();
     if (!xTT) {
          Debug::Messages("ERROR:\tRoot element does not exist in TT file.");
          return false;
     }
     if (xTT->ValueStr() != "train_type") {
          Debug::Messages("ERROR:\tParsing train type file. Root element value is not 'train_type'.");
          return false;
     }
     for (TiXmlElement* e = xTT->FirstChildElement("train"); e;
                    e = e->NextSiblingElement("train")) {
          std::shared_ptr<TrainType> TT = parseTrainTypeNode(e);
          if (TT) {
                if (trainTypes.count(TT->_type.c_str())!=0) {
                    Debug::Messages("WARNING: Duplicate type for train found [%s]",TT->_type.c_str());
               }
               trainTypes[TT->_type] = TT;
          }
     }
     return true;


}



std::shared_ptr<TrainTimeTable> SaxParser::parseTrainTimeTableNode(TiXmlElement * e)
{
     Debug::Messages("INFO:\tLoading train time table NODE");
     // std::string caption = xmltoa(e->Attribute("caption"), "-1");
     int id = xmltoi(e->Attribute("id"), -1);
     int track_id = xmltoi(e->Attribute("track_id"), -1);
     double train_offset = xmltof(e->Attribute("train_offset"), -1);
     bool reversed = false;
     double elevation = 5; // dummy default value
     std::string in = xmltoa(e->Attribute("reversed"), "false");
     std::transform(in.begin(), in.end(), in.begin(), ::tolower);
     if(in == "false") {
           reversed = false;
     } else if(in == "true") {
           reversed = true;
     } else {
           reversed = false;
     }
     std::string type = xmltoa(e->Attribute("type"), "-1");
     int room_id = xmltoi(e->Attribute("room_id"), -1);
     int subroom_id = xmltoi(e->Attribute("subroom_id"), -1);
     float arrival_time = xmltof(e->Attribute("arrival_time"), -1);
     float departure_time = xmltof(e->Attribute("departure_time"), -1);
     // @todo: check these values for correctness e.g. arrival < departure
     Debug::Messages("INFO:\tTrain time table:");
     Debug::Messages("INFO:\t   id: %d", id);
     Debug::Messages("INFO:\t   type: %s", type.c_str());
     Debug::Messages("INFO:\t   room_id: %d", room_id);
     Debug::Messages("INFO:\t   subroom_id: %d", subroom_id);
     Debug::Messages("INFO:\t   track_id: %d", track_id);
     Debug::Messages("INFO:\t   train_offset: %.2f", train_offset);
     Debug::Messages("INFO:\t   arrival_time: %.2f", arrival_time);
     Debug::Info("departure_time: %.2f", departure_time);
     // Debug::Info("Reversed: {}", reversed);
     std::shared_ptr<TrainTimeTable> trainTimeTab = std::make_shared<TrainTimeTable>(
          TrainTimeTable{
                    id,
                    type,
                    room_id,
                    subroom_id,
                    arrival_time,
                    departure_time,
                    Point (0, 0),
                    Point (0, 0),
                    Point (0, 0),
                    Point (0, 0),
                    track_id,
                    false,
                    false,
                    reversed,
                    train_offset,
                    elevation,
                    vtkSmartPointer<vtkPolyDataMapper>::New(),
                    vtkSmartPointer<vtkActor>::New(),
                    vtkSmartPointer<vtkTextActor3D>::New(),
                    });

     return trainTimeTab;
}
std::shared_ptr<TrainType> SaxParser::parseTrainTypeNode(TiXmlElement * node)
{
      Debug::Info("Loading train type");

    std::string type = xmltoa(node->Attribute("type"), "NO_TYPE");
    if(type == "NO_TYPE") {
          Debug::Warning("No train type name given. Use 'NO_TYPE' instead.");
    }
    Debug::Info("type: {}", type.c_str());

    int agents_max = xmltoi(node->Attribute("agents_max"), std::numeric_limits<int>::max());
    if(agents_max == std::numeric_limits<int>::max()) {
          Debug::Warning("No agents_max given. Set to default: {}.", agents_max);
    }
    Debug::Info("max Agents: {}", agents_max);

    // Read and check if correct value
    double length = -std::numeric_limits<double>::infinity();
    if(const char * attribute = node->Attribute("length"); attribute) {
        if(double value = xmltof(attribute, -std::numeric_limits<double>::infinity());
           value >= 0.) {
            length = value;
        } else {
              Debug::Warning("{}: input for length should be non-negative {}. Skip entry.", type.c_str(), value);
            return nullptr;
        }
    } else {
          Debug::Warning("{}: input for length not found. Skip entry.", type.c_str());
        return nullptr;
    }
    Debug::Info("length: {}", length);


    std::vector<TrainDoor> doors;
    for(TiXmlElement * xDoor = node->FirstChildElement("door"); xDoor != nullptr;
        xDoor                = xDoor->NextSiblingElement("door")) {
        // Read distance and check if correct value
        double distance = -std::numeric_limits<double>::infinity();
        if(const char * attribute = xDoor->Attribute("distance"); attribute) {
            if(double value = xmltof(attribute, -std::numeric_limits<double>::infinity());
               value >= 0.) {
                distance = value;
            } else {
                Debug::Warning(
                      "{}: input for distance should be non-negative {}. Skip entry.", type.c_str(), value);
                continue;
            }
        } else {
              Debug::Warning("{}: input for distance not found. Skip entry.", type.c_str());
            continue;
        }

        // Read width and check if correct value
        double width = -std::numeric_limits<double>::infinity();
        if(const char * attribute = xDoor->Attribute("width"); attribute) {
            if(double value = xmltof(attribute, -std::numeric_limits<double>::infinity());
               value > 0.) {
                width = value;
            } else {
                Debug::Warning(
                      "{}: input for width should be non-negative {}. Skip entry.", type.c_str(), value);
                continue;
            }
        } else {
              Debug::Warning("{}: input for width not found. Skip entry.", type.c_str());
            continue;
        }

        // Read flow and check if correct value
        double flow = -std::numeric_limits<double>::infinity();
        if(const char * attribute = xDoor->Attribute("flow"); attribute) {
            if(double value = xmltof(attribute, -std::numeric_limits<double>::infinity());
               value > 0.) {
                flow = value;
            } else {
                Debug::Warning(
                      "{}: input for flow should be >0 but is {:5.2}. Skip entry.", type.c_str(), value);
                continue;
            }
        }

        doors.emplace_back(TrainDoor{distance, width, flow});
    }

    if(doors.empty()) {
          Debug::Error("Train {}: no doors given. Train will be ignored.", type.c_str());
        return nullptr;
    }

    Debug::Info("number of doors: {}", doors.size());
    for(const auto & d : doors) {
        Debug::Info(
            "Door:\tdistance: {:5.2f}\twidth: {:5.2f}\toutflow: {:5.2f}",
            d._distance,
            d._width,
            d._flow);
    }

     std::shared_ptr<TrainType> Type = std::make_shared<TrainType>(
          TrainType{
                    type,
                    agents_max,
                    length,
                    doors,
                    });
   return Type;

}
<|MERGE_RESOLUTION|>--- conflicted
+++ resolved
@@ -1,2156 +1,2151 @@
-/**
- * @file    SaxParser.cpp
- * @author  Ulrich Kemloh <kemlohulrich@gmail.com>
- * @version 0.1
- * Created on: 6 Sep 2010
- * Copyright (C) <2009-2010>
- *
- * @section LICENSE
- * This file is part of JuPedSim.
- *
- * JuPedSim is free software: you can redistribute it and/or modify
- * it under the terms of the GNU General Public License as published by
- * the Free Software Foundation, either version 3 of the License, or
- * any later version.
- *
- * JuPedSim is distributed in the hope that it will be useful,
- * but WITHOUT ANY WARRANTY; without even the implied warranty of
- * MERCHANTABILITY or FITNESS FOR A PARTICULAR PURPOSE. See the
- * GNU General Public License for more details.
- *
- * You should have received a copy of the GNU General Public License
- * along with JuPedSim. If not, see <http://www.gnu.org/licenses/>.
- *
- * @section DESCRIPTION
- *
- *
- *
- */
-#include <optional>
-#include "SaxParser.h"
-#include "TrajectoryPoint.h"
-#include "FrameElement.h"
-#include "Frame.h"
-#include "SyncData.h"
-#include "Debug.h"
-
-#include "geometry/JPoint.h"
-#include "geometry/FacilityGeometry.h"
-#include "geometry/Building.h"
-#include "geometry/GeometryFactory.h"
-
-#include "geometry/Wall.h"
-#include "geometry/SubRoom.h"
-
-#include "SystemSettings.h"
-
-#include <QMessageBox>
-#include <QString>
-#include <QProgressDialog>
-#include <QPushButton>
-#include <limits>
-#include <iostream>
-#include <cmath>
-
-#include <vtkVersion.h>
-#include <vtkSmartPointer.h>
-#include <vtkPolygon.h>
-#include <vtkCellArray.h>
-#include <vtkPolyData.h>
-#include <vtkPolyDataMapper.h>
-#include <vtkActor.h>
-#include <vtkRenderWindow.h>
-#include <vtkRenderer.h>
-#include <vtkRenderWindowInteractor.h>
-#include <vtkAssembly.h>
-#include <vtkProperty.h>
-#include <vtkTriangleFilter.h>
-#include <vtkGenericDataObjectReader.h>
-#include <vtkPolyDataReader.h>
-#include <vtkStructuredGridReader.h>
-#include <vtkStructuredPointsReader.h>
-#include <vtkImageDataGeometryFilter.h>
-#include <vtkStripper.h>
-
-
-#define VTK_CREATE(type, name)                                  \
-     vtkSmartPointer<type> name = vtkSmartPointer<type>::New()
-
-
-using namespace std;
-
-/**
- * constructor
- *
- * @param geo
- * @param data
- * @param par 0=fps, 1=agents
- * @param roomCaption
- * @return
- */
-SaxParser::SaxParser(GeometryFactory& geoFac, SyncData& dataset, double * fps):_geoFactory(geoFac),_dataset(dataset)
-{
-     _para=fps;
-     _parsingWalls=false;
-     _parsingCrossings=false;
-     _color=0.0;
-     _dataset.clearFrames();
-
-     _geometry = std::shared_ptr<FacilityGeometry>(new FacilityGeometry("No name", "No name", "No name"));
-     _geoFactory.AddElement(-1,-1,_geometry);
-
-     //default header
-     InitHeader(0,0,0);
-}
-
-SaxParser::~SaxParser()
-{
-
-}
-
-bool SaxParser::startElement(const QString & /* namespaceURI */,
-                             const QString & /* localName */, const QString &qName,
-                             const QXmlAttributes &at)
-{
-     if (qName == "header") {
-          for(int i=0; i<at.length(); i++) {
-               if(at.localName(i)=="version") {
-                    QStringList query = at.value(i).split(".");
-                    int major=0;
-                    int minor=0;
-                    int patch=0;
-                    switch (query.size() ) {
-                    case 1:
-                         major=query.at(0).toInt();
-                         break;
-                    case 2:
-                         major=query.at(0).toInt();
-                         minor=query.at(1).toInt();
-                         break;
-                    case 3:
-                         major=query.at(0).toInt();
-                         minor=query.at(1).toInt();
-                         patch=query.at(2).toInt();
-                         break;
-                    }
-                    InitHeader(major,minor,patch);
-                    //cout<<"version found:"<<at.value(i).toStdString()<<endl;exit(0);
-               }
-          }
-     } else if (qName == "file") {
-          for(int i=0; i<at.length(); i++) {
-               if(at.localName(i)=="location") {
-                    QString fileName=at.value(i);
-                    if(!fileName.isEmpty()) {
-                         if(fileName.endsWith(".xml",Qt::CaseInsensitive)) {
-                              //SaxParser::parseGeometryJPS(fileName,geometry);
-                         } else if (fileName.endsWith(".trav",Qt::CaseInsensitive)) {
-                              SaxParser::parseGeometryTRAV(fileName,_geoFactory);
-                         }
-                    }
-               }
-          }
-     }
-     else if (qName == "source")
-     {
-          double xmin, xmax, ymin, ymax;
-          double z=0;// @todo read this some when we go 3D
-
-          string source_id="";
-          for(int i=0; i<at.length(); i++) {
-               if(at.localName(i)=="id") {
-                    source_id=at.value(i).toStdString();
-               } else if(at.localName(i)=="x_min") {
-                    xmin=at.value(i).toDouble()*FAKTOR;
-               }
-               else if(at.localName(i)=="x_max") {
-                    xmax=at.value(i).toDouble()*FAKTOR;
-               }
-               else if(at.localName(i)=="y_min") {
-                    ymin=at.value(i).toDouble()*FAKTOR;
-               }
-               else if(at.localName(i)=="y_max") {
-                    ymax=at.value(i).toDouble()*FAKTOR;
-               }
-          }
-          _geometry->addRectangle(xmin,ymin,xmax,ymax, 0, 120.0, 150.0, source_id);
-           //@todo: here z=0. What about sources in the 2 floor?
-     }
-
-     else if (qName == "goal")
-     {
-          double xmin, xmax, ymin, ymax;
-          double z=0;// @todo read this some when we go 3D
-          QString caption = "";
-          for(int i=0; i<at.length(); i++) {
-               if(at.localName(i)=="caption") {
-                    caption=at.value(i);
-               } else if(at.localName(i)=="x_min") {
-                    xmin=at.value(i).toDouble()*FAKTOR;
-               }
-               else if(at.localName(i)=="x_max") {
-                    xmax=at.value(i).toDouble()*FAKTOR;
-               }
-               else if(at.localName(i)=="y_min") {
-                    ymin=at.value(i).toDouble()*FAKTOR;
-               }
-               else if(at.localName(i)=="y_max") {
-                    ymax=at.value(i).toDouble()*FAKTOR;
-               }
-          }
-          _geometry->addRectangle(xmin,ymin,xmax,ymax, z, 90.0, 90.0, caption.toStdString());
-     } // goal
-     else if (qName == "floor") {
-          double xMin=0,
-               xMax=0,
-               yMin=0,
-               yMax=0;
-
-          for(int i=0; i<at.length(); i++) {
-               if(at.localName(i)=="xMin") {
-                    xMin=at.value(i).toDouble()*FAKTOR;
-               } else if(at.localName(i)=="xMax") {
-                    xMax=at.value(i).toDouble()*FAKTOR;
-               } else if(at.localName(i)=="yMin") {
-                    yMin=at.value(i).toDouble()*FAKTOR;
-               } else if(at.localName(i)=="yMax") {
-                    yMax=at.value(i).toDouble()*FAKTOR;
-               }
-
-          }
-          _geometry->addFloor(xMin,yMin,xMax,yMax);
-     } else if (qName == "cuboid") {
-          double length=0, height=0,
-               width=0, color=0;
-          double center[3]= {0,0,0};
-
-          for(int i=0; i<at.length(); i++) {
-               if(at.localName(i)=="centerX") {
-                    center[0]=at.value(i).toDouble()*FAKTOR;
-               } else if(at.localName(i)=="centerY") {
-                    center[1]=at.value(i).toDouble()*FAKTOR;
-               } else if(at.localName(i)=="centerZ") {
-                    center[2]=at.value(i).toDouble()*FAKTOR;
-               } else if(at.localName(i)=="length") {
-                    length=at.value(i).toDouble()*FAKTOR;
-               } else if(at.localName(i)=="height") {
-                    height=at.value(i).toDouble()*FAKTOR;
-               } else if(at.localName(i)=="width") {
-                    width=at.value(i).toDouble()*FAKTOR;
-               } else if(at.localName(i)=="color") {
-                    color=at.value(i).toDouble()*FAKTOR;
-               }
-          }
-          _geometry->addObjectBox(center,height,width,length,color);
-
-     } else if (qName == "sphere") {
-          double radius=0, color=0;
-          double center[3]= {0,0,0};
-
-          for(int i=0; i<at.length(); i++) {
-               if(at.localName(i)=="centerX") {
-                    center[0]=at.value(i).toDouble()*FAKTOR;
-               } else if(at.localName(i)=="centerY") {
-                    center[1]=at.value(i).toDouble()*FAKTOR;
-               } else if(at.localName(i)=="centerZ") {
-                    center[2]=at.value(i).toDouble()*FAKTOR;
-               } else if(at.localName(i)=="radius") {
-                    radius=at.value(i).toDouble()*FAKTOR;
-               } else if(at.localName(i)=="color") {
-                    color=at.value(i).toDouble();
-               }
-          }
-          _geometry->addObjectSphere(center,radius,color);
-     } else if (qName == "label") {
-          double  color=0;
-          double center[3]= {0,0,0};
-          QString text;
-
-          for(int i=0; i<at.length(); i++) {
-               if(at.localName(i)=="centerX") {
-                    center[0]=at.value(i).toDouble()*FAKTOR;
-               } else if(at.localName(i)=="centerY") {
-                    center[1]=at.value(i).toDouble()*FAKTOR;
-               } else if(at.localName(i)=="centerZ") {
-                    center[2]=at.value(i).toDouble()*FAKTOR;
-               } else if(at.localName(i)=="text") {
-                    text=at.value(i);
-               } else if(at.localName(i)=="color") {
-                    color=at.value(i).toDouble();
-               }
-          }
-          _geometry->addObjectLabel(center,center,text.toStdString(),color);
-     } else if (qName == "cylinder") {
-          double height=0, radius=0, color=0;
-          double center[3]= {0,0,0};
-          double rotation[3]= {0,0,0};
-
-          for(int i=0; i<at.length(); i++) {
-               if(at.localName(i)=="centerX") {
-                    center[0]=at.value(i).toDouble()*FAKTOR;
-               } else if(at.localName(i)=="centerY") {
-                    center[1]=at.value(i).toDouble()*FAKTOR;
-               } else if(at.localName(i)=="centerZ") {
-                    center[2]=at.value(i).toDouble()*FAKTOR;
-               } else if(at.localName(i)=="height") {
-                    height=at.value(i).toDouble()*FAKTOR;
-               } else if(at.localName(i)=="radius") {
-                    radius=at.value(i).toDouble()*FAKTOR;
-               } else if(at.localName(i)=="color") {
-                    color=at.value(i).toDouble();
-               } else if(at.localName(i)=="angleX") {
-                    rotation[0]=at.value(i).toDouble();
-               } else if(at.localName(i)=="angleY") {
-                    rotation[1]=at.value(i).toDouble();
-               } else if(at.localName(i)=="angleZ") {
-                    rotation[2]=at.value(i).toDouble();
-               }
-          }
-          _geometry->addObjectCylinder(center,radius,height,rotation,color);
-     } else if (qName == "agents") {
-     } else if (qName == "roomCaption") {
-     } else if (qName == "frameRate") {
-     } else if (qName == "geometry")
-     {
-          //cout<<"geo tag found"<<endl;
-          //_geometry = std::shared_ptr<FacilityGeometry>(new FacilityGeometry("No name"));
-          //_geoFactory.AddElement(0,0,_geometry);
-
-     }else if (qName == "gradient_field"){
-          for(int i=0; i<at.length(); i++) {
-               if(at.localName(i)=="filename") {
-                    ParseGradientFieldVTK(at.value(i),_geoFactory);
-               }
-          }
-
-     }
-     else if (qName == "wall") {
-          _parsingWalls=true;
-          _thickness=15;
-          _height=250;
-          _color=0;
-          _caption="";
-
-          for(int i=0; i<at.length(); i++) {
-               if(at.localName(i)=="thickness") {
-                    _thickness=at.value(i).toDouble()*FAKTOR;
-               } else if(at.localName(i)=="height") {
-                    _height=at.value(i).toDouble()*FAKTOR;
-               } else if(at.localName(i)=="color") {
-                    _color=at.value(i).toDouble();
-               } else if(at.localName(i)=="caption") {
-                    _caption=at.value(i);
-               }
-          }
-
-     } else if (qName == "door") {
-          _parsingWalls=false;
-          _thickness=15;
-          _height=250;
-          _color=255;
-          _caption="";
-
-          for(int i=0; i<at.length(); i++) {
-               if(at.localName(i)=="thickness") {
-                    _thickness=at.value(i).toDouble()*FAKTOR;
-               } else if(at.localName(i)=="height") {
-                    _height=at.value(i).toDouble()*FAKTOR;
-               } else if(at.localName(i)=="color") {
-                    _color=at.value(i).toDouble();
-               } else if(at.localName(i)=="caption") {
-                    _caption=at.value(i);
-               }
-          }
-     }
-//     <event time="9" type="door" state="open" id="0" caption="door0" />
-// call void GeometryFactory::ChangeExitsColor(double* color)
-// _geoFactory.ChangeExitsColor(Qt::red);
-
-//FIXME
-     else if (qName == "crossing") {
-          _parsingWalls=false;
-          _parsingCrossings=true;
-          _thickness=15;
-          _height=250;
-          _color=255;
-          _caption="";
-
-          for(int i=0; i<at.length(); i++) {
-               if(at.localName(i)=="thickness") {
-                    _thickness=at.value(i).toDouble()*FAKTOR;
-               } else if(at.localName(i)=="height") {
-                    _height=at.value(i).toDouble()*FAKTOR;
-               } else if(at.localName(i)=="color") {
-                    _color=at.value(i).toDouble();
-               } else if(at.localName(i)=="caption") {
-                    _caption=at.value(i);
-               }
-          }
-     }else if (qName == "hline") {
-          _parsingWalls=false;
-          _parsingCrossings=true;
-          _thickness=15;
-          _height=250;
-          _color=255;
-          _caption="";
-          QString room_id, subroom_id;
-
-          for(int i=0; i<at.length(); i++) {
-               if(at.localName(i)=="thickness") {
-                    _thickness=at.value(i).toDouble()*FAKTOR;
-               } else if(at.localName(i)=="height") {
-                    _height=at.value(i).toDouble()*FAKTOR;
-               } else if(at.localName(i)=="color") {
-                    _color=at.value(i).toDouble();
-               } else if(at.localName(i)=="caption") {
-                    _caption=at.value(i);
-               }else if(at.localName(i)=="room_id") {
-                    room_id=at.value(i);
-               }else if(at.localName(i)=="subroom_id") {
-                    subroom_id=at.value(i);
-               }
-          }
-          _caption=room_id+":"+subroom_id+":"+_caption;
-
-     }
-     else if (qName == "timeFirstFrame") {
-          /*unsigned long timeFirstFrame_us=0;
-            unsigned long timeFirstFrame_s=0;
-
-            for(int i=0; i<at.length(); i++) {
-            if(at.localName(i)=="microsec") {
-            timeFirstFrame_us=at.value(i).toULong();
-            } else if(at.localName(i)=="sec") {
-            timeFirstFrame_s=at.value(i).toULong();
-            }
-            }
-            dataset->setDelayAbsolute(timeFirstFrame_s,timeFirstFrame_us);
-          */
-     } else if (qName == "point") {
-          double xPos=0;
-          double yPos=0;
-          double zPos=0;
-
-          for(int i=0; i<at.length(); i++) {
-               if(at.localName(i)=="xPos") {
-                    xPos=at.value(i).toDouble()*FAKTOR;
-               } else if(at.localName(i)=="yPos") {
-                    yPos=at.value(i).toDouble()*FAKTOR;
-               } else if(at.localName(i)=="zPos") {
-                    zPos=at.value(i).toDouble()*FAKTOR;
-               }
-          }
-          double CHT[3]= {_color,_height,_thickness};
-          JPoint* pt= new JPoint(xPos,yPos,zPos);
-          pt->setColorHeightThicknes(CHT);
-          _currentPointsList.push_back(pt);
-
-     }
-     else if (qName == "frame")
-     {
-          for(int i=0; i<at.length(); i++) {
-               if(at.localName(i)=="ID") {
-                    _currentFrameID=at.value(i).toInt();
-                    //cout<<"frame: " <<_currentFrameID<<endl;
-               }
-          }
-
-     }
-     else if (qName == "agent") {
-
-          int id=0;
-          double xPos=0;
-          double yPos=0;
-          double zPos=0;
-          //double agent_color =std::numeric_limits<double>::quiet_NaN();
-          //double xVel=std::numeric_limits<double>::quiet_NaN();
-          //double yVel=std::numeric_limits<double>::quiet_NaN();
-          //double zVel=std::numeric_limits<double>::quiet_NaN();
-          double dia_a=std::numeric_limits<double>::quiet_NaN();
-          double dia_b=std::numeric_limits<double>::quiet_NaN();
-          double el_angle=std::numeric_limits<double>::quiet_NaN();
-          double el_color=std::numeric_limits<double>::quiet_NaN();
-          double el_x=std::numeric_limits<double>::quiet_NaN();
-          double el_y=std::numeric_limits<double>::quiet_NaN();
-          double el_z=std::numeric_limits<double>::quiet_NaN();
-
-          for(int i=0; i<at.length(); i++) {
-               if(at.localName(i)=="ID") {
-                    id=at.value(i).toInt();
-                    //TODO: maybe you should change ur format to take the ID 0 as first valid ID.
-                    if (id==0) {
-                         //slotErrorOutput("Person with ID=0 detected. ID should start with 1 !");
-                         return false;
-                    }
-               } else if(at.localName(i)==_jps_xPos) {
-                    xPos=at.value(i).toDouble()*FAKTOR;
-                    //xPos=at.value(i).toDouble();
-               } else if(at.localName(i)==_jps_yPos) {
-                    //yPos=at.value(i).toDouble();
-                    yPos=at.value(i).toDouble()*FAKTOR;
-               } else if(at.localName(i)==_jps_zPos) {
-                    zPos=at.value(i).toDouble()*FAKTOR;
-               }
-
-               else if(at.localName(i)==_jps_radiusA) {
-                    dia_a=at.value(i).toDouble()*FAKTOR;
-                    //dia_a=at.value(i).toDouble();
-               } else if(at.localName(i)==_jps_radiusB) {
-                    dia_b=at.value(i).toDouble()*FAKTOR;
-                    //dia_b=at.value(i).toDouble();
-               } else if(at.localName(i)==_jps_ellipseOrientation) {
-                    el_angle=at.value(i).toDouble();
-               } else if(at.localName(i)==_jps_ellipseColor) {
-                    el_color=at.value(i).toDouble();
-               } else if(at.localName(i)=="agentColor") {
-                    //agent_color=at.value(i).toDouble();
-               } else if(at.localName(i)==_jps_xVel) {
-                    //xVel=at.value(i).toDouble()*FAKTOR;
-               } else if(at.localName(i)==_jps_yVel) {
-                    //yVel=at.value(i).toDouble()*FAKTOR;
-               } else if(at.localName(i)==_jps_zVel) {
-                    //zVel=at.value(i).toDouble()*FAKTOR;
-               }
-
-          }
-//        xml2txt
-//        cout << _currentFrameID << " " << id << " " << xPos << " " << yPos << " " << zPos << "\n";
-
-          //coordinates of the ellipse, default to the head of the agent
-          //if(std::isnan(el_x)) el_x=xPos;
-          //if(std::isnan(el_y)) el_y=yPos;
-          //if(std::isnan(el_z)) el_z=zPos;
-
-          //double pos[3]={xPos,yPos,zPos};
-          //double vel[3]={xVel,yPos,zPos};
-          //double ellipse[7]={el_x,el_y,el_z,dia_a,dia_b,el_angle,el_color};
-          //double para[2]={agent_color,el_angle};
-
-          double pos[3]= {xPos,yPos,zPos};
-          double angle[3]= {0,0,el_angle};
-          double radius[3]= {dia_a,dia_b,30.0};
-
-          FrameElement *element = new FrameElement(id-1);
-          element->SetPos(pos);
-          element->SetOrientation(angle);
-          element->SetRadius(radius);
-          element->SetColor(el_color);
-          _currentFrame.push_back(element);
-
-     } else if (qName == "agentInfo") {
-          double height=std::numeric_limits<double>::quiet_NaN();
-          double color=std::numeric_limits<double>::quiet_NaN();
-          double id=std::numeric_limits<double>::quiet_NaN();
-
-          for(int i=0; i<at.length(); i++) {
-               if(at.localName(i)=="ID") {
-                    id=at.value(i).toDouble();
-               }
-               if(at.localName(i)=="height") {
-                    height=at.value(i).toDouble()*FAKTOR;
-               }
-               if(at.localName(i)=="color") {
-                    color=at.value(i).toDouble();
-               }
-          }
-          if(std::isnan(id)) return true;
-
-          if(!std::isnan(height)) {
-               _initialPedestriansHeights.append(QString::number(int(id)));
-               _initialPedestriansHeights.append(QString::number(height));
-          }
-          if(!std::isnan(color)) {
-               _initialPedestriansColors.append(QString::number(int(id)));
-               _initialPedestriansColors.append(QString::number(int(color)));
-          }
-     }
-     return true;
-}
-
-bool SaxParser::characters(const QString &str)
-{
-     _currentText.append(str);
-     return true;
-}
-
-bool SaxParser::endElement(const QString & /* namespaceURI */,
-                           const QString & /* localName */, const QString &qName)
-{
-     if (qName == "header") {
-
-     } else if (qName == "agents") {
-          _dataset.setNumberOfAgents(_currentText.toInt());
-     } else if (qName == "frameRate") {
-          _para[0]=_currentText.toFloat();
-     } else if (qName == "wall") {
-          if(_currentPointsList.size()>1)
-               for(unsigned int i=0; i<_currentPointsList.size()-1; i++) {
-                    _geometry->addWall(_currentPointsList[i],_currentPointsList[i+1],_caption.toStdString());
-               }
-          clearPoints();
-     } else if (qName == "door") {
-          for(unsigned int i=0; i<_currentPointsList.size()-1; i++) {
-               _geometry->addDoor(_currentPointsList[i],_currentPointsList[i+1],_caption.toStdString());
-          }
-          clearPoints();
-     } else if (qName == "crossing") {
-          if(_currentPointsList.size()>1) //hack
-               for(unsigned int i=0; i<_currentPointsList.size()-1; i++) {
-                    _geometry->addNavLine(_currentPointsList[i],_currentPointsList[i+1],_caption.toStdString());
-               }
-          clearPoints();
-     } else if (qName == "hline") {
-          if(_currentPointsList.size()>1)
-          {
-               for(unsigned int i=0; i<_currentPointsList.size()-1; i++)
-               {
-                    int room_id=-1;
-                    int subroom_id=-1;
-                    QStringList lst = _caption.split(":");
-                    if(lst.length()>2)
-                    {
-                         room_id=lst[0].toInt();
-                         subroom_id=lst[1].toInt();
-                         _caption=lst[2];
-                    }
-                    auto&& geo=_geoFactory.GetElement(room_id,subroom_id);
-                    if(geo!=nullptr)
-                    {
-                         geo->addNavLine(_currentPointsList[i],_currentPointsList[i+1],_caption.toStdString());
-                    }
-                    else
-                    {
-                         _geometry->addNavLine(_currentPointsList[i],_currentPointsList[i+1],_caption.toStdString());
-                    }
-               }
-          }
-          clearPoints();
-     } else if (qName == "step") {//FIXME
-          for(unsigned int i=0; i<_currentPointsList.size()-1; i++) {
-               _geometry->addDoor(_currentPointsList[i],_currentPointsList[i+1],_caption.toStdString());
-          }
-          clearPoints();
-     } else if (qName == "frame") {
-          Frame* frame = new Frame(_currentFrameID);
-          while(!_currentFrame.empty()) {
-               frame->addElement(_currentFrame.back());
-               _currentFrame.pop_back();
-          }
-
-          //compute the polydata, might increase the runtime
-          frame->ComputePolyData();
-
-          _dataset.addFrame(frame);
-          //to be on the safe side
-          _currentFrame.clear();
-
-     } else if (qName == "agent") {
-     } else if (qName == "geometry") {
-     } else if (qName == "point") {
-     } else if (qName == "shape") {
-          _dataset.setInitialHeights(_initialPedestriansHeights);
-          _dataset.setInitialColors(_initialPedestriansColors);
-     } else if (qName == "gradient_field") {
-     }
-     _currentText.clear();
-     return true;
-}
-
-bool SaxParser::fatalError(const QXmlParseException &exception)
-{
-     QMessageBox::warning(0, QObject::tr("SAX Handler"), QObject::tr(
-                               "Parse error at line %1, column "
-                               "%2:\n%3.") .arg(exception.lineNumber()) .arg(
-                                    exception.columnNumber()) .arg(exception.message()));
-     return false;
-}
-
-bool SaxParser::attributeDecl(const QString& eName, const QString& aName,
-                              const QString& type, const QString& valueDefault, const QString& value)
-{
-     //cout<<aName.toStdString()<<endl;
-
-     QString dummy=eName+aName+type+valueDefault+value;
-     return (dummy==dummy);
-     //return true;
-}
-
-void SaxParser::clearPoints()
-{
-     while (!_currentPointsList.empty()) {
-          delete _currentPointsList.back();
-          _currentPointsList.pop_back();
-     }
-     _currentPointsList.clear();
-     return;
-}
-double SaxParser::GetElevation(QString geometryFile, int roomId, int subroomId)
-{
-
-     double C_z;
-     QString wd;
-     QDir dir(wd);
-     QDir fileDir(geometryFile);
-     SystemSettings::getWorkingDirectory(wd);
-     if(!fileDir.isAbsolute())
-     {
-          QString s = dir.relativeFilePath(geometryFile);
-          geometryFile=wd + QDir::separator() + s;
-     }
-     QDomDocument doc("");
-     QFile file(geometryFile);
-     if (!file.open(QIODevice::ReadOnly)) {
-          qDebug()<<"GetElevation: could not open the file: "<< geometryFile <<endl;
-          exit(-1);
-     }
-     QString *errorCode = new QString();
-     if (!doc.setContent(&file, errorCode)) {
-          file.close();
-          qDebug()<<errorCode<<endl;
-          exit(-1);
-     }
-     TiXmlDocument docGeo(geometryFile.toStdString());
-     if (!docGeo.LoadFile()) {
-           Debug::Messages("%s", docGeo.ErrorDesc());
-           Debug::Error("LoadGeometry: could not parse the geometry file %s", geometryFile.toStdString().c_str());
-           return -1;
-     }
-
-     TiXmlElement* xRootNode = docGeo.RootElement();
-     if( ! xRootNode ) {
-           Debug::Error("Root element does not exist");
-           return -1;
-     }
-     TiXmlNode*  xRoomsNode = xRootNode->FirstChild("rooms");
-     if (!xRoomsNode) {
-           Debug::Error("The geometry should have at least one room and one subroom");
-          return false;
-     }
-     for(TiXmlElement* xRoom = xRoomsNode->FirstChildElement("room"); xRoom;
-               xRoom = xRoom->NextSiblingElement("room")) {
-           int room_id = xmltoi(xRoom->Attribute("id"), -1);
-           if (room_id != roomId) continue;
-           
-           for(TiXmlElement* xSubRoom = xRoom->FirstChildElement("subroom"); xSubRoom;
-                    xSubRoom = xSubRoom->NextSiblingElement("subroom")) {
-
-               int subroom_id = xmltoi(xSubRoom->Attribute("id"), -1);
-               if(subroom_id != subroomId) continue;
-               C_z = xmltof(xSubRoom->Attribute("C_z"), 0.0);
-           }
-     }
-     return C_z;     
-}
-std::tuple<Point, Point> SaxParser::GetTrackStartEnd(QString geometryFile, int trackId)
-{
-     QString wd;
-     QDir dir(wd);
-     QDir fileDir(geometryFile);
-     SystemSettings::getWorkingDirectory(wd);
-     if(!fileDir.isAbsolute())
-     {
-          QString s = dir.relativeFilePath(geometryFile);
-          geometryFile=wd + QDir::separator() + s;
-     }
-
-     // QString = QDir::cleanPath(wd + QDir::separator() + fileName);
-     Debug::Messages("filename: <%s)", geometryFile.toStdString().c_str());
-     Debug::Messages("wd: <%s>",wd.toStdString().c_str());
-
-
-     std::vector<Point> end_points;
-     Point start_point(0,0);
-     Point end_point(0,0);
-
-     QDomDocument doc("");
-     QFile file(geometryFile);
-     if (!file.open(QIODevice::ReadOnly)) {
-          qDebug()<<"GetTrackStartEnd: could not open the file: "<< geometryFile <<endl;
-          exit(-1);
-     }
-     QString *errorCode = new QString();
-     if (!doc.setContent(&file, errorCode)) {
-          file.close();
-          qDebug()<<errorCode<<endl;
-          exit(-1);
-     }
-     QDomElement root= doc.firstChildElement("geometry");
-     //only parsing the geometry node
-     if(root.tagName()!="geometry"){
-                 std::tuple<Point, Point> ret = std::make_tuple(Point(0,0), Point(0,0));
-                 std::cout << "root is not geometry\n";
-                 std::cout << root.tagName().toStdString() << "\n";
-                 return ret;
-     }
-
-
-     //parsing the subrooms
-     QDomNodeList xSubRoomsNodeList=doc.elementsByTagName("subroom");
-     //parsing the walls     
-     for (int i = 0; i < xSubRoomsNodeList.length(); i++) {
-          QDomElement xPoly = xSubRoomsNodeList.item(i).firstChildElement("polygon");
-          while(!xPoly.isNull()) {
-                auto Type = xPoly.attribute("type","notype").toStdString();
-                auto Caption = xPoly.attribute("caption", "nocaption").toStdString();
-                int parsed_trackId = xPoly.attribute("track_id", "-1").toInt();
-                if(Type != "track")
-                {
-                      // std::cout << "Polygon is not a track. Continue\n";
-                      // std::cout << Type << "\n";
-                      xPoly = xPoly.nextSiblingElement("polygon");
-                      continue;
-                }
-
-                if(parsed_trackId != trackId)
-                {
-                      xPoly = xPoly.nextSiblingElement("polygon");
-                      continue;
-                }
-               QDomNodeList xVertices=xPoly.elementsByTagName("vertex");
-               for( int i=0; i<xVertices.count(); i++) {
-                     auto start=xVertices.item(i).toElement().attribute("start", "false");
-
-                     double x1=xVertices.item(i).toElement().attribute("px", "0").toDouble();
-                     double y1=xVertices.item(i).toElement().attribute("py", "0").toDouble();
-                     if (start == "true")
-                     {
-                           start_point = Point(x1, y1);
-                     }
-                     else{
-                           end_points.push_back(Point(x1, y1)); // collect other points of track 
-                     }
-               }
-               xPoly = xPoly.nextSiblingElement("polygon");
-          }//poly
-     }//sub
-
-     double min_d = -10000;
-     // find the track point with the biggest distance to start.
-     for (auto p: end_points){
-           double d = (p-start_point).NormSquare();
-           if (d > min_d)
-           {
-                 end_point = p;
-                 min_d = d;
-           }
-     }
-     std::tuple<Point, Point> ret = std::make_tuple(start_point, end_point);
-     return ret;
-}
-
-
-bool SaxParser::parseGeometryJPS(QString fileName, GeometryFactory& geoFac)
-{
-     Debug::Messages( "Enter SaxParser::parseGeometryJPS with filename <%s>",fileName.toStdString().c_str());
-
-     double captionsColor=0;//red
-     QDir fileDir(fileName);
-     QString wd;
-     QDir dir(wd);
-     SystemSettings::getWorkingDirectory(wd);
-
-     if(!fileName.endsWith(".xml",Qt::CaseInsensitive)) return false;
-     if(!fileDir.isAbsolute())
-     {
-          QString s = dir.relativeFilePath(fileName);
-          fileName=wd + QDir::separator() + s;
-     }
-
-     // QString = QDir::cleanPath(wd + QDir::separator() + fileName);
-     Debug::Messages("filename: <%s)", fileName.toStdString().c_str());
-     Debug::Messages("wd: <%s>",wd.toStdString().c_str());
-     Building* building = new Building();
-     string geometrypath = fileName.toStdString();
-     building->SetProjectRootDir(wd.toStdString());
-
-     // read the geometry
-     if(!building->LoadGeometry(geometrypath))
-          return false;
-     if(!building->InitGeometry())
-          return false; // create the polygons
-
-     int room_id = -1;
-     int subroom_id = -1;
-     for(auto&& itr_room: building->GetAllRooms())
-     {
-          room_id++;
-          for(auto&& itr_subroom: itr_room.second->GetAllSubRooms())
-          {
-               subroom_id++;
-               string room_caption = itr_room.second->GetCaption() + "_RId_" + QString::number(itr_room.first).toStdString();
-               string subroom_caption = itr_subroom.second->GetCaption()+ "_RId_" + QString::number(itr_room.first).toStdString();
-               auto geometry= shared_ptr<FacilityGeometry>(
-                    new FacilityGeometry(itr_subroom.second->GetType(), room_caption, subroom_caption));
-
-               int currentFloorPolyID=0;
-               int currentObstPolyID=0;
-
-               // Setup the points
-               VTK_CREATE(vtkPoints,floor_points);
-               VTK_CREATE(vtkPoints,obstacles_points);
-               // Add the polygon to a list of polygons
-               VTK_CREATE(vtkCellArray,floor_polygons);
-               VTK_CREATE(vtkCellArray,obstacles_polygons);
-
-               //string caption = r->GetCaption();
-               SubRoom* sub = itr_subroom.second.get();
-
-               vector<Point> poly = sub->GetPolygon();
-               if(sub->IsClockwise()==true) {
-                    std::reverse(poly.begin(),poly.end());
-               }
-
-               // Create the polygon
-               VTK_CREATE(vtkPolygon,polygon);
-               polygon->GetPointIds()->SetNumberOfIds(poly.size());
-
-               for (unsigned int s=0; s<poly.size(); s++) {
-                    floor_points->InsertNextPoint(poly[s]._x*FAKTOR,poly[s]._y*FAKTOR,sub->GetElevation(poly[s])*FAKTOR);
-                    polygon->GetPointIds()->SetId(s, currentFloorPolyID++);
-               }
-               floor_polygons->InsertNextCell(polygon);
-
-               //plot the walls only for not stairs
-               const vector<Wall>& walls= sub->GetAllWalls();
-               for(unsigned int w=0; w<walls.size(); w++) {
-                    Point p1 = walls[w].GetPoint1();
-                    Point p2 = walls[w].GetPoint2();
-                    double z1= sub->GetElevation(p1);
-                    double z2= sub->GetElevation(p2);
-
-                    if(sub->GetType()=="stair") {
-                         geometry->addStair(p1._x*FAKTOR, p1._y*FAKTOR, z1*FAKTOR, p2._x*FAKTOR, p2._y*FAKTOR,z2*FAKTOR);
-                    } else {
-                         geometry->addWall(p1._x*FAKTOR, p1._y*FAKTOR, z1*FAKTOR, p2._x*FAKTOR, p2._y*FAKTOR,z2*FAKTOR);
-                    }
-               }
-
-               //insert the subroom caption
-               string caption=itr_room.second->GetCaption()+" ( " + QString::number(sub->GetSubRoomID()).toStdString() + " ) ";
-               const Point& p=sub->GetCentroid();
-               double z= sub->GetElevation(p);
-               double pos[3]= {p._x*FAKTOR,p._y*FAKTOR,z*FAKTOR};
-               geometry->addObjectLabel(pos,pos,caption,captionsColor);
-
-               //plot the obstacles
-               for(auto obst:sub->GetAllObstacles())
-               {
-                    for(auto wall: obst->GetAllWalls())
-                    {
-                         Point p1 = wall.GetPoint1();
-                         Point p2 = wall.GetPoint2();
-                         double z1= sub->GetElevation(p1);
-                         double z2= sub->GetElevation(p2);
-                         geometry->addWall(p1._x*FAKTOR, p1._y*FAKTOR, z1*FAKTOR, p2._x*FAKTOR, p2._y*FAKTOR,z2*FAKTOR);
-                    }
-                    //add the obstacle caption
-                    const Point& p=obst->GetCentroid();
-                    double z= sub->GetElevation(p);
-                    double pos[3]= {p._x*FAKTOR,p._y*FAKTOR,z*FAKTOR};
-                    geometry->addObjectLabel(pos,pos,obst->GetCaption(),captionsColor);
-
-                    //add a special texture to the obstacles
-                    auto poly = obst->GetPolygon();
-                    //if(obst->IsClockwise()==true) {
-                    //  std::reverse(poly.begin(),poly.end());
-                    //}
-
-                    // Create the polygon
-                    VTK_CREATE(vtkPolygon,polygon);
-                    polygon->GetPointIds()->SetNumberOfIds(poly.size());
-
-                    for (unsigned int s=0; s<poly.size(); s++) {
-                         obstacles_points->InsertNextPoint(poly[s]._x*FAKTOR,poly[s]._y*FAKTOR,sub->GetElevation(poly[s])*FAKTOR);
-                         polygon->GetPointIds()->SetId(s, currentObstPolyID++);
-                    }
-                    obstacles_polygons->InsertNextCell(polygon);
-               }
-
-               // Create a PolyData to represent the floor
-               VTK_CREATE(vtkPolyData, floorPolygonPolyData);
-               floorPolygonPolyData->SetPoints(floor_points);
-               floorPolygonPolyData->SetPolys(floor_polygons);
-               geometry->addFloor(floorPolygonPolyData);
-
-               // Create a PolyData to represen the obstacles
-               VTK_CREATE(vtkPolyData, obstPolygonPolyData);
-               obstPolygonPolyData->SetPoints(obstacles_points);
-               obstPolygonPolyData->SetPolys(obstacles_polygons);
-               geometry->addObstacles(obstPolygonPolyData);
-
-               // add the crossings
-               for(auto&& cr: itr_subroom.second->GetAllCrossings())
-               {
-                    Point p1 = cr->GetPoint1();
-                    Point p2 = cr->GetPoint2();
-                    double z1= cr->GetSubRoom1()->GetElevation(p1);
-                    double z2= cr->GetSubRoom1()->GetElevation(p2);
-                    geometry->addNavLine(p1._x*FAKTOR, p1._y*FAKTOR, z1*FAKTOR, p2._x*FAKTOR, p2._y*FAKTOR,z2*FAKTOR);
-
-                    const Point& p =cr->GetCentre();
-                    double pos[3]= {p._x*FAKTOR,p._y*FAKTOR,z1*FAKTOR};
-                    geometry->addObjectLabel(pos,pos,"nav_"+QString::number(cr->GetID()).toStdString()+"_"+
-                                             QString::number(cr->GetUniqueID()).toStdString()
-                                             ,captionsColor);
-               }
-
-               // add the exits
-               for(auto&& tr: itr_subroom.second->GetAllTransitions())
-               {
-                    Point p1 = tr->GetPoint1();
-                    Point p2 = tr->GetPoint2();
-                    double z1 = 0;
-                    double z2 = 0;
-
-                    if(tr->GetSubRoom1()) // get elevation for both points
-                    {
-                         z2 = tr->GetSubRoom1()->GetElevation(p2);
-                         z1 = tr->GetSubRoom1()->GetElevation(p1);
-                    }
-                    else if(! tr->GetSubRoom2())
-                    {
-                         z2 = tr->GetSubRoom2()->GetElevation(p2);
-                         z1 = tr->GetSubRoom2()->GetElevation(p1);
-                    }
-                    else
-                         std::cout << "ERROR: Can not calculate elevations for transition " << tr->GetID() << ", " << tr->GetCaption() << ". Both subrooms are not defined \n";
-
-                    geometry->addDoor(p1._x*FAKTOR, p1._y*FAKTOR, z1*FAKTOR, p2._x*FAKTOR, p2._y*FAKTOR,z2*FAKTOR);
-
-                    const Point& p =tr->GetCentre();
-                    double pos[3]= {p._x*FAKTOR,p._y*FAKTOR,z1*FAKTOR};
-                    geometry->addObjectLabel(pos,pos,"door_"+QString::number(tr->GetID()).toStdString()+
-                                             +"_"+ QString::number(tr->GetUniqueID()).toStdString(),captionsColor);
-               }
-
-               geoFac.AddElement(room_id,subroom_id,geometry);
-          }
-     }
-     // free memory
-     delete building;
-     return true;
-}
-
-/// provided for convenience and will be removed in the next version
-
-void SaxParser::parseGeometryTRAV(QString content, GeometryFactory& geoFac,QDomNode geo)
-{
-
-     cout<<"external geometry found"<<std::endl;
-     //creating am empty document
-     // to be filled
-     QDomDocument doc("");
-     QDomNode geoNode;
-     auto geometry= shared_ptr<FacilityGeometry>(new FacilityGeometry("no name", "no name", "no name"));
-
-     //first try to open the file
-     if(content.endsWith(".trav",Qt::CaseInsensitive) ) {
-          QFile file(content);
-          if (!file.open(QIODevice::ReadOnly)) {
-               //slotErrorOutput("could not open the File" );
-               cout<<"could not open the File"<<std::endl;
-               return ;
-          }
-          QString *errorCode = new QString();
-          if (!doc.setContent(&file, errorCode)) {
-               file.close();
-               //slotErrorOutput(*errorCode);
-               cout<<errorCode->toStdString()<<std::endl;
-               return ;
-          }
-          file.close();
-          geoNode =doc.documentElement().namedItem("geometry");
-
-          if (geoNode.isNull()) {
-               cout<<"No geometry information found. <geometry> <geometry/> tag is missing."<<std::endl;
-          }
-     } else {
-          if(content.isEmpty()) {
-               geoNode=geo;
-               cout <<"parsing the old fashion way"<<std::endl;
-          } else {
-               content = "<travisto>\n" +content+ "\n</travisto>\n";
-               QString errorMsg="";
-               doc.setContent(content,&errorMsg);
-
-               if(!errorMsg.isEmpty()) {
-                    Debug::Error("%s", (const char *)errorMsg.toStdString().c_str());
-                    return;
-               }
-               geoNode =doc.elementsByTagName("geometry").item(0);
-          }
-     }
-
-     // for the case there is more than just one geometry Node
-     while (!geoNode.isNull()) {
-          QDomElement e = geoNode.toElement();
-          QDomNodeList walls = e.elementsByTagName("wall");
-          QDomNodeList doors = e.elementsByTagName("door");
-
-          //objects which can be positioned everywhere in the facility
-          QDomNodeList spheres = e.elementsByTagName("sphere");
-          QDomNodeList cuboids = e.elementsByTagName("cuboid");
-          QDomNodeList floors = e.elementsByTagName("floor");
-          QDomNodeList cylinders = e.elementsByTagName("cylinder");
-          QDomNodeList labels = e.elementsByTagName("label");
-
-
-          //parsing the walls
-          for (  int i = 0; i < walls.length(); i++) {
-               QDomElement el = walls.item(i).toElement();
-
-               //wall thickness, default to 30 cm
-               double thickness = el.attribute("thickness","15").toDouble()*FAKTOR;
-               //wall height default to 250 cm
-               double height = el.attribute("height","250").toDouble()*FAKTOR;
-               //wall color default to blue
-               double color = el.attribute("color","0").toDouble();
-
-               //get the points defining each wall
-               //not that a wall is not necessarily defined by two points, could be more...
-               QDomNodeList points = el.elementsByTagName("point");
-               for (  int i = 0; i < points.length() - 1; i++) {
-
-                    double x1=points.item(i).toElement().attribute("xPos", "0").toDouble()*FAKTOR;
-                    double y1=points.item(i).toElement().attribute("yPos", "0").toDouble()*FAKTOR;
-                    double z1=points.item(i).toElement().attribute("zPos", "0").toDouble()*FAKTOR;
-
-                    double x2=points.item(i+1).toElement().attribute("xPos", "0").toDouble()*FAKTOR;
-                    double y2=points.item(i+1).toElement().attribute("yPos", "0").toDouble()*FAKTOR;
-                    double z2=points.item(i+1).toElement().attribute("zPos", "0").toDouble()*FAKTOR;
-                    geometry->addWall(x1, y1,z1 ,x2, y2,z2,thickness,height,color);
-               }
-          }
-
-          //parsing the doors
-          if(doors.length()>0)
-               for (  int i = 0; i < doors.length(); i++) {
-                    QDomElement el = doors.item(i).toElement();
-
-                    //door thickness, default to 15 cm
-                    double thickness = el.attribute("thickness","15").toDouble()*FAKTOR;
-                    //door height default to 250 cm
-                    double height = el.attribute("height","250").toDouble()*FAKTOR;
-                    //door color default to blue
-                    double color = el.attribute("color","255").toDouble();
-
-                    //get the points defining each wall
-                    //not that a wall is not necesarily defined by two points, could be more...
-                    QDomNodeList points = el.elementsByTagName("point");
-                    //Debug::Messages("found:  " << points.length() <<" for this wall" <<endl;
-                    for (  int i = 0; i < points.length() - 1; i++) {
-
-                         double x1=points.item(i).toElement().attribute("xPos", "0").toDouble()*FAKTOR;
-                         double y1=points.item(i).toElement().attribute("yPos", "0").toDouble()*FAKTOR;
-                         double z1=points.item(i).toElement().attribute("zPos", "0").toDouble()*FAKTOR;
-
-                         double x2=points.item(i+1).toElement().attribute("xPos", "0").toDouble()*FAKTOR;
-                         double y2=points.item(i+1).toElement().attribute("yPos", "0").toDouble()*FAKTOR;
-                         double z2=points.item(i+1).toElement().attribute("zPos", "0").toDouble()*FAKTOR;
-                         geometry->addDoor(x1, y1, z1, x2, y2,z2,thickness,height,color);
-                    }
-               }
-
-          // parsing the objets
-          for (  int i = 0; i < spheres.length(); i++) {
-
-               double center[3];
-               center[0] = spheres.item(i).toElement().attribute("centerX", "0").toDouble()*FAKTOR;
-               center[1]= spheres.item(i).toElement().attribute("centerY", "0").toDouble()*FAKTOR;
-               center[2]= spheres.item(i).toElement().attribute("centerZ", "0").toDouble()*FAKTOR;
-               double color= spheres.item(i).toElement().attribute("color", "0").toDouble()*FAKTOR;
-               double radius= spheres.item(i).toElement().attribute("radius", "0").toDouble()*FAKTOR;
-               //double width = spheres.item(i).toElement().attribute("width", "0").toDouble();
-               //double height= spheres.item(i).toElement().attribute("height", "0").toDouble();
-
-               geometry->addObjectSphere(center,radius,color);
-          }
-          // cubic shapes
-          for (  int i = 0; i < cuboids.length(); i++) {
-
-               double center[3];
-               center[0] = cuboids.item(i).toElement().attribute("centerX", "0").toDouble()*FAKTOR;
-               center[1]= cuboids.item(i).toElement().attribute("centerY", "0").toDouble()*FAKTOR;
-               center[2]= cuboids.item(i).toElement().attribute("centerZ", "0").toDouble()*FAKTOR;
-               double color= cuboids.item(i).toElement().attribute("color", "0").toDouble();
-               double length= cuboids.item(i).toElement().attribute("length", "0").toDouble()*FAKTOR;
-               double width = cuboids.item(i).toElement().attribute("width", "0").toDouble()*FAKTOR;
-               double height= cuboids.item(i).toElement().attribute("height", "0").toDouble()*FAKTOR;
-               geometry->addObjectBox(center,height,width,length,color);
-               //		Debug::Error("cuboids: "<<length<<" || " <<width << " || "<<height<<" || "<<color<<endl;
-          }
-          // floors
-          for (  int i = 0; i < floors.length(); i++) {
-
-               double left =floors.item(i).toElement().attribute("xMin","0").toDouble()*FAKTOR;
-               double right =floors.item(i).toElement().attribute("xMax","0").toDouble()*FAKTOR;
-               double up =floors.item(i).toElement().attribute("yMax","0").toDouble()*FAKTOR;
-               double down =floors.item(i).toElement().attribute("yMin","0").toDouble()*FAKTOR;
-               double z =floors.item(i).toElement().attribute("z","0").toDouble()*FAKTOR;
-               geometry->addFloor(left,down,right,up,z);
-          }
-          // cylinders
-          for (  int i = 0; i < cylinders.length(); i++) {
-
-               double center[3], rotation[3];
-               center[0] = cylinders.item(i).toElement().attribute("centerX", "0").toDouble()*FAKTOR;
-               center[1]= cylinders.item(i).toElement().attribute("centerY", "0").toDouble()*FAKTOR;
-               center[2]= cylinders.item(i).toElement().attribute("centerZ", "0").toDouble()*FAKTOR;
-               double color= cylinders.item(i).toElement().attribute("color", "0").toDouble();
-               double radius= cylinders.item(i).toElement().attribute("radius", "0").toDouble()*FAKTOR;
-               double height= cylinders.item(i).toElement().attribute("height", "0").toDouble()*FAKTOR;
-               rotation[0] = cylinders.item(i).toElement().attribute("angleX", "90").toDouble();
-               rotation[1] = cylinders.item(i).toElement().attribute("angleY", "0").toDouble();
-               rotation[2] = cylinders.item(i).toElement().attribute("angleZ", "0").toDouble();
-               geometry->addObjectCylinder(center,radius,height,rotation,color);
-          }
-
-          //Labels
-          for (  int i = 0; i < labels.length(); i++) {
-
-               double center[3];
-               center[0] = labels.item(i).toElement().attribute("centerX", "0").toDouble()*FAKTOR;
-               center[1]= labels.item(i).toElement().attribute("centerY", "0").toDouble()*FAKTOR;
-               center[2]= labels.item(i).toElement().attribute("centerZ", "0").toDouble()*FAKTOR;
-               double color= labels.item(i).toElement().attribute("color", "0").toDouble();
-               string caption= labels.item(i).toElement().attribute("text", "").toStdString();
-               geometry->addObjectLabel(center,center,caption,color);
-          }
-          // you should normally have only one geometry node, but one never knows...
-          geoNode = geoNode.nextSiblingElement("geometry");
-     }
-
-     geoFac.AddElement(0,0,geometry);
-}
-
-QString SaxParser::extractGeometryFilename(QString &filename)
-{
-     QString extracted_geo_name="";
-     //first try to look at a string <file location="filename.xml"/>
-     QFile file(filename);
-     QString line;
-     if (file.open(QIODevice::ReadOnly | QIODevice::Text)) {
-          QTextStream in(&file);
-          while (!in.atEnd()) {
-               //look for a line with
-               line = in.readLine();
-               //cout<<"checking: "<<line.toStdString()<<endl;
-               if(line.contains("location" ,Qt::CaseInsensitive))
-                    if(line.contains("<file" ,Qt::CaseInsensitive)) {
-                         //try to extract what ever is inside the quotes
-
-                         QString begin="\"";
-                         QString end="\"";
-                         int startIndex = line.indexOf(begin)+begin.length();
-                         if(startIndex <= 0)continue; //false alarm
-                         int endIndex = line.indexOf(end,startIndex);
-                         if(endIndex <= 0)continue; // false alarm
-                         extracted_geo_name= line.mid(startIndex,endIndex - startIndex);
-                         return extracted_geo_name;
-                         //break;// we are done
-                    }
-               if(line.contains("<geometry" ,Qt::CaseInsensitive))
-                    if(line.contains("version" ,Qt::CaseInsensitive)) {
-                         //real geometry file
-                         QFileInfo fileInfoGeometry(filename);
-                         extracted_geo_name=fileInfoGeometry.fileName();
-                         return extracted_geo_name;
-                    }
-          }
-     }
-
-     //maybe this is already the geometry file itself ?
-     //do a rapid test
-     //    FacilityGeometry* geo = new FacilityGeometry();
-     //    QFileInfo fileInfoGeometry(filename);
-     //    extracted_geo_name=fileInfoGeometry.fileName();
-
-     //    //just check if it starts with geometry
-     //    //if(parseGeometryJPS(extracted_geo_name,geo)==true)
-     //    //{
-     //        return extracted_geo_name;
-     //    //}
-     //    delete geo;
-
-     return "";
-}
-// not used yet!!
-bool SaxParser::getSourcesTXT(QString &filename)
-{
-     std::cout << "Enter getSourcesTXT with " << filename.toStdString().c_str() << "\n";
-
-     std::string  sfilename = filename.toStdString();
-     TiXmlDocument docSource(sfilename);
-     if (!docSource.LoadFile()) {
-          Debug::Error("ERROR: \t%s", docSource.ErrorDesc());
-          Debug::Error("ERROR: \t could not parse the sources file.");
-          return false;
-     }
-
-     TiXmlElement* xRootNodeSource = docSource.RootElement();
-     if (!xRootNodeSource) {
-          Debug::Messages("ERROR:\tRoot element does not exist in source file.");
-          return false;
-     }
-     if (xRootNodeSource->ValueStr() != "JPScore") {
-          Debug::Messages("ERROR:\tRoot element value in source file is not 'JPScore'.");
-          return false;
-     }
-     TiXmlNode* xSourceF = xRootNodeSource->FirstChild("agents_sources");
-     if (!xSourceF) {
-          Debug::Messages("ERROR:\tNo agents_sources tag in file not found.");
-          return false;
-     }
-                                                 Debug::Messages("INFO:\t  Loading sources from file");
-     TiXmlNode* xSourceNodeF = xSourceF->FirstChild("source");
-     if(xSourceNodeF)
-     {
-          for (TiXmlElement* e = xSourceF->FirstChildElement("source"); e;
-               e = e->NextSiblingElement("source"))
-          {
-               float xmin =  xmltof(e->Attribute("x_min"), 0);
-               float xmax =  xmltof(e->Attribute("x_max"), 0);
-               float ymin =  xmltof(e->Attribute("y_min"), 0);
-               float ymax =  xmltof(e->Attribute("y_max"), 0);
-               bool dont_add = (xmin==0) && (xmax==0) && (ymin==0) && (ymax==0);
-               // if(! dont_add)
-                    // _geometry->addSource(xmin,ymin,xmax,ymax);
-          }//for
-     }
-     return true;
-}
-
-
-QString SaxParser::extractSourceFileTXT(QString &filename)
-{
-     QString extracted_source_name="";
-     QFile file(filename);
-     QString line;
-     if (file.open(QIODevice::ReadOnly | QIODevice::Text)) {
-          QTextStream in(&file);
-          while (!in.atEnd()) {
-               //look for a line with
-               line = in.readLine();
-               // std::cout << " >> " <<  line.toStdString().c_str() << endl;
-               if(line.split(":").size()==2)
-               {
-                    if(line.split(":")[0].contains("sources",Qt::CaseInsensitive))
-                    {
-                         extracted_source_name = line.split(":")[1].simplified().remove(' ');
-                         break;
-                    }
-               }
-          }// while
-     } // if open
-     if(extracted_source_name=="")
-     {
-          Debug::Warning("Could not extract source file!");
-     }
-
-     else
-          Debug::Messages("Extracted source from TXT file <%s>", extracted_source_name.toStdString().c_str());
-     return extracted_source_name;
-}
-
-QString SaxParser::extractTrainTypeFileTXT(QString &filename)
-{
-     QString extracted_tt_name="";
-     QFile file(filename);
-     QString line;
-     if (file.open(QIODevice::ReadOnly | QIODevice::Text)) {
-          QTextStream in(&file);
-          while (!in.atEnd()) {
-               //look for a line with
-               line = in.readLine();
-               // std::cout << " >> " <<  line.toStdString().c_str() << endl;
-               if(line.split(":").size()==2)
-               {
-                    if(line.split(":")[0].contains("trainType",Qt::CaseInsensitive))
-                    {
-                         extracted_tt_name = line.split(":")[1].simplified().remove(' ');
-                         break;
-                    }
-               }
-          }// while
-     } // if open
-     if(extracted_tt_name=="")
-     {
-          Debug::Warning("Could not extract trainType file!");
-     }
-
-     else
-          Debug::Messages("Extracted trainType from TXT file <%s>", extracted_tt_name.toStdString().c_str());
-     return extracted_tt_name;
-}
-
-QString SaxParser::extractTrainTimeTableFileTXT(QString &filename)
-{
-     QString extracted_ttt_name="";
-     QFile file(filename);
-     QString line;
-     if (file.open(QIODevice::ReadOnly | QIODevice::Text)) {
-          QTextStream in(&file);
-          while (!in.atEnd()) {
-               //look for a line with
-               line = in.readLine();
-               // std::cout << " >> " <<  line.toStdString().c_str() << endl;
-               if(line.split(":").size()==2)
-               {
-                    if(line.split(":")[0].contains("trainTimeTable",Qt::CaseInsensitive))
-                    {
-                         extracted_ttt_name = line.split(":")[1].simplified().remove(' ');
-                         break;
-                    }
-               }
-          }// while
-     } // if open
-     if(extracted_ttt_name=="")
-     {
-          Debug::Warning("Could not extract trainTimeTable file!");
-     }
-
-     else
-          Debug::Messages("Extracted trainTimeTable from TXT file <%s>", extracted_ttt_name.toStdString().c_str());
-     return extracted_ttt_name;
-}
-
-
-
-QString SaxParser::extractGoalFileTXT(QString &filename)
-{
-     QString extracted_goal_name="";
-     QFile file(filename);
-     QString line;
-     if (file.open(QIODevice::ReadOnly | QIODevice::Text)) {
-          QTextStream in(&file);
-          while (!in.atEnd()) {
-               //look for a line with
-               line = in.readLine();
-               // std::cout << " >> " <<  line.toStdString().c_str() << endl;
-               if(line.split(":").size()==2)
-               {
-                    if(line.split(":")[0].contains("goals",Qt::CaseInsensitive))
-                    {
-                         extracted_goal_name = line.split(":")[1].simplified().remove(' ');
-                         break;
-                    }
-               }
-          }// while
-     } // if open
-     if(extracted_goal_name=="")
-     {
-          Debug::Warning("Could not extract goal file!");
-     }
-
-     else
-          Debug::Messages("Extracted goal from TXT file <%s>", extracted_goal_name.toStdString().c_str());
-     return extracted_goal_name;
-}
-
-
-
-QString SaxParser::extractGeometryFilenameTXT(QString &filename)
-{
-     QString extracted_geo_name="";
-     QFile file(filename);
-     QString line;
-     if (file.open(QIODevice::ReadOnly | QIODevice::Text)) {
-          QTextStream in(&file);
-          while (!in.atEnd()) {
-               //look for a line with
-               line = in.readLine();
-               // std::cout << " >> " <<  line.toStdString().c_str() << endl;
-               if(line.split(":").size()==2)
-               {
-                    if(line.split(":")[0].contains("geometry",Qt::CaseInsensitive))
-                    {
-                         extracted_geo_name = line.split(":")[1].simplified().remove(' ');
-                         break;
-                    }
-               }
-          }// while
-     } // if open
-     if(extracted_geo_name=="")
-     {
-          Debug::Warning("Could not extract geometry file!");
-//          extracted_geo_name = "geo.xml";
-     }
-
-     else
-          Debug::Messages("Extracted geometry from TXT file <%s>", extracted_geo_name.toStdString().c_str());
-     return extracted_geo_name;
-}
-
-
-void SaxParser::parseGeometryXMLV04(QString filename, GeometryFactory& geoFac)
-{
-     cout << "parsing 04\n" ;
-     QDomDocument doc("");
-     QFile file(filename);
-
-     int size =file.size()/(1024*1024);
-
-     //avoid dom parsing a very large dataset
-     if(size>500) {
-          //cout<<"The file is too large: "<<filename.toStdString()<<endl;
-          return;
-     }
-
-     auto geo= shared_ptr<FacilityGeometry>(new FacilityGeometry("no name", "no name", "no name"));
-     //cout<<"filename: "<<filename.toStdString()<<endl;
-
-     //TODO: check if you can parse this with the building classes.
-     // This should be a fall back option
-
-     if (!file.open(QIODevice::ReadOnly)) {
-          qDebug()<<"could not open the file: "<<filename<<Qt::endl;
-          return ;
-     }
-     QString *errorCode = new QString();
-     if (!doc.setContent(&file, errorCode)) {
-          file.close();
-          qDebug()<<errorCode<<Qt::endl;
-          return ;
-     }
-     QDomElement root= doc.documentElement();
-
-     //only parsing the geometry node
-     if(root.tagName()!="geometry") return;
-
-
-     double version =root.attribute("version","-1").toDouble();
-
-     string unit=root.attribute("unit","cm").toStdString();
-     double xToCmfactor=100;
-     if (unit=="cm") xToCmfactor=1;
-     if (unit=="m") xToCmfactor=100;
-
-     if(version<0.4) {
-          QMessageBox::warning(0, QObject::tr("Parsing Error"),
-                               QObject::tr("Only geometry version >= 0.4 supported"));
-     }
-
-     //parsing the subrooms
-     QDomNodeList xSubRoomsNodeList=doc.elementsByTagName("subroom");
-     //parsing the walls
-     for (  int i = 0; i < xSubRoomsNodeList.length(); i++) {
-          QDomElement xPoly = xSubRoomsNodeList.item(i).firstChildElement("polygon");
-          double position[3]= {0,0,0};
-          double pos_count=1;
-          double color=0;
-
-          while(!xPoly.isNull()) {
-               //wall thickness, default to 30 cm
-               double thickness = xPoly.attribute("thickness","15").toDouble();
-               //wall height default to 250 cm
-               double height = xPoly.attribute("height","250").toDouble();
-               //wall color default to blue
-               color = xPoly.attribute("color","0").toDouble();
-
-               QDomNodeList xVertices=xPoly.elementsByTagName("vertex");
-               pos_count+=xVertices.count()-1;
-
-               for( int i=0; i<xVertices.count()-1; i++) {
-                    //all unit are converted in cm
-                    double x1=xVertices.item(i).toElement().attribute("px", "0").toDouble()*xToCmfactor;
-                    double y1=xVertices.item(i).toElement().attribute("py", "0").toDouble()*xToCmfactor;
-                    double z1=xVertices.item(i).toElement().attribute("pz", "0").toDouble()*xToCmfactor;
-                    double x2=xVertices.item(i+1).toElement().attribute("px", "0").toDouble()*xToCmfactor;
-                    double y2=xVertices.item(i+1).toElement().attribute("py", "0").toDouble()*xToCmfactor;
-                    double z2=xVertices.item(i+1).toElement().attribute("pz", "0").toDouble()*xToCmfactor;
-
-                    position[0]+= x1;
-                    position[1]+= y1;
-                    position[2]+= z1;
-
-                    geo->addWall(x1, y1, z1, x2, y2,z2,thickness,height,color);
-               }
-               xPoly = xPoly.nextSiblingElement("polygon");
-          }
-
-          //add the caption
-          string roomCaption = xSubRoomsNodeList.item(i).parentNode().toElement().attribute("caption").toStdString();
-          string subroomCaption=xSubRoomsNodeList.item(i).toElement().attribute("id").toStdString();
-          string caption=roomCaption+" ( " + subroomCaption + " ) ";
-          position[0]/=pos_count;
-          position[1]/=pos_count;
-          position[2]/=pos_count;
-          geo->addObjectLabel(position,position,caption,color);
-          geo->SetRoomCaption(roomCaption);
-          geo->SetSubRoomCaption(subroomCaption);
-          cout<<"position: [" <<position[0]<<", "<<position[1]<<", "<<position[2]<<" ]"<<std::endl;;
-          cout << roomCaption<< "  " << subroomCaption << "\n" ;
-     }
-
-     QDomNodeList xObstaclesList=doc.elementsByTagName("obstacle");
-     for (  int i = 0; i < xObstaclesList.length(); i++) {
-          QDomElement xPoly = xObstaclesList.item(i).firstChildElement("polygon");
-          while(!xPoly.isNull()) {
-               //wall thickness, default to 30 cm
-               double thickness = xPoly.attribute("thickness","15").toDouble();
-               //wall height default to 250 cm
-               double height = xPoly.attribute("height","250").toDouble();
-               //wall color default to blue
-               double color = xPoly.attribute("color","0").toDouble();
-
-               QDomNodeList xVertices=xPoly.elementsByTagName("vertex");
-               for( int i=0; i<xVertices.count()-1; i++) {
-                    double x1=xVertices.item(i).toElement().attribute("px", "0").toDouble()*xToCmfactor;
-                    double y1=xVertices.item(i).toElement().attribute("py", "0").toDouble()*xToCmfactor;
-                    double z1=xVertices.item(i).toElement().attribute("pz", "0").toDouble()*xToCmfactor;
-
-                    double x2=xVertices.item(i+1).toElement().attribute("px", "0").toDouble()*xToCmfactor;
-                    double y2=xVertices.item(i+1).toElement().attribute("py", "0").toDouble()*xToCmfactor;
-                    double z2=xVertices.item(i+1).toElement().attribute("pz", "0").toDouble()*xToCmfactor;
-                    geo->addWall(x1, y1, z1, x2, y2,z2,thickness,height,color);
-               }
-               xPoly = xPoly.nextSiblingElement("polygon");
-          }
-     }
-
-     QDomNodeList xCrossingsList=doc.elementsByTagName("crossing");
-
-     for (int i = 0; i < xCrossingsList.length(); i++) {
-          QDomElement xCrossing = xCrossingsList.item(i).toElement();
-          QDomNodeList xVertices=xCrossing.elementsByTagName("vertex");
-
-          ///door thickness, default to 15 cm
-          double thickness = xCrossing.attribute("thickness","15").toDouble();
-          //door height default to 250 cm
-          double height = xCrossing.attribute("height","250").toDouble();
-          //door color default to blue
-          double color = xCrossing.attribute("color","120").toDouble();
-          QString id= xCrossing.attribute("id","-1");
-
-          double x1=xVertices.item(0).toElement().attribute("px", "0").toDouble()*xToCmfactor;
-          double y1=xVertices.item(0).toElement().attribute("py", "0").toDouble()*xToCmfactor;
-          double z1=xVertices.item(0).toElement().attribute("pz", "0").toDouble()*xToCmfactor;
-
-          double x2=xVertices.item(1).toElement().attribute("px", "0").toDouble()*xToCmfactor;
-          double y2=xVertices.item(1).toElement().attribute("py", "0").toDouble()*xToCmfactor;
-          double z2=xVertices.item(1).toElement().attribute("pz", "0").toDouble()*xToCmfactor;
-          geo->addNavLine(x1, y1, z1, x2, y2,z2,thickness,height,color);
-
-          double center[3]= {(x1+x2)/2.0, (y1+y2)/2.0, (z2+z1)/2.0};
-          geo->addObjectLabel(center,center,id.toStdString(),21);
-     }
-
-     QDomNodeList xTransitionsList=doc.elementsByTagName("transition");
-     for (int i = 0; i < xTransitionsList.length(); i++) {
-          QDomElement xTransition = xTransitionsList.item(i).toElement();
-          QDomNodeList xVertices=xTransition.elementsByTagName("vertex");
-
-          ///door thickness, default to 15 cm
-          double thickness = xTransition.attribute("thickness","15").toDouble();
-          //door height default to 250 cm
-          double height = xTransition.attribute("height","250").toDouble();
-          //door color default to blue
-          double color = xTransition.attribute("color","255").toDouble();
-
-          double x1=xVertices.item(0).toElement().attribute("px", "0").toDouble()*xToCmfactor;
-          double y1=xVertices.item(0).toElement().attribute("py", "0").toDouble()*xToCmfactor;
-          double z1=xVertices.item(0).toElement().attribute("pz", "0").toDouble()*xToCmfactor;
-
-          double x2=xVertices.item(1).toElement().attribute("px", "0").toDouble()*xToCmfactor;
-          double y2=xVertices.item(1).toElement().attribute("py", "0").toDouble()*xToCmfactor;
-          double z2=xVertices.item(1).toElement().attribute("pz", "0").toDouble()*xToCmfactor;
-          geo->addDoor(x1, y1, z1, x2, y2,z2,thickness,height,color);
-
-          string id= xTransition.attribute("id","-1").toStdString();
-          double center[3]= {(x1+x2)/2.0, (y1+y2)/2.0, (z2+z1)/2.0};
-          geo->addObjectLabel(center,center,id,21);
-     }
-
-     //room 0, subroom 0
-     geoFac.AddElement(0,0,geo);
-}
-
-bool SaxParser::ParseTxtFormat(const QString &fileName, SyncData* dataset, double * fps)
-{
-     //fileName="data/trajectories/1000_1_0_0_1_1.txt";
-     //fileName="data/trajectories/50_3_0_1_1_2.txt";
-     Debug::Messages("parsing txt trajectory <%s> ", fileName.toStdString().c_str());
-     *fps=16;//default value
-     QFile inputFile(fileName);
-     if (inputFile.open(QIODevice::ReadOnly))
-     {
-          QTextStream in(&inputFile);
-          int lastFrameID=-1;
-          int maxFrame=1000;
-          //initialize the process dialog
-          QProgressDialog progressDialog ("Simulation","Cancel",1, maxFrame,NULL);
-          progressDialog.setModal(true);
-          //_progressDialog->setStyleSheet(stylesheet);
-          progressDialog.setWindowFlags(Qt::FramelessWindowHint|Qt::WindowStaysOnTopHint);
-          //_progressDialog->setWindowFlags(Qt::Dialog | Qt::FramelessWindowHint | Qt::WindowTitleHint|Qt::WindowStaysOnTopHint);
-          progressDialog.setFixedSize(400,100);
-          progressDialog.setLabelText("<h3>Loading...</h3>");
-          QList<QPushButton *> buttons=progressDialog.findChildren<QPushButton *>();
-          buttons.at(0)->hide(); // that is the cancel button
-          progressDialog.setValue(1);
-          progressDialog.show();
-
-          double unitFactor=FAKTOR;// @todo: use correct unit
-          int minFrame = 0;
-          while ( !in.atEnd() )
-          {
-               QString line = in.readLine();
-               if(line.startsWith("#"))  // looking for framerate
-               {
-                    if(line.split(":").size()==2)
-                    {
-                         if(line.split(":")[0].contains("framerate",Qt::CaseInsensitive))
-                         {
-                              *fps = line.split(":")[1].toDouble();
-                              Debug::Messages("Frame rate  <%.0f>", *fps);
-                         }
-                    }
-                    continue;
-               }
-               line = line.trimmed(); // remove whitespaces from
-                                      // beginning and end
-               QStringList pieces = line.split(QRegExp("\\s+"));
-
-               double pos[3];
-               double angle[3]={0,0,30};
-               double radius[3]={0.3*FAKTOR,0.3*FAKTOR,0.3*FAKTOR};
-
-               int agentID=-1 ;
-               int frameID=-1;
-               double color=155 ;
-               static int once = 1;
-               switch(pieces.size())
-               {
-               case 5:
-                    agentID=pieces[0].toInt();
-                    frameID=pieces[1].toInt();
-                    if (once) // first frame we get
-                    {
-                         minFrame =  frameID;
-                         once = 0;
-                         std::cout << "minFrame =  " << minFrame << "\n";
-                    }
-
-
-                    // todo: for some reason when trajectories start
-                    // with frames bigger than 0, display is not correct
-
-                    pos[0]=pieces[2].toDouble()*unitFactor;
-                    pos[1]=pieces[3].toDouble()*unitFactor;
-                    pos[2]=pieces[4].toDouble()*unitFactor;
-                    break;
-
-               case 9:
-               case 10:
-               case 11:      
-               case 12:
-               case 13:
-               case 14:
-                    agentID=pieces[0].toInt();
-                    frameID=pieces[1].toInt();
-                    color=pieces[8].toDouble();
-                    pos[0]=pieces[2].toDouble()*unitFactor;
-                    pos[1]=pieces[3].toDouble()*unitFactor;
-                    pos[2]=pieces[4].toDouble()*unitFactor;
-                    radius[0]=pieces[5].toDouble()*unitFactor;
-                    radius[1]=pieces[6].toDouble()*unitFactor;
-                    angle[2]=pieces[7].toDouble();
-                    if (once) // first frame we get
-                    {
-                         minFrame =  frameID;
-                         std::cout << ">> minFrame =  " << minFrame << "\n";
-                         once = 0;
-                    }
-                    // std::cout << ">> minFrame =  " << minFrame << " frame " << frameID<< "\n";
-
-                    break;
-
-               default:
-                    //try to scan the line for the unit
-                    if(line.contains("centimeter", Qt::CaseInsensitive)||
-                       line.contains("centimetre", Qt::CaseInsensitive))
-                    {
-                         unitFactor=0.01;
-                         qDebug()<<"unit centimetre detected";
-                    }
-                    else
-                         if(line.contains("meter", Qt::CaseInsensitive)||
-                            line.contains("metre", Qt::CaseInsensitive))
-                         {
-                              unitFactor=1;
-                              qDebug()<<"unit metre detected";
-                         }
-                         else
-                         {
-                              Debug::Warning("Ignoring line: <%s>",line.toStdString().c_str());
-                         }
-                    continue;//next line
-                    break;
-               }
-               frameID -=  minFrame;
-               FrameElement *element = new FrameElement(agentID-1);
-               element->SetPos(pos);
-               element->SetOrientation(angle);
-               element->SetRadius(radius);
-               element->SetColor(color);
-               element->SetMinFrame(minFrame);
-               if(dataset->GetFrames().count(frameID)<1)
-               {
-                    Frame* frame = new Frame(frameID);
-                    frame->addElement(element);
-                    dataset->addFrame(frame);
-                    // cout<<"adding frame: "<<frameID<<endl;
-               }
-               else
-               {
-                    dataset->GetFrames()[frameID]->addElement(element);
-               }
-
-               //a new frame is starting.
-               // not longer necessary if you are using maps and frameid
-               if(frameID!=lastFrameID)
-               {
-                    progressDialog.setValue(dataset->getSize());
-                    lastFrameID=frameID;
-                    QCoreApplication::processEvents(QEventLoop::ExcludeUserInputEvents);
-               }
-          }
-
-          inputFile.close();
-          Debug::Messages("%d frames added!", dataset->GetFrames().size());
-          //construct the polydata
-          for( const auto & frame:dataset->GetFrames())
-          {
-               frame.second->ComputePolyData();
-               // cout<<"computing polydata " << frame.first<<endl;
-          }
-          //dataset->setNumberOfAgents(50);
-
-     }
-     else
-     {
-          Debug::Error("could not open the file  <%s>", fileName.toStdString().c_str());
-          return false;
-     }
-     return true;
-}
-
-bool SaxParser::ParseGradientFieldVTK(QString fileName, GeometryFactory& geoFac)
-{
-     if(QFileInfo(fileName).isRelative())
-     {
-          QString wd;
-          SystemSettings::getWorkingDirectory(wd);
-          fileName=wd+"/"+fileName;
-     }
-
-     qDebug()<<"Opening the gradient field:"<<fileName<<Qt::endl;
-     // Read the file
-     VTK_CREATE(vtkStructuredPointsReader, reader);
-     reader->SetFileName(fileName.toStdString().c_str());
-     reader->Update();
-     reader->SetLookupTableName("LOOKUP_TABLE default");
-
-     VTK_CREATE(vtkImageDataGeometryFilter,geometryFilter );
-     geometryFilter->SetInputConnection(reader->GetOutputPort());
-     geometryFilter->Update();
-
-     //try a triangle strip
-//    VTK_CREATE(vtkStripper,stripper);
-//    stripper->SetInputConnection(geometryFilter->GetOutputPort());
-//    VTK_CREATE(vtkTriangleFilter,trianglefilter);
-//    trianglefilter->SetInputConnection(stripper->GetOutputPort());
-
-
-     VTK_CREATE(vtkPolyDataMapper,mapper);
-     mapper->SetInputConnection(geometryFilter->GetOutputPort());
-
-     VTK_CREATE(vtkActor, actor);
-     actor->SetMapper(mapper);
-     //conversion from m to cm
-     actor->SetScale(100);
-
-     auto gradient_field= shared_ptr<FacilityGeometry>(new FacilityGeometry("Gradient Field", "no name", "no name"));
-     gradient_field->addGradientField(actor);
-
-     geoFac.AddElement(-1,-1,gradient_field);
-     geoFac.AddElement(-2,-2,gradient_field);
-     return true;
-}
-
-void SaxParser::InitHeader(int major, int minor, int patch)
-{
-     if ( (minor==6) || (minor==5 && patch==1) ) {
-          _jps_xPos=QString("x");
-          _jps_yPos=QString("y");
-          _jps_zPos=QString("z");
-          _jps_xVel=QString("xV");
-          _jps_yVel=QString("yV");
-          _jps_zVel=QString("zV");
-          _jps_radiusA=QString("rA");
-          _jps_radiusB=QString("rB");
-          _jps_ellipseOrientation=QString("eO");
-          _jps_ellipseColor=QString("eC");
-     } else {
-          _jps_xPos=QString("xPos");
-          _jps_yPos=QString("yPos");
-          _jps_zPos=QString("zPos");
-          _jps_xVel=QString("xVel");
-          _jps_yVel=QString("yVel");
-          _jps_zVel=QString("zVel");
-          _jps_radiusA=QString("radiusA");
-          _jps_radiusB=QString("radiusB");
-          _jps_ellipseOrientation=QString("ellipseOrientation");
-          _jps_ellipseColor=QString("ellipseColor");
-     }
-     if(major!=0) {
-          cout<<"unsupported header version: "<<major<<"."<<minor<<"."<<patch<<std::endl;
-          cout<<"Please use 0.5 0.5.1 or 0.6 "<<std::endl;
-          exit(0);
-     }
-}
-
-
-bool SaxParser::LoadTrainTimetable(std::string Filename, std::map<int, std::shared_ptr<TrainTimeTable> > & trainTimeTables)
-{
-     TiXmlDocument docTTT(Filename);
-     if (!docTTT.LoadFile()) {
-          Debug::Messages("ERROR: \t%s", docTTT.ErrorDesc());
-          Debug::Messages("ERROR: \t could not parse the train timetable file.");
-          return false;
-     }
-     TiXmlElement* xTTT = docTTT.RootElement();
-     if (!xTTT) {
-          Debug::Messages("ERROR:\tRoot element does not exist in TTT file.");
-          return false;
-     }
-     if (xTTT->ValueStr() != "train_time_table") {
-          Debug::Messages("ERROR:\tParsing train timetable file. Root element value is not 'train_time_table'.");
-          return false;
-     }
-     for (TiXmlElement* e = xTTT->FirstChildElement("train"); e;
-                    e = e->NextSiblingElement("train")) {
-          std::shared_ptr<TrainTimeTable> TTT = parseTrainTimeTableNode(e);
-          if (TTT) { // todo: maybe get pointer to train
-               if (trainTimeTables.count(TTT->id)!=0) {
-                    Debug::Messages("WARNING: Duplicate id for train time table found [%d]",TTT->id);
-                    exit(EXIT_FAILURE);
-               }
-               // get track start 
-               trainTimeTables[TTT->id] = TTT;
-          }
-          else {
-<<<<<<< HEAD
-          cout << "too bad! \n" ;
-
-=======
-          std:cout << "too bad! \n" ;
->>>>>>> d6e3da27
-          }
-     }
-     return true;
-}
-
-
-bool   SaxParser::LoadTrainType(std::string Filename, std::map<std::string, std::shared_ptr<TrainType> > & trainTypes)
-{
-
-     TiXmlDocument docTT(Filename);
-     if (!docTT.LoadFile()) {
-          Debug::Messages("ERROR: \t%s", docTT.ErrorDesc());
-          Debug::Messages("ERROR: \t could not parse the train type file.");
-          return false;
-     }
-     TiXmlElement* xTT = docTT.RootElement();
-     if (!xTT) {
-          Debug::Messages("ERROR:\tRoot element does not exist in TT file.");
-          return false;
-     }
-     if (xTT->ValueStr() != "train_type") {
-          Debug::Messages("ERROR:\tParsing train type file. Root element value is not 'train_type'.");
-          return false;
-     }
-     for (TiXmlElement* e = xTT->FirstChildElement("train"); e;
-                    e = e->NextSiblingElement("train")) {
-          std::shared_ptr<TrainType> TT = parseTrainTypeNode(e);
-          if (TT) {
-                if (trainTypes.count(TT->_type.c_str())!=0) {
-                    Debug::Messages("WARNING: Duplicate type for train found [%s]",TT->_type.c_str());
-               }
-               trainTypes[TT->_type] = TT;
-          }
-     }
-     return true;
-
-
-}
-
-
-
-std::shared_ptr<TrainTimeTable> SaxParser::parseTrainTimeTableNode(TiXmlElement * e)
-{
-     Debug::Messages("INFO:\tLoading train time table NODE");
-     // std::string caption = xmltoa(e->Attribute("caption"), "-1");
-     int id = xmltoi(e->Attribute("id"), -1);
-     int track_id = xmltoi(e->Attribute("track_id"), -1);
-     double train_offset = xmltof(e->Attribute("train_offset"), -1);
-     bool reversed = false;
-     double elevation = 5; // dummy default value
-     std::string in = xmltoa(e->Attribute("reversed"), "false");
-     std::transform(in.begin(), in.end(), in.begin(), ::tolower);
-     if(in == "false") {
-           reversed = false;
-     } else if(in == "true") {
-           reversed = true;
-     } else {
-           reversed = false;
-     }
-     std::string type = xmltoa(e->Attribute("type"), "-1");
-     int room_id = xmltoi(e->Attribute("room_id"), -1);
-     int subroom_id = xmltoi(e->Attribute("subroom_id"), -1);
-     float arrival_time = xmltof(e->Attribute("arrival_time"), -1);
-     float departure_time = xmltof(e->Attribute("departure_time"), -1);
-     // @todo: check these values for correctness e.g. arrival < departure
-     Debug::Messages("INFO:\tTrain time table:");
-     Debug::Messages("INFO:\t   id: %d", id);
-     Debug::Messages("INFO:\t   type: %s", type.c_str());
-     Debug::Messages("INFO:\t   room_id: %d", room_id);
-     Debug::Messages("INFO:\t   subroom_id: %d", subroom_id);
-     Debug::Messages("INFO:\t   track_id: %d", track_id);
-     Debug::Messages("INFO:\t   train_offset: %.2f", train_offset);
-     Debug::Messages("INFO:\t   arrival_time: %.2f", arrival_time);
-     Debug::Info("departure_time: %.2f", departure_time);
-     // Debug::Info("Reversed: {}", reversed);
-     std::shared_ptr<TrainTimeTable> trainTimeTab = std::make_shared<TrainTimeTable>(
-          TrainTimeTable{
-                    id,
-                    type,
-                    room_id,
-                    subroom_id,
-                    arrival_time,
-                    departure_time,
-                    Point (0, 0),
-                    Point (0, 0),
-                    Point (0, 0),
-                    Point (0, 0),
-                    track_id,
-                    false,
-                    false,
-                    reversed,
-                    train_offset,
-                    elevation,
-                    vtkSmartPointer<vtkPolyDataMapper>::New(),
-                    vtkSmartPointer<vtkActor>::New(),
-                    vtkSmartPointer<vtkTextActor3D>::New(),
-                    });
-
-     return trainTimeTab;
-}
-std::shared_ptr<TrainType> SaxParser::parseTrainTypeNode(TiXmlElement * node)
-{
-      Debug::Info("Loading train type");
-
-    std::string type = xmltoa(node->Attribute("type"), "NO_TYPE");
-    if(type == "NO_TYPE") {
-          Debug::Warning("No train type name given. Use 'NO_TYPE' instead.");
-    }
-    Debug::Info("type: {}", type.c_str());
-
-    int agents_max = xmltoi(node->Attribute("agents_max"), std::numeric_limits<int>::max());
-    if(agents_max == std::numeric_limits<int>::max()) {
-          Debug::Warning("No agents_max given. Set to default: {}.", agents_max);
-    }
-    Debug::Info("max Agents: {}", agents_max);
-
-    // Read and check if correct value
-    double length = -std::numeric_limits<double>::infinity();
-    if(const char * attribute = node->Attribute("length"); attribute) {
-        if(double value = xmltof(attribute, -std::numeric_limits<double>::infinity());
-           value >= 0.) {
-            length = value;
-        } else {
-              Debug::Warning("{}: input for length should be non-negative {}. Skip entry.", type.c_str(), value);
-            return nullptr;
-        }
-    } else {
-          Debug::Warning("{}: input for length not found. Skip entry.", type.c_str());
-        return nullptr;
-    }
-    Debug::Info("length: {}", length);
-
-
-    std::vector<TrainDoor> doors;
-    for(TiXmlElement * xDoor = node->FirstChildElement("door"); xDoor != nullptr;
-        xDoor                = xDoor->NextSiblingElement("door")) {
-        // Read distance and check if correct value
-        double distance = -std::numeric_limits<double>::infinity();
-        if(const char * attribute = xDoor->Attribute("distance"); attribute) {
-            if(double value = xmltof(attribute, -std::numeric_limits<double>::infinity());
-               value >= 0.) {
-                distance = value;
-            } else {
-                Debug::Warning(
-                      "{}: input for distance should be non-negative {}. Skip entry.", type.c_str(), value);
-                continue;
-            }
-        } else {
-              Debug::Warning("{}: input for distance not found. Skip entry.", type.c_str());
-            continue;
-        }
-
-        // Read width and check if correct value
-        double width = -std::numeric_limits<double>::infinity();
-        if(const char * attribute = xDoor->Attribute("width"); attribute) {
-            if(double value = xmltof(attribute, -std::numeric_limits<double>::infinity());
-               value > 0.) {
-                width = value;
-            } else {
-                Debug::Warning(
-                      "{}: input for width should be non-negative {}. Skip entry.", type.c_str(), value);
-                continue;
-            }
-        } else {
-              Debug::Warning("{}: input for width not found. Skip entry.", type.c_str());
-            continue;
-        }
-
-        // Read flow and check if correct value
-        double flow = -std::numeric_limits<double>::infinity();
-        if(const char * attribute = xDoor->Attribute("flow"); attribute) {
-            if(double value = xmltof(attribute, -std::numeric_limits<double>::infinity());
-               value > 0.) {
-                flow = value;
-            } else {
-                Debug::Warning(
-                      "{}: input for flow should be >0 but is {:5.2}. Skip entry.", type.c_str(), value);
-                continue;
-            }
-        }
-
-        doors.emplace_back(TrainDoor{distance, width, flow});
-    }
-
-    if(doors.empty()) {
-          Debug::Error("Train {}: no doors given. Train will be ignored.", type.c_str());
-        return nullptr;
-    }
-
-    Debug::Info("number of doors: {}", doors.size());
-    for(const auto & d : doors) {
-        Debug::Info(
-            "Door:\tdistance: {:5.2f}\twidth: {:5.2f}\toutflow: {:5.2f}",
-            d._distance,
-            d._width,
-            d._flow);
-    }
-
-     std::shared_ptr<TrainType> Type = std::make_shared<TrainType>(
-          TrainType{
-                    type,
-                    agents_max,
-                    length,
-                    doors,
-                    });
-   return Type;
-
-}
+/**
+ * @file    SaxParser.cpp
+ * @author  Ulrich Kemloh <kemlohulrich@gmail.com>
+ * @version 0.1
+ * Created on: 6 Sep 2010
+ * Copyright (C) <2009-2010>
+ *
+ * @section LICENSE
+ * This file is part of JuPedSim.
+ *
+ * JuPedSim is free software: you can redistribute it and/or modify
+ * it under the terms of the GNU General Public License as published by
+ * the Free Software Foundation, either version 3 of the License, or
+ * any later version.
+ *
+ * JuPedSim is distributed in the hope that it will be useful,
+ * but WITHOUT ANY WARRANTY; without even the implied warranty of
+ * MERCHANTABILITY or FITNESS FOR A PARTICULAR PURPOSE. See the
+ * GNU General Public License for more details.
+ *
+ * You should have received a copy of the GNU General Public License
+ * along with JuPedSim. If not, see <http://www.gnu.org/licenses/>.
+ *
+ * @section DESCRIPTION
+ *
+ *
+ *
+ */
+#include <optional>
+#include "SaxParser.h"
+#include "TrajectoryPoint.h"
+#include "FrameElement.h"
+#include "Frame.h"
+#include "SyncData.h"
+#include "Debug.h"
+
+#include "geometry/JPoint.h"
+#include "geometry/FacilityGeometry.h"
+#include "geometry/Building.h"
+#include "geometry/GeometryFactory.h"
+
+#include "geometry/Wall.h"
+#include "geometry/SubRoom.h"
+
+#include "SystemSettings.h"
+
+#include <QMessageBox>
+#include <QString>
+#include <QProgressDialog>
+#include <QPushButton>
+#include <limits>
+#include <iostream>
+#include <cmath>
+
+#include <vtkVersion.h>
+#include <vtkSmartPointer.h>
+#include <vtkPolygon.h>
+#include <vtkCellArray.h>
+#include <vtkPolyData.h>
+#include <vtkPolyDataMapper.h>
+#include <vtkActor.h>
+#include <vtkRenderWindow.h>
+#include <vtkRenderer.h>
+#include <vtkRenderWindowInteractor.h>
+#include <vtkAssembly.h>
+#include <vtkProperty.h>
+#include <vtkTriangleFilter.h>
+#include <vtkGenericDataObjectReader.h>
+#include <vtkPolyDataReader.h>
+#include <vtkStructuredGridReader.h>
+#include <vtkStructuredPointsReader.h>
+#include <vtkImageDataGeometryFilter.h>
+#include <vtkStripper.h>
+
+
+#define VTK_CREATE(type, name)                                  \
+     vtkSmartPointer<type> name = vtkSmartPointer<type>::New()
+
+
+using namespace std;
+
+/**
+ * constructor
+ *
+ * @param geo
+ * @param data
+ * @param par 0=fps, 1=agents
+ * @param roomCaption
+ * @return
+ */
+SaxParser::SaxParser(GeometryFactory& geoFac, SyncData& dataset, double * fps):_geoFactory(geoFac),_dataset(dataset)
+{
+     _para=fps;
+     _parsingWalls=false;
+     _parsingCrossings=false;
+     _color=0.0;
+     _dataset.clearFrames();
+
+     _geometry = std::shared_ptr<FacilityGeometry>(new FacilityGeometry("No name", "No name", "No name"));
+     _geoFactory.AddElement(-1,-1,_geometry);
+
+     //default header
+     InitHeader(0,0,0);
+}
+
+SaxParser::~SaxParser()
+{
+
+}
+
+bool SaxParser::startElement(const QString & /* namespaceURI */,
+                             const QString & /* localName */, const QString &qName,
+                             const QXmlAttributes &at)
+{
+     if (qName == "header") {
+          for(int i=0; i<at.length(); i++) {
+               if(at.localName(i)=="version") {
+                    QStringList query = at.value(i).split(".");
+                    int major=0;
+                    int minor=0;
+                    int patch=0;
+                    switch (query.size() ) {
+                    case 1:
+                         major=query.at(0).toInt();
+                         break;
+                    case 2:
+                         major=query.at(0).toInt();
+                         minor=query.at(1).toInt();
+                         break;
+                    case 3:
+                         major=query.at(0).toInt();
+                         minor=query.at(1).toInt();
+                         patch=query.at(2).toInt();
+                         break;
+                    }
+                    InitHeader(major,minor,patch);
+                    //cout<<"version found:"<<at.value(i).toStdString()<<endl;exit(0);
+               }
+          }
+     } else if (qName == "file") {
+          for(int i=0; i<at.length(); i++) {
+               if(at.localName(i)=="location") {
+                    QString fileName=at.value(i);
+                    if(!fileName.isEmpty()) {
+                         if(fileName.endsWith(".xml",Qt::CaseInsensitive)) {
+                              //SaxParser::parseGeometryJPS(fileName,geometry);
+                         } else if (fileName.endsWith(".trav",Qt::CaseInsensitive)) {
+                              SaxParser::parseGeometryTRAV(fileName,_geoFactory);
+                         }
+                    }
+               }
+          }
+     }
+     else if (qName == "source")
+     {
+          double xmin, xmax, ymin, ymax;
+          double z=0;// @todo read this some when we go 3D
+
+          string source_id="";
+          for(int i=0; i<at.length(); i++) {
+               if(at.localName(i)=="id") {
+                    source_id=at.value(i).toStdString();
+               } else if(at.localName(i)=="x_min") {
+                    xmin=at.value(i).toDouble()*FAKTOR;
+               }
+               else if(at.localName(i)=="x_max") {
+                    xmax=at.value(i).toDouble()*FAKTOR;
+               }
+               else if(at.localName(i)=="y_min") {
+                    ymin=at.value(i).toDouble()*FAKTOR;
+               }
+               else if(at.localName(i)=="y_max") {
+                    ymax=at.value(i).toDouble()*FAKTOR;
+               }
+          }
+          _geometry->addRectangle(xmin,ymin,xmax,ymax, 0, 120.0, 150.0, source_id);
+           //@todo: here z=0. What about sources in the 2 floor?
+     }
+
+     else if (qName == "goal")
+     {
+          double xmin, xmax, ymin, ymax;
+          double z=0;// @todo read this some when we go 3D
+          QString caption = "";
+          for(int i=0; i<at.length(); i++) {
+               if(at.localName(i)=="caption") {
+                    caption=at.value(i);
+               } else if(at.localName(i)=="x_min") {
+                    xmin=at.value(i).toDouble()*FAKTOR;
+               }
+               else if(at.localName(i)=="x_max") {
+                    xmax=at.value(i).toDouble()*FAKTOR;
+               }
+               else if(at.localName(i)=="y_min") {
+                    ymin=at.value(i).toDouble()*FAKTOR;
+               }
+               else if(at.localName(i)=="y_max") {
+                    ymax=at.value(i).toDouble()*FAKTOR;
+               }
+          }
+          _geometry->addRectangle(xmin,ymin,xmax,ymax, z, 90.0, 90.0, caption.toStdString());
+     } // goal
+     else if (qName == "floor") {
+          double xMin=0,
+               xMax=0,
+               yMin=0,
+               yMax=0;
+
+          for(int i=0; i<at.length(); i++) {
+               if(at.localName(i)=="xMin") {
+                    xMin=at.value(i).toDouble()*FAKTOR;
+               } else if(at.localName(i)=="xMax") {
+                    xMax=at.value(i).toDouble()*FAKTOR;
+               } else if(at.localName(i)=="yMin") {
+                    yMin=at.value(i).toDouble()*FAKTOR;
+               } else if(at.localName(i)=="yMax") {
+                    yMax=at.value(i).toDouble()*FAKTOR;
+               }
+
+          }
+          _geometry->addFloor(xMin,yMin,xMax,yMax);
+     } else if (qName == "cuboid") {
+          double length=0, height=0,
+               width=0, color=0;
+          double center[3]= {0,0,0};
+
+          for(int i=0; i<at.length(); i++) {
+               if(at.localName(i)=="centerX") {
+                    center[0]=at.value(i).toDouble()*FAKTOR;
+               } else if(at.localName(i)=="centerY") {
+                    center[1]=at.value(i).toDouble()*FAKTOR;
+               } else if(at.localName(i)=="centerZ") {
+                    center[2]=at.value(i).toDouble()*FAKTOR;
+               } else if(at.localName(i)=="length") {
+                    length=at.value(i).toDouble()*FAKTOR;
+               } else if(at.localName(i)=="height") {
+                    height=at.value(i).toDouble()*FAKTOR;
+               } else if(at.localName(i)=="width") {
+                    width=at.value(i).toDouble()*FAKTOR;
+               } else if(at.localName(i)=="color") {
+                    color=at.value(i).toDouble()*FAKTOR;
+               }
+          }
+          _geometry->addObjectBox(center,height,width,length,color);
+
+     } else if (qName == "sphere") {
+          double radius=0, color=0;
+          double center[3]= {0,0,0};
+
+          for(int i=0; i<at.length(); i++) {
+               if(at.localName(i)=="centerX") {
+                    center[0]=at.value(i).toDouble()*FAKTOR;
+               } else if(at.localName(i)=="centerY") {
+                    center[1]=at.value(i).toDouble()*FAKTOR;
+               } else if(at.localName(i)=="centerZ") {
+                    center[2]=at.value(i).toDouble()*FAKTOR;
+               } else if(at.localName(i)=="radius") {
+                    radius=at.value(i).toDouble()*FAKTOR;
+               } else if(at.localName(i)=="color") {
+                    color=at.value(i).toDouble();
+               }
+          }
+          _geometry->addObjectSphere(center,radius,color);
+     } else if (qName == "label") {
+          double  color=0;
+          double center[3]= {0,0,0};
+          QString text;
+
+          for(int i=0; i<at.length(); i++) {
+               if(at.localName(i)=="centerX") {
+                    center[0]=at.value(i).toDouble()*FAKTOR;
+               } else if(at.localName(i)=="centerY") {
+                    center[1]=at.value(i).toDouble()*FAKTOR;
+               } else if(at.localName(i)=="centerZ") {
+                    center[2]=at.value(i).toDouble()*FAKTOR;
+               } else if(at.localName(i)=="text") {
+                    text=at.value(i);
+               } else if(at.localName(i)=="color") {
+                    color=at.value(i).toDouble();
+               }
+          }
+          _geometry->addObjectLabel(center,center,text.toStdString(),color);
+     } else if (qName == "cylinder") {
+          double height=0, radius=0, color=0;
+          double center[3]= {0,0,0};
+          double rotation[3]= {0,0,0};
+
+          for(int i=0; i<at.length(); i++) {
+               if(at.localName(i)=="centerX") {
+                    center[0]=at.value(i).toDouble()*FAKTOR;
+               } else if(at.localName(i)=="centerY") {
+                    center[1]=at.value(i).toDouble()*FAKTOR;
+               } else if(at.localName(i)=="centerZ") {
+                    center[2]=at.value(i).toDouble()*FAKTOR;
+               } else if(at.localName(i)=="height") {
+                    height=at.value(i).toDouble()*FAKTOR;
+               } else if(at.localName(i)=="radius") {
+                    radius=at.value(i).toDouble()*FAKTOR;
+               } else if(at.localName(i)=="color") {
+                    color=at.value(i).toDouble();
+               } else if(at.localName(i)=="angleX") {
+                    rotation[0]=at.value(i).toDouble();
+               } else if(at.localName(i)=="angleY") {
+                    rotation[1]=at.value(i).toDouble();
+               } else if(at.localName(i)=="angleZ") {
+                    rotation[2]=at.value(i).toDouble();
+               }
+          }
+          _geometry->addObjectCylinder(center,radius,height,rotation,color);
+     } else if (qName == "agents") {
+     } else if (qName == "roomCaption") {
+     } else if (qName == "frameRate") {
+     } else if (qName == "geometry")
+     {
+          //cout<<"geo tag found"<<endl;
+          //_geometry = std::shared_ptr<FacilityGeometry>(new FacilityGeometry("No name"));
+          //_geoFactory.AddElement(0,0,_geometry);
+
+     }else if (qName == "gradient_field"){
+          for(int i=0; i<at.length(); i++) {
+               if(at.localName(i)=="filename") {
+                    ParseGradientFieldVTK(at.value(i),_geoFactory);
+               }
+          }
+
+     }
+     else if (qName == "wall") {
+          _parsingWalls=true;
+          _thickness=15;
+          _height=250;
+          _color=0;
+          _caption="";
+
+          for(int i=0; i<at.length(); i++) {
+               if(at.localName(i)=="thickness") {
+                    _thickness=at.value(i).toDouble()*FAKTOR;
+               } else if(at.localName(i)=="height") {
+                    _height=at.value(i).toDouble()*FAKTOR;
+               } else if(at.localName(i)=="color") {
+                    _color=at.value(i).toDouble();
+               } else if(at.localName(i)=="caption") {
+                    _caption=at.value(i);
+               }
+          }
+
+     } else if (qName == "door") {
+          _parsingWalls=false;
+          _thickness=15;
+          _height=250;
+          _color=255;
+          _caption="";
+
+          for(int i=0; i<at.length(); i++) {
+               if(at.localName(i)=="thickness") {
+                    _thickness=at.value(i).toDouble()*FAKTOR;
+               } else if(at.localName(i)=="height") {
+                    _height=at.value(i).toDouble()*FAKTOR;
+               } else if(at.localName(i)=="color") {
+                    _color=at.value(i).toDouble();
+               } else if(at.localName(i)=="caption") {
+                    _caption=at.value(i);
+               }
+          }
+     }
+//     <event time="9" type="door" state="open" id="0" caption="door0" />
+// call void GeometryFactory::ChangeExitsColor(double* color)
+// _geoFactory.ChangeExitsColor(Qt::red);
+
+//FIXME
+     else if (qName == "crossing") {
+          _parsingWalls=false;
+          _parsingCrossings=true;
+          _thickness=15;
+          _height=250;
+          _color=255;
+          _caption="";
+
+          for(int i=0; i<at.length(); i++) {
+               if(at.localName(i)=="thickness") {
+                    _thickness=at.value(i).toDouble()*FAKTOR;
+               } else if(at.localName(i)=="height") {
+                    _height=at.value(i).toDouble()*FAKTOR;
+               } else if(at.localName(i)=="color") {
+                    _color=at.value(i).toDouble();
+               } else if(at.localName(i)=="caption") {
+                    _caption=at.value(i);
+               }
+          }
+     }else if (qName == "hline") {
+          _parsingWalls=false;
+          _parsingCrossings=true;
+          _thickness=15;
+          _height=250;
+          _color=255;
+          _caption="";
+          QString room_id, subroom_id;
+
+          for(int i=0; i<at.length(); i++) {
+               if(at.localName(i)=="thickness") {
+                    _thickness=at.value(i).toDouble()*FAKTOR;
+               } else if(at.localName(i)=="height") {
+                    _height=at.value(i).toDouble()*FAKTOR;
+               } else if(at.localName(i)=="color") {
+                    _color=at.value(i).toDouble();
+               } else if(at.localName(i)=="caption") {
+                    _caption=at.value(i);
+               }else if(at.localName(i)=="room_id") {
+                    room_id=at.value(i);
+               }else if(at.localName(i)=="subroom_id") {
+                    subroom_id=at.value(i);
+               }
+          }
+          _caption=room_id+":"+subroom_id+":"+_caption;
+
+     }
+     else if (qName == "timeFirstFrame") {
+          /*unsigned long timeFirstFrame_us=0;
+            unsigned long timeFirstFrame_s=0;
+
+            for(int i=0; i<at.length(); i++) {
+            if(at.localName(i)=="microsec") {
+            timeFirstFrame_us=at.value(i).toULong();
+            } else if(at.localName(i)=="sec") {
+            timeFirstFrame_s=at.value(i).toULong();
+            }
+            }
+            dataset->setDelayAbsolute(timeFirstFrame_s,timeFirstFrame_us);
+          */
+     } else if (qName == "point") {
+          double xPos=0;
+          double yPos=0;
+          double zPos=0;
+
+          for(int i=0; i<at.length(); i++) {
+               if(at.localName(i)=="xPos") {
+                    xPos=at.value(i).toDouble()*FAKTOR;
+               } else if(at.localName(i)=="yPos") {
+                    yPos=at.value(i).toDouble()*FAKTOR;
+               } else if(at.localName(i)=="zPos") {
+                    zPos=at.value(i).toDouble()*FAKTOR;
+               }
+          }
+          double CHT[3]= {_color,_height,_thickness};
+          JPoint* pt= new JPoint(xPos,yPos,zPos);
+          pt->setColorHeightThicknes(CHT);
+          _currentPointsList.push_back(pt);
+
+     }
+     else if (qName == "frame")
+     {
+          for(int i=0; i<at.length(); i++) {
+               if(at.localName(i)=="ID") {
+                    _currentFrameID=at.value(i).toInt();
+                    //cout<<"frame: " <<_currentFrameID<<endl;
+               }
+          }
+
+     }
+     else if (qName == "agent") {
+
+          int id=0;
+          double xPos=0;
+          double yPos=0;
+          double zPos=0;
+          //double agent_color =std::numeric_limits<double>::quiet_NaN();
+          //double xVel=std::numeric_limits<double>::quiet_NaN();
+          //double yVel=std::numeric_limits<double>::quiet_NaN();
+          //double zVel=std::numeric_limits<double>::quiet_NaN();
+          double dia_a=std::numeric_limits<double>::quiet_NaN();
+          double dia_b=std::numeric_limits<double>::quiet_NaN();
+          double el_angle=std::numeric_limits<double>::quiet_NaN();
+          double el_color=std::numeric_limits<double>::quiet_NaN();
+          double el_x=std::numeric_limits<double>::quiet_NaN();
+          double el_y=std::numeric_limits<double>::quiet_NaN();
+          double el_z=std::numeric_limits<double>::quiet_NaN();
+
+          for(int i=0; i<at.length(); i++) {
+               if(at.localName(i)=="ID") {
+                    id=at.value(i).toInt();
+                    //TODO: maybe you should change ur format to take the ID 0 as first valid ID.
+                    if (id==0) {
+                         //slotErrorOutput("Person with ID=0 detected. ID should start with 1 !");
+                         return false;
+                    }
+               } else if(at.localName(i)==_jps_xPos) {
+                    xPos=at.value(i).toDouble()*FAKTOR;
+                    //xPos=at.value(i).toDouble();
+               } else if(at.localName(i)==_jps_yPos) {
+                    //yPos=at.value(i).toDouble();
+                    yPos=at.value(i).toDouble()*FAKTOR;
+               } else if(at.localName(i)==_jps_zPos) {
+                    zPos=at.value(i).toDouble()*FAKTOR;
+               }
+
+               else if(at.localName(i)==_jps_radiusA) {
+                    dia_a=at.value(i).toDouble()*FAKTOR;
+                    //dia_a=at.value(i).toDouble();
+               } else if(at.localName(i)==_jps_radiusB) {
+                    dia_b=at.value(i).toDouble()*FAKTOR;
+                    //dia_b=at.value(i).toDouble();
+               } else if(at.localName(i)==_jps_ellipseOrientation) {
+                    el_angle=at.value(i).toDouble();
+               } else if(at.localName(i)==_jps_ellipseColor) {
+                    el_color=at.value(i).toDouble();
+               } else if(at.localName(i)=="agentColor") {
+                    //agent_color=at.value(i).toDouble();
+               } else if(at.localName(i)==_jps_xVel) {
+                    //xVel=at.value(i).toDouble()*FAKTOR;
+               } else if(at.localName(i)==_jps_yVel) {
+                    //yVel=at.value(i).toDouble()*FAKTOR;
+               } else if(at.localName(i)==_jps_zVel) {
+                    //zVel=at.value(i).toDouble()*FAKTOR;
+               }
+
+          }
+//        xml2txt
+//        cout << _currentFrameID << " " << id << " " << xPos << " " << yPos << " " << zPos << "\n";
+
+          //coordinates of the ellipse, default to the head of the agent
+          //if(std::isnan(el_x)) el_x=xPos;
+          //if(std::isnan(el_y)) el_y=yPos;
+          //if(std::isnan(el_z)) el_z=zPos;
+
+          //double pos[3]={xPos,yPos,zPos};
+          //double vel[3]={xVel,yPos,zPos};
+          //double ellipse[7]={el_x,el_y,el_z,dia_a,dia_b,el_angle,el_color};
+          //double para[2]={agent_color,el_angle};
+
+          double pos[3]= {xPos,yPos,zPos};
+          double angle[3]= {0,0,el_angle};
+          double radius[3]= {dia_a,dia_b,30.0};
+
+          FrameElement *element = new FrameElement(id-1);
+          element->SetPos(pos);
+          element->SetOrientation(angle);
+          element->SetRadius(radius);
+          element->SetColor(el_color);
+          _currentFrame.push_back(element);
+
+     } else if (qName == "agentInfo") {
+          double height=std::numeric_limits<double>::quiet_NaN();
+          double color=std::numeric_limits<double>::quiet_NaN();
+          double id=std::numeric_limits<double>::quiet_NaN();
+
+          for(int i=0; i<at.length(); i++) {
+               if(at.localName(i)=="ID") {
+                    id=at.value(i).toDouble();
+               }
+               if(at.localName(i)=="height") {
+                    height=at.value(i).toDouble()*FAKTOR;
+               }
+               if(at.localName(i)=="color") {
+                    color=at.value(i).toDouble();
+               }
+          }
+          if(std::isnan(id)) return true;
+
+          if(!std::isnan(height)) {
+               _initialPedestriansHeights.append(QString::number(int(id)));
+               _initialPedestriansHeights.append(QString::number(height));
+          }
+          if(!std::isnan(color)) {
+               _initialPedestriansColors.append(QString::number(int(id)));
+               _initialPedestriansColors.append(QString::number(int(color)));
+          }
+     }
+     return true;
+}
+
+bool SaxParser::characters(const QString &str)
+{
+     _currentText.append(str);
+     return true;
+}
+
+bool SaxParser::endElement(const QString & /* namespaceURI */,
+                           const QString & /* localName */, const QString &qName)
+{
+     if (qName == "header") {
+
+     } else if (qName == "agents") {
+          _dataset.setNumberOfAgents(_currentText.toInt());
+     } else if (qName == "frameRate") {
+          _para[0]=_currentText.toFloat();
+     } else if (qName == "wall") {
+          if(_currentPointsList.size()>1)
+               for(unsigned int i=0; i<_currentPointsList.size()-1; i++) {
+                    _geometry->addWall(_currentPointsList[i],_currentPointsList[i+1],_caption.toStdString());
+               }
+          clearPoints();
+     } else if (qName == "door") {
+          for(unsigned int i=0; i<_currentPointsList.size()-1; i++) {
+               _geometry->addDoor(_currentPointsList[i],_currentPointsList[i+1],_caption.toStdString());
+          }
+          clearPoints();
+     } else if (qName == "crossing") {
+          if(_currentPointsList.size()>1) //hack
+               for(unsigned int i=0; i<_currentPointsList.size()-1; i++) {
+                    _geometry->addNavLine(_currentPointsList[i],_currentPointsList[i+1],_caption.toStdString());
+               }
+          clearPoints();
+     } else if (qName == "hline") {
+          if(_currentPointsList.size()>1)
+          {
+               for(unsigned int i=0; i<_currentPointsList.size()-1; i++)
+               {
+                    int room_id=-1;
+                    int subroom_id=-1;
+                    QStringList lst = _caption.split(":");
+                    if(lst.length()>2)
+                    {
+                         room_id=lst[0].toInt();
+                         subroom_id=lst[1].toInt();
+                         _caption=lst[2];
+                    }
+                    auto&& geo=_geoFactory.GetElement(room_id,subroom_id);
+                    if(geo!=nullptr)
+                    {
+                         geo->addNavLine(_currentPointsList[i],_currentPointsList[i+1],_caption.toStdString());
+                    }
+                    else
+                    {
+                         _geometry->addNavLine(_currentPointsList[i],_currentPointsList[i+1],_caption.toStdString());
+                    }
+               }
+          }
+          clearPoints();
+     } else if (qName == "step") {//FIXME
+          for(unsigned int i=0; i<_currentPointsList.size()-1; i++) {
+               _geometry->addDoor(_currentPointsList[i],_currentPointsList[i+1],_caption.toStdString());
+          }
+          clearPoints();
+     } else if (qName == "frame") {
+          Frame* frame = new Frame(_currentFrameID);
+          while(!_currentFrame.empty()) {
+               frame->addElement(_currentFrame.back());
+               _currentFrame.pop_back();
+          }
+
+          //compute the polydata, might increase the runtime
+          frame->ComputePolyData();
+
+          _dataset.addFrame(frame);
+          //to be on the safe side
+          _currentFrame.clear();
+
+     } else if (qName == "agent") {
+     } else if (qName == "geometry") {
+     } else if (qName == "point") {
+     } else if (qName == "shape") {
+          _dataset.setInitialHeights(_initialPedestriansHeights);
+          _dataset.setInitialColors(_initialPedestriansColors);
+     } else if (qName == "gradient_field") {
+     }
+     _currentText.clear();
+     return true;
+}
+
+bool SaxParser::fatalError(const QXmlParseException &exception)
+{
+     QMessageBox::warning(0, QObject::tr("SAX Handler"), QObject::tr(
+                               "Parse error at line %1, column "
+                               "%2:\n%3.") .arg(exception.lineNumber()) .arg(
+                                    exception.columnNumber()) .arg(exception.message()));
+     return false;
+}
+
+bool SaxParser::attributeDecl(const QString& eName, const QString& aName,
+                              const QString& type, const QString& valueDefault, const QString& value)
+{
+     //cout<<aName.toStdString()<<endl;
+
+     QString dummy=eName+aName+type+valueDefault+value;
+     return (dummy==dummy);
+     //return true;
+}
+
+void SaxParser::clearPoints()
+{
+     while (!_currentPointsList.empty()) {
+          delete _currentPointsList.back();
+          _currentPointsList.pop_back();
+     }
+     _currentPointsList.clear();
+     return;
+}
+double SaxParser::GetElevation(QString geometryFile, int roomId, int subroomId)
+{
+
+     double C_z;
+     QString wd;
+     QDir dir(wd);
+     QDir fileDir(geometryFile);
+     SystemSettings::getWorkingDirectory(wd);
+     if(!fileDir.isAbsolute())
+     {
+          QString s = dir.relativeFilePath(geometryFile);
+          geometryFile=wd + QDir::separator() + s;
+     }
+     QDomDocument doc("");
+     QFile file(geometryFile);
+     if (!file.open(QIODevice::ReadOnly)) {
+          qDebug()<<"GetElevation: could not open the file: "<< geometryFile <<endl;
+          exit(-1);
+     }
+     QString *errorCode = new QString();
+     if (!doc.setContent(&file, errorCode)) {
+          file.close();
+          qDebug()<<errorCode<<endl;
+          exit(-1);
+     }
+     TiXmlDocument docGeo(geometryFile.toStdString());
+     if (!docGeo.LoadFile()) {
+           Debug::Messages("%s", docGeo.ErrorDesc());
+           Debug::Error("LoadGeometry: could not parse the geometry file %s", geometryFile.toStdString().c_str());
+           return -1;
+     }
+
+     TiXmlElement* xRootNode = docGeo.RootElement();
+     if( ! xRootNode ) {
+           Debug::Error("Root element does not exist");
+           return -1;
+     }
+     TiXmlNode*  xRoomsNode = xRootNode->FirstChild("rooms");
+     if (!xRoomsNode) {
+           Debug::Error("The geometry should have at least one room and one subroom");
+          return false;
+     }
+     for(TiXmlElement* xRoom = xRoomsNode->FirstChildElement("room"); xRoom;
+               xRoom = xRoom->NextSiblingElement("room")) {
+           int room_id = xmltoi(xRoom->Attribute("id"), -1);
+           if (room_id != roomId) continue;
+           
+           for(TiXmlElement* xSubRoom = xRoom->FirstChildElement("subroom"); xSubRoom;
+                    xSubRoom = xSubRoom->NextSiblingElement("subroom")) {
+
+               int subroom_id = xmltoi(xSubRoom->Attribute("id"), -1);
+               if(subroom_id != subroomId) continue;
+               C_z = xmltof(xSubRoom->Attribute("C_z"), 0.0);
+           }
+     }
+     return C_z;     
+}
+std::tuple<Point, Point> SaxParser::GetTrackStartEnd(QString geometryFile, int trackId)
+{
+     QString wd;
+     QDir dir(wd);
+     QDir fileDir(geometryFile);
+     SystemSettings::getWorkingDirectory(wd);
+     if(!fileDir.isAbsolute())
+     {
+          QString s = dir.relativeFilePath(geometryFile);
+          geometryFile=wd + QDir::separator() + s;
+     }
+
+     // QString = QDir::cleanPath(wd + QDir::separator() + fileName);
+     Debug::Messages("filename: <%s)", geometryFile.toStdString().c_str());
+     Debug::Messages("wd: <%s>",wd.toStdString().c_str());
+
+
+     std::vector<Point> end_points;
+     Point start_point(0,0);
+     Point end_point(0,0);
+
+     QDomDocument doc("");
+     QFile file(geometryFile);
+     if (!file.open(QIODevice::ReadOnly)) {
+          qDebug()<<"GetTrackStartEnd: could not open the file: "<< geometryFile <<endl;
+          exit(-1);
+     }
+     QString *errorCode = new QString();
+     if (!doc.setContent(&file, errorCode)) {
+          file.close();
+          qDebug()<<errorCode<<endl;
+          exit(-1);
+     }
+     QDomElement root= doc.firstChildElement("geometry");
+     //only parsing the geometry node
+     if(root.tagName()!="geometry"){
+                 std::tuple<Point, Point> ret = std::make_tuple(Point(0,0), Point(0,0));
+                 std::cout << "root is not geometry\n";
+                 std::cout << root.tagName().toStdString() << "\n";
+                 return ret;
+     }
+
+
+     //parsing the subrooms
+     QDomNodeList xSubRoomsNodeList=doc.elementsByTagName("subroom");
+     //parsing the walls     
+     for (int i = 0; i < xSubRoomsNodeList.length(); i++) {
+          QDomElement xPoly = xSubRoomsNodeList.item(i).firstChildElement("polygon");
+          while(!xPoly.isNull()) {
+                auto Type = xPoly.attribute("type","notype").toStdString();
+                auto Caption = xPoly.attribute("caption", "nocaption").toStdString();
+                int parsed_trackId = xPoly.attribute("track_id", "-1").toInt();
+                if(Type != "track")
+                {
+                      // std::cout << "Polygon is not a track. Continue\n";
+                      // std::cout << Type << "\n";
+                      xPoly = xPoly.nextSiblingElement("polygon");
+                      continue;
+                }
+
+                if(parsed_trackId != trackId)
+                {
+                      xPoly = xPoly.nextSiblingElement("polygon");
+                      continue;
+                }
+               QDomNodeList xVertices=xPoly.elementsByTagName("vertex");
+               for( int i=0; i<xVertices.count(); i++) {
+                     auto start=xVertices.item(i).toElement().attribute("start", "false");
+
+                     double x1=xVertices.item(i).toElement().attribute("px", "0").toDouble();
+                     double y1=xVertices.item(i).toElement().attribute("py", "0").toDouble();
+                     if (start == "true")
+                     {
+                           start_point = Point(x1, y1);
+                     }
+                     else{
+                           end_points.push_back(Point(x1, y1)); // collect other points of track 
+                     }
+               }
+               xPoly = xPoly.nextSiblingElement("polygon");
+          }//poly
+     }//sub
+
+     double min_d = -10000;
+     // find the track point with the biggest distance to start.
+     for (auto p: end_points){
+           double d = (p-start_point).NormSquare();
+           if (d > min_d)
+           {
+                 end_point = p;
+                 min_d = d;
+           }
+     }
+     std::tuple<Point, Point> ret = std::make_tuple(start_point, end_point);
+     return ret;
+}
+
+
+bool SaxParser::parseGeometryJPS(QString fileName, GeometryFactory& geoFac)
+{
+     Debug::Messages( "Enter SaxParser::parseGeometryJPS with filename <%s>",fileName.toStdString().c_str());
+
+     double captionsColor=0;//red
+     QDir fileDir(fileName);
+     QString wd;
+     QDir dir(wd);
+     SystemSettings::getWorkingDirectory(wd);
+
+     if(!fileName.endsWith(".xml",Qt::CaseInsensitive)) return false;
+     if(!fileDir.isAbsolute())
+     {
+          QString s = dir.relativeFilePath(fileName);
+          fileName=wd + QDir::separator() + s;
+     }
+
+     // QString = QDir::cleanPath(wd + QDir::separator() + fileName);
+     Debug::Messages("filename: <%s)", fileName.toStdString().c_str());
+     Debug::Messages("wd: <%s>",wd.toStdString().c_str());
+     Building* building = new Building();
+     string geometrypath = fileName.toStdString();
+     building->SetProjectRootDir(wd.toStdString());
+
+     // read the geometry
+     if(!building->LoadGeometry(geometrypath))
+          return false;
+     if(!building->InitGeometry())
+          return false; // create the polygons
+
+     int room_id = -1;
+     int subroom_id = -1;
+     for(auto&& itr_room: building->GetAllRooms())
+     {
+          room_id++;
+          for(auto&& itr_subroom: itr_room.second->GetAllSubRooms())
+          {
+               subroom_id++;
+               string room_caption = itr_room.second->GetCaption() + "_RId_" + QString::number(itr_room.first).toStdString();
+               string subroom_caption = itr_subroom.second->GetCaption()+ "_RId_" + QString::number(itr_room.first).toStdString();
+               auto geometry= shared_ptr<FacilityGeometry>(
+                    new FacilityGeometry(itr_subroom.second->GetType(), room_caption, subroom_caption));
+
+               int currentFloorPolyID=0;
+               int currentObstPolyID=0;
+
+               // Setup the points
+               VTK_CREATE(vtkPoints,floor_points);
+               VTK_CREATE(vtkPoints,obstacles_points);
+               // Add the polygon to a list of polygons
+               VTK_CREATE(vtkCellArray,floor_polygons);
+               VTK_CREATE(vtkCellArray,obstacles_polygons);
+
+               //string caption = r->GetCaption();
+               SubRoom* sub = itr_subroom.second.get();
+
+               vector<Point> poly = sub->GetPolygon();
+               if(sub->IsClockwise()==true) {
+                    std::reverse(poly.begin(),poly.end());
+               }
+
+               // Create the polygon
+               VTK_CREATE(vtkPolygon,polygon);
+               polygon->GetPointIds()->SetNumberOfIds(poly.size());
+
+               for (unsigned int s=0; s<poly.size(); s++) {
+                    floor_points->InsertNextPoint(poly[s]._x*FAKTOR,poly[s]._y*FAKTOR,sub->GetElevation(poly[s])*FAKTOR);
+                    polygon->GetPointIds()->SetId(s, currentFloorPolyID++);
+               }
+               floor_polygons->InsertNextCell(polygon);
+
+               //plot the walls only for not stairs
+               const vector<Wall>& walls= sub->GetAllWalls();
+               for(unsigned int w=0; w<walls.size(); w++) {
+                    Point p1 = walls[w].GetPoint1();
+                    Point p2 = walls[w].GetPoint2();
+                    double z1= sub->GetElevation(p1);
+                    double z2= sub->GetElevation(p2);
+
+                    if(sub->GetType()=="stair") {
+                         geometry->addStair(p1._x*FAKTOR, p1._y*FAKTOR, z1*FAKTOR, p2._x*FAKTOR, p2._y*FAKTOR,z2*FAKTOR);
+                    } else {
+                         geometry->addWall(p1._x*FAKTOR, p1._y*FAKTOR, z1*FAKTOR, p2._x*FAKTOR, p2._y*FAKTOR,z2*FAKTOR);
+                    }
+               }
+
+               //insert the subroom caption
+               string caption=itr_room.second->GetCaption()+" ( " + QString::number(sub->GetSubRoomID()).toStdString() + " ) ";
+               const Point& p=sub->GetCentroid();
+               double z= sub->GetElevation(p);
+               double pos[3]= {p._x*FAKTOR,p._y*FAKTOR,z*FAKTOR};
+               geometry->addObjectLabel(pos,pos,caption,captionsColor);
+
+               //plot the obstacles
+               for(auto obst:sub->GetAllObstacles())
+               {
+                    for(auto wall: obst->GetAllWalls())
+                    {
+                         Point p1 = wall.GetPoint1();
+                         Point p2 = wall.GetPoint2();
+                         double z1= sub->GetElevation(p1);
+                         double z2= sub->GetElevation(p2);
+                         geometry->addWall(p1._x*FAKTOR, p1._y*FAKTOR, z1*FAKTOR, p2._x*FAKTOR, p2._y*FAKTOR,z2*FAKTOR);
+                    }
+                    //add the obstacle caption
+                    const Point& p=obst->GetCentroid();
+                    double z= sub->GetElevation(p);
+                    double pos[3]= {p._x*FAKTOR,p._y*FAKTOR,z*FAKTOR};
+                    geometry->addObjectLabel(pos,pos,obst->GetCaption(),captionsColor);
+
+                    //add a special texture to the obstacles
+                    auto poly = obst->GetPolygon();
+                    //if(obst->IsClockwise()==true) {
+                    //  std::reverse(poly.begin(),poly.end());
+                    //}
+
+                    // Create the polygon
+                    VTK_CREATE(vtkPolygon,polygon);
+                    polygon->GetPointIds()->SetNumberOfIds(poly.size());
+
+                    for (unsigned int s=0; s<poly.size(); s++) {
+                         obstacles_points->InsertNextPoint(poly[s]._x*FAKTOR,poly[s]._y*FAKTOR,sub->GetElevation(poly[s])*FAKTOR);
+                         polygon->GetPointIds()->SetId(s, currentObstPolyID++);
+                    }
+                    obstacles_polygons->InsertNextCell(polygon);
+               }
+
+               // Create a PolyData to represent the floor
+               VTK_CREATE(vtkPolyData, floorPolygonPolyData);
+               floorPolygonPolyData->SetPoints(floor_points);
+               floorPolygonPolyData->SetPolys(floor_polygons);
+               geometry->addFloor(floorPolygonPolyData);
+
+               // Create a PolyData to represen the obstacles
+               VTK_CREATE(vtkPolyData, obstPolygonPolyData);
+               obstPolygonPolyData->SetPoints(obstacles_points);
+               obstPolygonPolyData->SetPolys(obstacles_polygons);
+               geometry->addObstacles(obstPolygonPolyData);
+
+               // add the crossings
+               for(auto&& cr: itr_subroom.second->GetAllCrossings())
+               {
+                    Point p1 = cr->GetPoint1();
+                    Point p2 = cr->GetPoint2();
+                    double z1= cr->GetSubRoom1()->GetElevation(p1);
+                    double z2= cr->GetSubRoom1()->GetElevation(p2);
+                    geometry->addNavLine(p1._x*FAKTOR, p1._y*FAKTOR, z1*FAKTOR, p2._x*FAKTOR, p2._y*FAKTOR,z2*FAKTOR);
+
+                    const Point& p =cr->GetCentre();
+                    double pos[3]= {p._x*FAKTOR,p._y*FAKTOR,z1*FAKTOR};
+                    geometry->addObjectLabel(pos,pos,"nav_"+QString::number(cr->GetID()).toStdString()+"_"+
+                                             QString::number(cr->GetUniqueID()).toStdString()
+                                             ,captionsColor);
+               }
+
+               // add the exits
+               for(auto&& tr: itr_subroom.second->GetAllTransitions())
+               {
+                    Point p1 = tr->GetPoint1();
+                    Point p2 = tr->GetPoint2();
+                    double z1 = 0;
+                    double z2 = 0;
+
+                    if(tr->GetSubRoom1()) // get elevation for both points
+                    {
+                         z2 = tr->GetSubRoom1()->GetElevation(p2);
+                         z1 = tr->GetSubRoom1()->GetElevation(p1);
+                    }
+                    else if(! tr->GetSubRoom2())
+                    {
+                         z2 = tr->GetSubRoom2()->GetElevation(p2);
+                         z1 = tr->GetSubRoom2()->GetElevation(p1);
+                    }
+                    else
+                         std::cout << "ERROR: Can not calculate elevations for transition " << tr->GetID() << ", " << tr->GetCaption() << ". Both subrooms are not defined \n";
+
+                    geometry->addDoor(p1._x*FAKTOR, p1._y*FAKTOR, z1*FAKTOR, p2._x*FAKTOR, p2._y*FAKTOR,z2*FAKTOR);
+
+                    const Point& p =tr->GetCentre();
+                    double pos[3]= {p._x*FAKTOR,p._y*FAKTOR,z1*FAKTOR};
+                    geometry->addObjectLabel(pos,pos,"door_"+QString::number(tr->GetID()).toStdString()+
+                                             +"_"+ QString::number(tr->GetUniqueID()).toStdString(),captionsColor);
+               }
+
+               geoFac.AddElement(room_id,subroom_id,geometry);
+          }
+     }
+     // free memory
+     delete building;
+     return true;
+}
+
+/// provided for convenience and will be removed in the next version
+
+void SaxParser::parseGeometryTRAV(QString content, GeometryFactory& geoFac,QDomNode geo)
+{
+
+     cout<<"external geometry found"<<std::endl;
+     //creating am empty document
+     // to be filled
+     QDomDocument doc("");
+     QDomNode geoNode;
+     auto geometry= shared_ptr<FacilityGeometry>(new FacilityGeometry("no name", "no name", "no name"));
+
+     //first try to open the file
+     if(content.endsWith(".trav",Qt::CaseInsensitive) ) {
+          QFile file(content);
+          if (!file.open(QIODevice::ReadOnly)) {
+               //slotErrorOutput("could not open the File" );
+               cout<<"could not open the File"<<std::endl;
+               return ;
+          }
+          QString *errorCode = new QString();
+          if (!doc.setContent(&file, errorCode)) {
+               file.close();
+               //slotErrorOutput(*errorCode);
+               cout<<errorCode->toStdString()<<std::endl;
+               return ;
+          }
+          file.close();
+          geoNode =doc.documentElement().namedItem("geometry");
+
+          if (geoNode.isNull()) {
+               cout<<"No geometry information found. <geometry> <geometry/> tag is missing."<<std::endl;
+          }
+     } else {
+          if(content.isEmpty()) {
+               geoNode=geo;
+               cout <<"parsing the old fashion way"<<std::endl;
+          } else {
+               content = "<travisto>\n" +content+ "\n</travisto>\n";
+               QString errorMsg="";
+               doc.setContent(content,&errorMsg);
+
+               if(!errorMsg.isEmpty()) {
+                    Debug::Error("%s", (const char *)errorMsg.toStdString().c_str());
+                    return;
+               }
+               geoNode =doc.elementsByTagName("geometry").item(0);
+          }
+     }
+
+     // for the case there is more than just one geometry Node
+     while (!geoNode.isNull()) {
+          QDomElement e = geoNode.toElement();
+          QDomNodeList walls = e.elementsByTagName("wall");
+          QDomNodeList doors = e.elementsByTagName("door");
+
+          //objects which can be positioned everywhere in the facility
+          QDomNodeList spheres = e.elementsByTagName("sphere");
+          QDomNodeList cuboids = e.elementsByTagName("cuboid");
+          QDomNodeList floors = e.elementsByTagName("floor");
+          QDomNodeList cylinders = e.elementsByTagName("cylinder");
+          QDomNodeList labels = e.elementsByTagName("label");
+
+
+          //parsing the walls
+          for (  int i = 0; i < walls.length(); i++) {
+               QDomElement el = walls.item(i).toElement();
+
+               //wall thickness, default to 30 cm
+               double thickness = el.attribute("thickness","15").toDouble()*FAKTOR;
+               //wall height default to 250 cm
+               double height = el.attribute("height","250").toDouble()*FAKTOR;
+               //wall color default to blue
+               double color = el.attribute("color","0").toDouble();
+
+               //get the points defining each wall
+               //not that a wall is not necessarily defined by two points, could be more...
+               QDomNodeList points = el.elementsByTagName("point");
+               for (  int i = 0; i < points.length() - 1; i++) {
+
+                    double x1=points.item(i).toElement().attribute("xPos", "0").toDouble()*FAKTOR;
+                    double y1=points.item(i).toElement().attribute("yPos", "0").toDouble()*FAKTOR;
+                    double z1=points.item(i).toElement().attribute("zPos", "0").toDouble()*FAKTOR;
+
+                    double x2=points.item(i+1).toElement().attribute("xPos", "0").toDouble()*FAKTOR;
+                    double y2=points.item(i+1).toElement().attribute("yPos", "0").toDouble()*FAKTOR;
+                    double z2=points.item(i+1).toElement().attribute("zPos", "0").toDouble()*FAKTOR;
+                    geometry->addWall(x1, y1,z1 ,x2, y2,z2,thickness,height,color);
+               }
+          }
+
+          //parsing the doors
+          if(doors.length()>0)
+               for (  int i = 0; i < doors.length(); i++) {
+                    QDomElement el = doors.item(i).toElement();
+
+                    //door thickness, default to 15 cm
+                    double thickness = el.attribute("thickness","15").toDouble()*FAKTOR;
+                    //door height default to 250 cm
+                    double height = el.attribute("height","250").toDouble()*FAKTOR;
+                    //door color default to blue
+                    double color = el.attribute("color","255").toDouble();
+
+                    //get the points defining each wall
+                    //not that a wall is not necesarily defined by two points, could be more...
+                    QDomNodeList points = el.elementsByTagName("point");
+                    //Debug::Messages("found:  " << points.length() <<" for this wall" <<endl;
+                    for (  int i = 0; i < points.length() - 1; i++) {
+
+                         double x1=points.item(i).toElement().attribute("xPos", "0").toDouble()*FAKTOR;
+                         double y1=points.item(i).toElement().attribute("yPos", "0").toDouble()*FAKTOR;
+                         double z1=points.item(i).toElement().attribute("zPos", "0").toDouble()*FAKTOR;
+
+                         double x2=points.item(i+1).toElement().attribute("xPos", "0").toDouble()*FAKTOR;
+                         double y2=points.item(i+1).toElement().attribute("yPos", "0").toDouble()*FAKTOR;
+                         double z2=points.item(i+1).toElement().attribute("zPos", "0").toDouble()*FAKTOR;
+                         geometry->addDoor(x1, y1, z1, x2, y2,z2,thickness,height,color);
+                    }
+               }
+
+          // parsing the objets
+          for (  int i = 0; i < spheres.length(); i++) {
+
+               double center[3];
+               center[0] = spheres.item(i).toElement().attribute("centerX", "0").toDouble()*FAKTOR;
+               center[1]= spheres.item(i).toElement().attribute("centerY", "0").toDouble()*FAKTOR;
+               center[2]= spheres.item(i).toElement().attribute("centerZ", "0").toDouble()*FAKTOR;
+               double color= spheres.item(i).toElement().attribute("color", "0").toDouble()*FAKTOR;
+               double radius= spheres.item(i).toElement().attribute("radius", "0").toDouble()*FAKTOR;
+               //double width = spheres.item(i).toElement().attribute("width", "0").toDouble();
+               //double height= spheres.item(i).toElement().attribute("height", "0").toDouble();
+
+               geometry->addObjectSphere(center,radius,color);
+          }
+          // cubic shapes
+          for (  int i = 0; i < cuboids.length(); i++) {
+
+               double center[3];
+               center[0] = cuboids.item(i).toElement().attribute("centerX", "0").toDouble()*FAKTOR;
+               center[1]= cuboids.item(i).toElement().attribute("centerY", "0").toDouble()*FAKTOR;
+               center[2]= cuboids.item(i).toElement().attribute("centerZ", "0").toDouble()*FAKTOR;
+               double color= cuboids.item(i).toElement().attribute("color", "0").toDouble();
+               double length= cuboids.item(i).toElement().attribute("length", "0").toDouble()*FAKTOR;
+               double width = cuboids.item(i).toElement().attribute("width", "0").toDouble()*FAKTOR;
+               double height= cuboids.item(i).toElement().attribute("height", "0").toDouble()*FAKTOR;
+               geometry->addObjectBox(center,height,width,length,color);
+               //		Debug::Error("cuboids: "<<length<<" || " <<width << " || "<<height<<" || "<<color<<endl;
+          }
+          // floors
+          for (  int i = 0; i < floors.length(); i++) {
+
+               double left =floors.item(i).toElement().attribute("xMin","0").toDouble()*FAKTOR;
+               double right =floors.item(i).toElement().attribute("xMax","0").toDouble()*FAKTOR;
+               double up =floors.item(i).toElement().attribute("yMax","0").toDouble()*FAKTOR;
+               double down =floors.item(i).toElement().attribute("yMin","0").toDouble()*FAKTOR;
+               double z =floors.item(i).toElement().attribute("z","0").toDouble()*FAKTOR;
+               geometry->addFloor(left,down,right,up,z);
+          }
+          // cylinders
+          for (  int i = 0; i < cylinders.length(); i++) {
+
+               double center[3], rotation[3];
+               center[0] = cylinders.item(i).toElement().attribute("centerX", "0").toDouble()*FAKTOR;
+               center[1]= cylinders.item(i).toElement().attribute("centerY", "0").toDouble()*FAKTOR;
+               center[2]= cylinders.item(i).toElement().attribute("centerZ", "0").toDouble()*FAKTOR;
+               double color= cylinders.item(i).toElement().attribute("color", "0").toDouble();
+               double radius= cylinders.item(i).toElement().attribute("radius", "0").toDouble()*FAKTOR;
+               double height= cylinders.item(i).toElement().attribute("height", "0").toDouble()*FAKTOR;
+               rotation[0] = cylinders.item(i).toElement().attribute("angleX", "90").toDouble();
+               rotation[1] = cylinders.item(i).toElement().attribute("angleY", "0").toDouble();
+               rotation[2] = cylinders.item(i).toElement().attribute("angleZ", "0").toDouble();
+               geometry->addObjectCylinder(center,radius,height,rotation,color);
+          }
+
+          //Labels
+          for (  int i = 0; i < labels.length(); i++) {
+
+               double center[3];
+               center[0] = labels.item(i).toElement().attribute("centerX", "0").toDouble()*FAKTOR;
+               center[1]= labels.item(i).toElement().attribute("centerY", "0").toDouble()*FAKTOR;
+               center[2]= labels.item(i).toElement().attribute("centerZ", "0").toDouble()*FAKTOR;
+               double color= labels.item(i).toElement().attribute("color", "0").toDouble();
+               string caption= labels.item(i).toElement().attribute("text", "").toStdString();
+               geometry->addObjectLabel(center,center,caption,color);
+          }
+          // you should normally have only one geometry node, but one never knows...
+          geoNode = geoNode.nextSiblingElement("geometry");
+     }
+
+     geoFac.AddElement(0,0,geometry);
+}
+
+QString SaxParser::extractGeometryFilename(QString &filename)
+{
+     QString extracted_geo_name="";
+     //first try to look at a string <file location="filename.xml"/>
+     QFile file(filename);
+     QString line;
+     if (file.open(QIODevice::ReadOnly | QIODevice::Text)) {
+          QTextStream in(&file);
+          while (!in.atEnd()) {
+               //look for a line with
+               line = in.readLine();
+               //cout<<"checking: "<<line.toStdString()<<endl;
+               if(line.contains("location" ,Qt::CaseInsensitive))
+                    if(line.contains("<file" ,Qt::CaseInsensitive)) {
+                         //try to extract what ever is inside the quotes
+
+                         QString begin="\"";
+                         QString end="\"";
+                         int startIndex = line.indexOf(begin)+begin.length();
+                         if(startIndex <= 0)continue; //false alarm
+                         int endIndex = line.indexOf(end,startIndex);
+                         if(endIndex <= 0)continue; // false alarm
+                         extracted_geo_name= line.mid(startIndex,endIndex - startIndex);
+                         return extracted_geo_name;
+                         //break;// we are done
+                    }
+               if(line.contains("<geometry" ,Qt::CaseInsensitive))
+                    if(line.contains("version" ,Qt::CaseInsensitive)) {
+                         //real geometry file
+                         QFileInfo fileInfoGeometry(filename);
+                         extracted_geo_name=fileInfoGeometry.fileName();
+                         return extracted_geo_name;
+                    }
+          }
+     }
+
+     //maybe this is already the geometry file itself ?
+     //do a rapid test
+     //    FacilityGeometry* geo = new FacilityGeometry();
+     //    QFileInfo fileInfoGeometry(filename);
+     //    extracted_geo_name=fileInfoGeometry.fileName();
+
+     //    //just check if it starts with geometry
+     //    //if(parseGeometryJPS(extracted_geo_name,geo)==true)
+     //    //{
+     //        return extracted_geo_name;
+     //    //}
+     //    delete geo;
+
+     return "";
+}
+// not used yet!!
+bool SaxParser::getSourcesTXT(QString &filename)
+{
+     std::cout << "Enter getSourcesTXT with " << filename.toStdString().c_str() << "\n";
+
+     std::string  sfilename = filename.toStdString();
+     TiXmlDocument docSource(sfilename);
+     if (!docSource.LoadFile()) {
+          Debug::Error("ERROR: \t%s", docSource.ErrorDesc());
+          Debug::Error("ERROR: \t could not parse the sources file.");
+          return false;
+     }
+
+     TiXmlElement* xRootNodeSource = docSource.RootElement();
+     if (!xRootNodeSource) {
+          Debug::Messages("ERROR:\tRoot element does not exist in source file.");
+          return false;
+     }
+     if (xRootNodeSource->ValueStr() != "JPScore") {
+          Debug::Messages("ERROR:\tRoot element value in source file is not 'JPScore'.");
+          return false;
+     }
+     TiXmlNode* xSourceF = xRootNodeSource->FirstChild("agents_sources");
+     if (!xSourceF) {
+          Debug::Messages("ERROR:\tNo agents_sources tag in file not found.");
+          return false;
+     }
+                                                 Debug::Messages("INFO:\t  Loading sources from file");
+     TiXmlNode* xSourceNodeF = xSourceF->FirstChild("source");
+     if(xSourceNodeF)
+     {
+          for (TiXmlElement* e = xSourceF->FirstChildElement("source"); e;
+               e = e->NextSiblingElement("source"))
+          {
+               float xmin =  xmltof(e->Attribute("x_min"), 0);
+               float xmax =  xmltof(e->Attribute("x_max"), 0);
+               float ymin =  xmltof(e->Attribute("y_min"), 0);
+               float ymax =  xmltof(e->Attribute("y_max"), 0);
+               bool dont_add = (xmin==0) && (xmax==0) && (ymin==0) && (ymax==0);
+               // if(! dont_add)
+                    // _geometry->addSource(xmin,ymin,xmax,ymax);
+          }//for
+     }
+     return true;
+}
+
+
+QString SaxParser::extractSourceFileTXT(QString &filename)
+{
+     QString extracted_source_name="";
+     QFile file(filename);
+     QString line;
+     if (file.open(QIODevice::ReadOnly | QIODevice::Text)) {
+          QTextStream in(&file);
+          while (!in.atEnd()) {
+               //look for a line with
+               line = in.readLine();
+               // std::cout << " >> " <<  line.toStdString().c_str() << endl;
+               if(line.split(":").size()==2)
+               {
+                    if(line.split(":")[0].contains("sources",Qt::CaseInsensitive))
+                    {
+                         extracted_source_name = line.split(":")[1].simplified().remove(' ');
+                         break;
+                    }
+               }
+          }// while
+     } // if open
+     if(extracted_source_name=="")
+     {
+          Debug::Warning("Could not extract source file!");
+     }
+
+     else
+          Debug::Messages("Extracted source from TXT file <%s>", extracted_source_name.toStdString().c_str());
+     return extracted_source_name;
+}
+
+QString SaxParser::extractTrainTypeFileTXT(QString &filename)
+{
+     QString extracted_tt_name="";
+     QFile file(filename);
+     QString line;
+     if (file.open(QIODevice::ReadOnly | QIODevice::Text)) {
+          QTextStream in(&file);
+          while (!in.atEnd()) {
+               //look for a line with
+               line = in.readLine();
+               // std::cout << " >> " <<  line.toStdString().c_str() << endl;
+               if(line.split(":").size()==2)
+               {
+                    if(line.split(":")[0].contains("trainType",Qt::CaseInsensitive))
+                    {
+                         extracted_tt_name = line.split(":")[1].simplified().remove(' ');
+                         break;
+                    }
+               }
+          }// while
+     } // if open
+     if(extracted_tt_name=="")
+     {
+          Debug::Warning("Could not extract trainType file!");
+     }
+
+     else
+          Debug::Messages("Extracted trainType from TXT file <%s>", extracted_tt_name.toStdString().c_str());
+     return extracted_tt_name;
+}
+
+QString SaxParser::extractTrainTimeTableFileTXT(QString &filename)
+{
+     QString extracted_ttt_name="";
+     QFile file(filename);
+     QString line;
+     if (file.open(QIODevice::ReadOnly | QIODevice::Text)) {
+          QTextStream in(&file);
+          while (!in.atEnd()) {
+               //look for a line with
+               line = in.readLine();
+               // std::cout << " >> " <<  line.toStdString().c_str() << endl;
+               if(line.split(":").size()==2)
+               {
+                    if(line.split(":")[0].contains("trainTimeTable",Qt::CaseInsensitive))
+                    {
+                         extracted_ttt_name = line.split(":")[1].simplified().remove(' ');
+                         break;
+                    }
+               }
+          }// while
+     } // if open
+     if(extracted_ttt_name=="")
+     {
+          Debug::Warning("Could not extract trainTimeTable file!");
+     }
+
+     else
+          Debug::Messages("Extracted trainTimeTable from TXT file <%s>", extracted_ttt_name.toStdString().c_str());
+     return extracted_ttt_name;
+}
+
+
+
+QString SaxParser::extractGoalFileTXT(QString &filename)
+{
+     QString extracted_goal_name="";
+     QFile file(filename);
+     QString line;
+     if (file.open(QIODevice::ReadOnly | QIODevice::Text)) {
+          QTextStream in(&file);
+          while (!in.atEnd()) {
+               //look for a line with
+               line = in.readLine();
+               // std::cout << " >> " <<  line.toStdString().c_str() << endl;
+               if(line.split(":").size()==2)
+               {
+                    if(line.split(":")[0].contains("goals",Qt::CaseInsensitive))
+                    {
+                         extracted_goal_name = line.split(":")[1].simplified().remove(' ');
+                         break;
+                    }
+               }
+          }// while
+     } // if open
+     if(extracted_goal_name=="")
+     {
+          Debug::Warning("Could not extract goal file!");
+     }
+
+     else
+          Debug::Messages("Extracted goal from TXT file <%s>", extracted_goal_name.toStdString().c_str());
+     return extracted_goal_name;
+}
+
+
+
+QString SaxParser::extractGeometryFilenameTXT(QString &filename)
+{
+     QString extracted_geo_name="";
+     QFile file(filename);
+     QString line;
+     if (file.open(QIODevice::ReadOnly | QIODevice::Text)) {
+          QTextStream in(&file);
+          while (!in.atEnd()) {
+               //look for a line with
+               line = in.readLine();
+               // std::cout << " >> " <<  line.toStdString().c_str() << endl;
+               if(line.split(":").size()==2)
+               {
+                    if(line.split(":")[0].contains("geometry",Qt::CaseInsensitive))
+                    {
+                         extracted_geo_name = line.split(":")[1].simplified().remove(' ');
+                         break;
+                    }
+               }
+          }// while
+     } // if open
+     if(extracted_geo_name=="")
+     {
+          Debug::Warning("Could not extract geometry file!");
+//          extracted_geo_name = "geo.xml";
+     }
+
+     else
+          Debug::Messages("Extracted geometry from TXT file <%s>", extracted_geo_name.toStdString().c_str());
+     return extracted_geo_name;
+}
+
+
+void SaxParser::parseGeometryXMLV04(QString filename, GeometryFactory& geoFac)
+{
+     cout << "parsing 04\n" ;
+     QDomDocument doc("");
+     QFile file(filename);
+
+     int size =file.size()/(1024*1024);
+
+     //avoid dom parsing a very large dataset
+     if(size>500) {
+          //cout<<"The file is too large: "<<filename.toStdString()<<endl;
+          return;
+     }
+
+     auto geo= shared_ptr<FacilityGeometry>(new FacilityGeometry("no name", "no name", "no name"));
+     //cout<<"filename: "<<filename.toStdString()<<endl;
+
+     //TODO: check if you can parse this with the building classes.
+     // This should be a fall back option
+
+     if (!file.open(QIODevice::ReadOnly)) {
+          qDebug()<<"could not open the file: "<<filename<<Qt::endl;
+          return ;
+     }
+     QString *errorCode = new QString();
+     if (!doc.setContent(&file, errorCode)) {
+          file.close();
+          qDebug()<<errorCode<<Qt::endl;
+          return ;
+     }
+     QDomElement root= doc.documentElement();
+
+     //only parsing the geometry node
+     if(root.tagName()!="geometry") return;
+
+
+     double version =root.attribute("version","-1").toDouble();
+
+     string unit=root.attribute("unit","cm").toStdString();
+     double xToCmfactor=100;
+     if (unit=="cm") xToCmfactor=1;
+     if (unit=="m") xToCmfactor=100;
+
+     if(version<0.4) {
+          QMessageBox::warning(0, QObject::tr("Parsing Error"),
+                               QObject::tr("Only geometry version >= 0.4 supported"));
+     }
+
+     //parsing the subrooms
+     QDomNodeList xSubRoomsNodeList=doc.elementsByTagName("subroom");
+     //parsing the walls
+     for (  int i = 0; i < xSubRoomsNodeList.length(); i++) {
+          QDomElement xPoly = xSubRoomsNodeList.item(i).firstChildElement("polygon");
+          double position[3]= {0,0,0};
+          double pos_count=1;
+          double color=0;
+
+          while(!xPoly.isNull()) {
+               //wall thickness, default to 30 cm
+               double thickness = xPoly.attribute("thickness","15").toDouble();
+               //wall height default to 250 cm
+               double height = xPoly.attribute("height","250").toDouble();
+               //wall color default to blue
+               color = xPoly.attribute("color","0").toDouble();
+
+               QDomNodeList xVertices=xPoly.elementsByTagName("vertex");
+               pos_count+=xVertices.count()-1;
+
+               for( int i=0; i<xVertices.count()-1; i++) {
+                    //all unit are converted in cm
+                    double x1=xVertices.item(i).toElement().attribute("px", "0").toDouble()*xToCmfactor;
+                    double y1=xVertices.item(i).toElement().attribute("py", "0").toDouble()*xToCmfactor;
+                    double z1=xVertices.item(i).toElement().attribute("pz", "0").toDouble()*xToCmfactor;
+                    double x2=xVertices.item(i+1).toElement().attribute("px", "0").toDouble()*xToCmfactor;
+                    double y2=xVertices.item(i+1).toElement().attribute("py", "0").toDouble()*xToCmfactor;
+                    double z2=xVertices.item(i+1).toElement().attribute("pz", "0").toDouble()*xToCmfactor;
+
+                    position[0]+= x1;
+                    position[1]+= y1;
+                    position[2]+= z1;
+
+                    geo->addWall(x1, y1, z1, x2, y2,z2,thickness,height,color);
+               }
+               xPoly = xPoly.nextSiblingElement("polygon");
+          }
+
+          //add the caption
+          string roomCaption = xSubRoomsNodeList.item(i).parentNode().toElement().attribute("caption").toStdString();
+          string subroomCaption=xSubRoomsNodeList.item(i).toElement().attribute("id").toStdString();
+          string caption=roomCaption+" ( " + subroomCaption + " ) ";
+          position[0]/=pos_count;
+          position[1]/=pos_count;
+          position[2]/=pos_count;
+          geo->addObjectLabel(position,position,caption,color);
+          geo->SetRoomCaption(roomCaption);
+          geo->SetSubRoomCaption(subroomCaption);
+          cout<<"position: [" <<position[0]<<", "<<position[1]<<", "<<position[2]<<" ]"<<std::endl;;
+          cout << roomCaption<< "  " << subroomCaption << "\n" ;
+     }
+
+     QDomNodeList xObstaclesList=doc.elementsByTagName("obstacle");
+     for (  int i = 0; i < xObstaclesList.length(); i++) {
+          QDomElement xPoly = xObstaclesList.item(i).firstChildElement("polygon");
+          while(!xPoly.isNull()) {
+               //wall thickness, default to 30 cm
+               double thickness = xPoly.attribute("thickness","15").toDouble();
+               //wall height default to 250 cm
+               double height = xPoly.attribute("height","250").toDouble();
+               //wall color default to blue
+               double color = xPoly.attribute("color","0").toDouble();
+
+               QDomNodeList xVertices=xPoly.elementsByTagName("vertex");
+               for( int i=0; i<xVertices.count()-1; i++) {
+                    double x1=xVertices.item(i).toElement().attribute("px", "0").toDouble()*xToCmfactor;
+                    double y1=xVertices.item(i).toElement().attribute("py", "0").toDouble()*xToCmfactor;
+                    double z1=xVertices.item(i).toElement().attribute("pz", "0").toDouble()*xToCmfactor;
+
+                    double x2=xVertices.item(i+1).toElement().attribute("px", "0").toDouble()*xToCmfactor;
+                    double y2=xVertices.item(i+1).toElement().attribute("py", "0").toDouble()*xToCmfactor;
+                    double z2=xVertices.item(i+1).toElement().attribute("pz", "0").toDouble()*xToCmfactor;
+                    geo->addWall(x1, y1, z1, x2, y2,z2,thickness,height,color);
+               }
+               xPoly = xPoly.nextSiblingElement("polygon");
+          }
+     }
+
+     QDomNodeList xCrossingsList=doc.elementsByTagName("crossing");
+
+     for (int i = 0; i < xCrossingsList.length(); i++) {
+          QDomElement xCrossing = xCrossingsList.item(i).toElement();
+          QDomNodeList xVertices=xCrossing.elementsByTagName("vertex");
+
+          ///door thickness, default to 15 cm
+          double thickness = xCrossing.attribute("thickness","15").toDouble();
+          //door height default to 250 cm
+          double height = xCrossing.attribute("height","250").toDouble();
+          //door color default to blue
+          double color = xCrossing.attribute("color","120").toDouble();
+          QString id= xCrossing.attribute("id","-1");
+
+          double x1=xVertices.item(0).toElement().attribute("px", "0").toDouble()*xToCmfactor;
+          double y1=xVertices.item(0).toElement().attribute("py", "0").toDouble()*xToCmfactor;
+          double z1=xVertices.item(0).toElement().attribute("pz", "0").toDouble()*xToCmfactor;
+
+          double x2=xVertices.item(1).toElement().attribute("px", "0").toDouble()*xToCmfactor;
+          double y2=xVertices.item(1).toElement().attribute("py", "0").toDouble()*xToCmfactor;
+          double z2=xVertices.item(1).toElement().attribute("pz", "0").toDouble()*xToCmfactor;
+          geo->addNavLine(x1, y1, z1, x2, y2,z2,thickness,height,color);
+
+          double center[3]= {(x1+x2)/2.0, (y1+y2)/2.0, (z2+z1)/2.0};
+          geo->addObjectLabel(center,center,id.toStdString(),21);
+     }
+
+     QDomNodeList xTransitionsList=doc.elementsByTagName("transition");
+     for (int i = 0; i < xTransitionsList.length(); i++) {
+          QDomElement xTransition = xTransitionsList.item(i).toElement();
+          QDomNodeList xVertices=xTransition.elementsByTagName("vertex");
+
+          ///door thickness, default to 15 cm
+          double thickness = xTransition.attribute("thickness","15").toDouble();
+          //door height default to 250 cm
+          double height = xTransition.attribute("height","250").toDouble();
+          //door color default to blue
+          double color = xTransition.attribute("color","255").toDouble();
+
+          double x1=xVertices.item(0).toElement().attribute("px", "0").toDouble()*xToCmfactor;
+          double y1=xVertices.item(0).toElement().attribute("py", "0").toDouble()*xToCmfactor;
+          double z1=xVertices.item(0).toElement().attribute("pz", "0").toDouble()*xToCmfactor;
+
+          double x2=xVertices.item(1).toElement().attribute("px", "0").toDouble()*xToCmfactor;
+          double y2=xVertices.item(1).toElement().attribute("py", "0").toDouble()*xToCmfactor;
+          double z2=xVertices.item(1).toElement().attribute("pz", "0").toDouble()*xToCmfactor;
+          geo->addDoor(x1, y1, z1, x2, y2,z2,thickness,height,color);
+
+          string id= xTransition.attribute("id","-1").toStdString();
+          double center[3]= {(x1+x2)/2.0, (y1+y2)/2.0, (z2+z1)/2.0};
+          geo->addObjectLabel(center,center,id,21);
+     }
+
+     //room 0, subroom 0
+     geoFac.AddElement(0,0,geo);
+}
+
+bool SaxParser::ParseTxtFormat(const QString &fileName, SyncData* dataset, double * fps)
+{
+     //fileName="data/trajectories/1000_1_0_0_1_1.txt";
+     //fileName="data/trajectories/50_3_0_1_1_2.txt";
+     Debug::Messages("parsing txt trajectory <%s> ", fileName.toStdString().c_str());
+     *fps=16;//default value
+     QFile inputFile(fileName);
+     if (inputFile.open(QIODevice::ReadOnly))
+     {
+          QTextStream in(&inputFile);
+          int lastFrameID=-1;
+          int maxFrame=1000;
+          //initialize the process dialog
+          QProgressDialog progressDialog ("Simulation","Cancel",1, maxFrame,NULL);
+          progressDialog.setModal(true);
+          //_progressDialog->setStyleSheet(stylesheet);
+          progressDialog.setWindowFlags(Qt::FramelessWindowHint|Qt::WindowStaysOnTopHint);
+          //_progressDialog->setWindowFlags(Qt::Dialog | Qt::FramelessWindowHint | Qt::WindowTitleHint|Qt::WindowStaysOnTopHint);
+          progressDialog.setFixedSize(400,100);
+          progressDialog.setLabelText("<h3>Loading...</h3>");
+          QList<QPushButton *> buttons=progressDialog.findChildren<QPushButton *>();
+          buttons.at(0)->hide(); // that is the cancel button
+          progressDialog.setValue(1);
+          progressDialog.show();
+
+          double unitFactor=FAKTOR;// @todo: use correct unit
+          int minFrame = 0;
+          while ( !in.atEnd() )
+          {
+               QString line = in.readLine();
+               if(line.startsWith("#"))  // looking for framerate
+               {
+                    if(line.split(":").size()==2)
+                    {
+                         if(line.split(":")[0].contains("framerate",Qt::CaseInsensitive))
+                         {
+                              *fps = line.split(":")[1].toDouble();
+                              Debug::Messages("Frame rate  <%.0f>", *fps);
+                         }
+                    }
+                    continue;
+               }
+               line = line.trimmed(); // remove whitespaces from
+                                      // beginning and end
+               QStringList pieces = line.split(QRegExp("\\s+"));
+
+               double pos[3];
+               double angle[3]={0,0,30};
+               double radius[3]={0.3*FAKTOR,0.3*FAKTOR,0.3*FAKTOR};
+
+               int agentID=-1 ;
+               int frameID=-1;
+               double color=155 ;
+               static int once = 1;
+               switch(pieces.size())
+               {
+               case 5:
+                    agentID=pieces[0].toInt();
+                    frameID=pieces[1].toInt();
+                    if (once) // first frame we get
+                    {
+                         minFrame =  frameID;
+                         once = 0;
+                         std::cout << "minFrame =  " << minFrame << "\n";
+                    }
+
+
+                    // todo: for some reason when trajectories start
+                    // with frames bigger than 0, display is not correct
+
+                    pos[0]=pieces[2].toDouble()*unitFactor;
+                    pos[1]=pieces[3].toDouble()*unitFactor;
+                    pos[2]=pieces[4].toDouble()*unitFactor;
+                    break;
+
+               case 9:
+               case 10:
+               case 11:      
+               case 12:
+               case 13:
+               case 14:
+                    agentID=pieces[0].toInt();
+                    frameID=pieces[1].toInt();
+                    color=pieces[8].toDouble();
+                    pos[0]=pieces[2].toDouble()*unitFactor;
+                    pos[1]=pieces[3].toDouble()*unitFactor;
+                    pos[2]=pieces[4].toDouble()*unitFactor;
+                    radius[0]=pieces[5].toDouble()*unitFactor;
+                    radius[1]=pieces[6].toDouble()*unitFactor;
+                    angle[2]=pieces[7].toDouble();
+                    if (once) // first frame we get
+                    {
+                         minFrame =  frameID;
+                         std::cout << ">> minFrame =  " << minFrame << "\n";
+                         once = 0;
+                    }
+                    // std::cout << ">> minFrame =  " << minFrame << " frame " << frameID<< "\n";
+
+                    break;
+
+               default:
+                    //try to scan the line for the unit
+                    if(line.contains("centimeter", Qt::CaseInsensitive)||
+                       line.contains("centimetre", Qt::CaseInsensitive))
+                    {
+                         unitFactor=0.01;
+                         qDebug()<<"unit centimetre detected";
+                    }
+                    else
+                         if(line.contains("meter", Qt::CaseInsensitive)||
+                            line.contains("metre", Qt::CaseInsensitive))
+                         {
+                              unitFactor=1;
+                              qDebug()<<"unit metre detected";
+                         }
+                         else
+                         {
+                              Debug::Warning("Ignoring line: <%s>",line.toStdString().c_str());
+                         }
+                    continue;//next line
+                    break;
+               }
+               frameID -=  minFrame;
+               FrameElement *element = new FrameElement(agentID-1);
+               element->SetPos(pos);
+               element->SetOrientation(angle);
+               element->SetRadius(radius);
+               element->SetColor(color);
+               element->SetMinFrame(minFrame);
+               if(dataset->GetFrames().count(frameID)<1)
+               {
+                    Frame* frame = new Frame(frameID);
+                    frame->addElement(element);
+                    dataset->addFrame(frame);
+                    // cout<<"adding frame: "<<frameID<<endl;
+               }
+               else
+               {
+                    dataset->GetFrames()[frameID]->addElement(element);
+               }
+
+               //a new frame is starting.
+               // not longer necessary if you are using maps and frameid
+               if(frameID!=lastFrameID)
+               {
+                    progressDialog.setValue(dataset->getSize());
+                    lastFrameID=frameID;
+                    QCoreApplication::processEvents(QEventLoop::ExcludeUserInputEvents);
+               }
+          }
+
+          inputFile.close();
+          Debug::Messages("%d frames added!", dataset->GetFrames().size());
+          //construct the polydata
+          for( const auto & frame:dataset->GetFrames())
+          {
+               frame.second->ComputePolyData();
+               // cout<<"computing polydata " << frame.first<<endl;
+          }
+          //dataset->setNumberOfAgents(50);
+
+     }
+     else
+     {
+          Debug::Error("could not open the file  <%s>", fileName.toStdString().c_str());
+          return false;
+     }
+     return true;
+}
+
+bool SaxParser::ParseGradientFieldVTK(QString fileName, GeometryFactory& geoFac)
+{
+     if(QFileInfo(fileName).isRelative())
+     {
+          QString wd;
+          SystemSettings::getWorkingDirectory(wd);
+          fileName=wd+"/"+fileName;
+     }
+
+     qDebug()<<"Opening the gradient field:"<<fileName<<Qt::endl;
+     // Read the file
+     VTK_CREATE(vtkStructuredPointsReader, reader);
+     reader->SetFileName(fileName.toStdString().c_str());
+     reader->Update();
+     reader->SetLookupTableName("LOOKUP_TABLE default");
+
+     VTK_CREATE(vtkImageDataGeometryFilter,geometryFilter );
+     geometryFilter->SetInputConnection(reader->GetOutputPort());
+     geometryFilter->Update();
+
+     //try a triangle strip
+//    VTK_CREATE(vtkStripper,stripper);
+//    stripper->SetInputConnection(geometryFilter->GetOutputPort());
+//    VTK_CREATE(vtkTriangleFilter,trianglefilter);
+//    trianglefilter->SetInputConnection(stripper->GetOutputPort());
+
+
+     VTK_CREATE(vtkPolyDataMapper,mapper);
+     mapper->SetInputConnection(geometryFilter->GetOutputPort());
+
+     VTK_CREATE(vtkActor, actor);
+     actor->SetMapper(mapper);
+     //conversion from m to cm
+     actor->SetScale(100);
+
+     auto gradient_field= shared_ptr<FacilityGeometry>(new FacilityGeometry("Gradient Field", "no name", "no name"));
+     gradient_field->addGradientField(actor);
+
+     geoFac.AddElement(-1,-1,gradient_field);
+     geoFac.AddElement(-2,-2,gradient_field);
+     return true;
+}
+
+void SaxParser::InitHeader(int major, int minor, int patch)
+{
+     if ( (minor==6) || (minor==5 && patch==1) ) {
+          _jps_xPos=QString("x");
+          _jps_yPos=QString("y");
+          _jps_zPos=QString("z");
+          _jps_xVel=QString("xV");
+          _jps_yVel=QString("yV");
+          _jps_zVel=QString("zV");
+          _jps_radiusA=QString("rA");
+          _jps_radiusB=QString("rB");
+          _jps_ellipseOrientation=QString("eO");
+          _jps_ellipseColor=QString("eC");
+     } else {
+          _jps_xPos=QString("xPos");
+          _jps_yPos=QString("yPos");
+          _jps_zPos=QString("zPos");
+          _jps_xVel=QString("xVel");
+          _jps_yVel=QString("yVel");
+          _jps_zVel=QString("zVel");
+          _jps_radiusA=QString("radiusA");
+          _jps_radiusB=QString("radiusB");
+          _jps_ellipseOrientation=QString("ellipseOrientation");
+          _jps_ellipseColor=QString("ellipseColor");
+     }
+     if(major!=0) {
+          cout<<"unsupported header version: "<<major<<"."<<minor<<"."<<patch<<std::endl;
+          cout<<"Please use 0.5 0.5.1 or 0.6 "<<std::endl;
+          exit(0);
+     }
+}
+
+
+bool SaxParser::LoadTrainTimetable(std::string Filename, std::map<int, std::shared_ptr<TrainTimeTable> > & trainTimeTables)
+{
+     TiXmlDocument docTTT(Filename);
+     if (!docTTT.LoadFile()) {
+          Debug::Messages("ERROR: \t%s", docTTT.ErrorDesc());
+          Debug::Messages("ERROR: \t could not parse the train timetable file.");
+          return false;
+     }
+     TiXmlElement* xTTT = docTTT.RootElement();
+     if (!xTTT) {
+          Debug::Messages("ERROR:\tRoot element does not exist in TTT file.");
+          return false;
+     }
+     if (xTTT->ValueStr() != "train_time_table") {
+          Debug::Messages("ERROR:\tParsing train timetable file. Root element value is not 'train_time_table'.");
+          return false;
+     }
+     for (TiXmlElement* e = xTTT->FirstChildElement("train"); e;
+                    e = e->NextSiblingElement("train")) {
+          std::shared_ptr<TrainTimeTable> TTT = parseTrainTimeTableNode(e);
+          if (TTT) { // todo: maybe get pointer to train
+               if (trainTimeTables.count(TTT->id)!=0) {
+                    Debug::Messages("WARNING: Duplicate id for train time table found [%d]",TTT->id);
+                    exit(EXIT_FAILURE);
+               }
+               // get track start 
+               trainTimeTables[TTT->id] = TTT;
+          }
+          else {
+          std:cout << "too bad! \n" ;
+          }
+     }
+     return true;
+}
+
+
+bool   SaxParser::LoadTrainType(std::string Filename, std::map<std::string, std::shared_ptr<TrainType> > & trainTypes)
+{
+
+     TiXmlDocument docTT(Filename);
+     if (!docTT.LoadFile()) {
+          Debug::Messages("ERROR: \t%s", docTT.ErrorDesc());
+          Debug::Messages("ERROR: \t could not parse the train type file.");
+          return false;
+     }
+     TiXmlElement* xTT = docTT.RootElement();
+     if (!xTT) {
+          Debug::Messages("ERROR:\tRoot element does not exist in TT file.");
+          return false;
+     }
+     if (xTT->ValueStr() != "train_type") {
+          Debug::Messages("ERROR:\tParsing train type file. Root element value is not 'train_type'.");
+          return false;
+     }
+     for (TiXmlElement* e = xTT->FirstChildElement("train"); e;
+                    e = e->NextSiblingElement("train")) {
+          std::shared_ptr<TrainType> TT = parseTrainTypeNode(e);
+          if (TT) {
+                if (trainTypes.count(TT->_type.c_str())!=0) {
+                    Debug::Messages("WARNING: Duplicate type for train found [%s]",TT->_type.c_str());
+               }
+               trainTypes[TT->_type] = TT;
+          }
+     }
+     return true;
+
+
+}
+
+
+
+std::shared_ptr<TrainTimeTable> SaxParser::parseTrainTimeTableNode(TiXmlElement * e)
+{
+     Debug::Messages("INFO:\tLoading train time table NODE");
+     // std::string caption = xmltoa(e->Attribute("caption"), "-1");
+     int id = xmltoi(e->Attribute("id"), -1);
+     int track_id = xmltoi(e->Attribute("track_id"), -1);
+     double train_offset = xmltof(e->Attribute("train_offset"), -1);
+     bool reversed = false;
+     double elevation = 5; // dummy default value
+     std::string in = xmltoa(e->Attribute("reversed"), "false");
+     std::transform(in.begin(), in.end(), in.begin(), ::tolower);
+     if(in == "false") {
+           reversed = false;
+     } else if(in == "true") {
+           reversed = true;
+     } else {
+           reversed = false;
+     }
+     std::string type = xmltoa(e->Attribute("type"), "-1");
+     int room_id = xmltoi(e->Attribute("room_id"), -1);
+     int subroom_id = xmltoi(e->Attribute("subroom_id"), -1);
+     float arrival_time = xmltof(e->Attribute("arrival_time"), -1);
+     float departure_time = xmltof(e->Attribute("departure_time"), -1);
+     // @todo: check these values for correctness e.g. arrival < departure
+     Debug::Messages("INFO:\tTrain time table:");
+     Debug::Messages("INFO:\t   id: %d", id);
+     Debug::Messages("INFO:\t   type: %s", type.c_str());
+     Debug::Messages("INFO:\t   room_id: %d", room_id);
+     Debug::Messages("INFO:\t   subroom_id: %d", subroom_id);
+     Debug::Messages("INFO:\t   track_id: %d", track_id);
+     Debug::Messages("INFO:\t   train_offset: %.2f", train_offset);
+     Debug::Messages("INFO:\t   arrival_time: %.2f", arrival_time);
+     Debug::Info("departure_time: %.2f", departure_time);
+     // Debug::Info("Reversed: {}", reversed);
+     std::shared_ptr<TrainTimeTable> trainTimeTab = std::make_shared<TrainTimeTable>(
+          TrainTimeTable{
+                    id,
+                    type,
+                    room_id,
+                    subroom_id,
+                    arrival_time,
+                    departure_time,
+                    Point (0, 0),
+                    Point (0, 0),
+                    Point (0, 0),
+                    Point (0, 0),
+                    track_id,
+                    false,
+                    false,
+                    reversed,
+                    train_offset,
+                    elevation,
+                    vtkSmartPointer<vtkPolyDataMapper>::New(),
+                    vtkSmartPointer<vtkActor>::New(),
+                    vtkSmartPointer<vtkTextActor3D>::New(),
+                    });
+
+     return trainTimeTab;
+}
+std::shared_ptr<TrainType> SaxParser::parseTrainTypeNode(TiXmlElement * node)
+{
+      Debug::Info("Loading train type");
+
+    std::string type = xmltoa(node->Attribute("type"), "NO_TYPE");
+    if(type == "NO_TYPE") {
+          Debug::Warning("No train type name given. Use 'NO_TYPE' instead.");
+    }
+    Debug::Info("type: {}", type.c_str());
+
+    int agents_max = xmltoi(node->Attribute("agents_max"), std::numeric_limits<int>::max());
+    if(agents_max == std::numeric_limits<int>::max()) {
+          Debug::Warning("No agents_max given. Set to default: {}.", agents_max);
+    }
+    Debug::Info("max Agents: {}", agents_max);
+
+    // Read and check if correct value
+    double length = -std::numeric_limits<double>::infinity();
+    if(const char * attribute = node->Attribute("length"); attribute) {
+        if(double value = xmltof(attribute, -std::numeric_limits<double>::infinity());
+           value >= 0.) {
+            length = value;
+        } else {
+              Debug::Warning("{}: input for length should be non-negative {}. Skip entry.", type.c_str(), value);
+            return nullptr;
+        }
+    } else {
+          Debug::Warning("{}: input for length not found. Skip entry.", type.c_str());
+        return nullptr;
+    }
+    Debug::Info("length: {}", length);
+
+
+    std::vector<TrainDoor> doors;
+    for(TiXmlElement * xDoor = node->FirstChildElement("door"); xDoor != nullptr;
+        xDoor                = xDoor->NextSiblingElement("door")) {
+        // Read distance and check if correct value
+        double distance = -std::numeric_limits<double>::infinity();
+        if(const char * attribute = xDoor->Attribute("distance"); attribute) {
+            if(double value = xmltof(attribute, -std::numeric_limits<double>::infinity());
+               value >= 0.) {
+                distance = value;
+            } else {
+                Debug::Warning(
+                      "{}: input for distance should be non-negative {}. Skip entry.", type.c_str(), value);
+                continue;
+            }
+        } else {
+              Debug::Warning("{}: input for distance not found. Skip entry.", type.c_str());
+            continue;
+        }
+
+        // Read width and check if correct value
+        double width = -std::numeric_limits<double>::infinity();
+        if(const char * attribute = xDoor->Attribute("width"); attribute) {
+            if(double value = xmltof(attribute, -std::numeric_limits<double>::infinity());
+               value > 0.) {
+                width = value;
+            } else {
+                Debug::Warning(
+                      "{}: input for width should be non-negative {}. Skip entry.", type.c_str(), value);
+                continue;
+            }
+        } else {
+              Debug::Warning("{}: input for width not found. Skip entry.", type.c_str());
+            continue;
+        }
+
+        // Read flow and check if correct value
+        double flow = -std::numeric_limits<double>::infinity();
+        if(const char * attribute = xDoor->Attribute("flow"); attribute) {
+            if(double value = xmltof(attribute, -std::numeric_limits<double>::infinity());
+               value > 0.) {
+                flow = value;
+            } else {
+                Debug::Warning(
+                      "{}: input for flow should be >0 but is {:5.2}. Skip entry.", type.c_str(), value);
+                continue;
+            }
+        }
+
+        doors.emplace_back(TrainDoor{distance, width, flow});
+    }
+
+    if(doors.empty()) {
+          Debug::Error("Train {}: no doors given. Train will be ignored.", type.c_str());
+        return nullptr;
+    }
+
+    Debug::Info("number of doors: {}", doors.size());
+    for(const auto & d : doors) {
+        Debug::Info(
+            "Door:\tdistance: {:5.2f}\twidth: {:5.2f}\toutflow: {:5.2f}",
+            d._distance,
+            d._width,
+            d._flow);
+    }
+
+     std::shared_ptr<TrainType> Type = std::make_shared<TrainType>(
+          TrainType{
+                    type,
+                    agents_max,
+                    length,
+                    doors,
+                    });
+   return Type;
+
+}