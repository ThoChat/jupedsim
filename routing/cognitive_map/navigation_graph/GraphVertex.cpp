--- conflicted
+++ resolved
@@ -39,11 +39,7 @@
 #include "../../../geometry/SubRoom.h"
 #include "../NavigationGraph.h"
 #include "../../../geometry/Transition.h"
-<<<<<<< HEAD
-
-=======
 #include <algorithm>
->>>>>>> 8b29dac1
 
 using namespace std;
 
@@ -52,7 +48,6 @@
  */
 
 GraphVertex::GraphVertex(const SubRoom * const sr)
-<<<<<<< HEAD
      : sub_room(sr)
 {
 }
@@ -60,33 +55,16 @@
 
 GraphVertex::GraphVertex(GraphVertex const & gv)
      : sub_room(gv.sub_room)
-=======
-    : sub_room(sr)
-{
-}
-
-
-GraphVertex::GraphVertex(GraphVertex const & gv)
-    : sub_room(gv.sub_room)
->>>>>>> 8b29dac1
 {
 }
 
 GraphVertex::~GraphVertex()
 {
-<<<<<<< HEAD
      return;
-=======
-    return;
->>>>>>> 8b29dac1
 }
 
 void GraphVertex::AddOutEdge(const GraphVertex * const dest, const Crossing * const crossing)
 {
-<<<<<<< HEAD
-     out_edges.insert(new GraphEdge(this, dest, crossing));
-     return;
-=======
     //check if an edge through the same crossing already exists.
     for(EdgesContainer::iterator it = out_edges.begin(); it != out_edges.end(); ++it) {
         //if we find an edge with the same crossing we could jump out here!
@@ -94,16 +72,30 @@
     }
     //no edge found, so add it.
     out_edges.insert(new GraphEdge(this, dest, crossing));
->>>>>>> 8b29dac1
 }
 
 
 void GraphVertex::AddExit(const Transition * transition)
 {
-<<<<<<< HEAD
-     out_edges.insert(new GraphEdge(this, NULL, transition));
-     return;
-}
+    //check if an edge through the same crossing already exists.
+    for(EdgesContainer::iterator it = out_edges.begin(); it != out_edges.end(); ++it) {
+        //if we find an edge with the same crossing we could jump out here!
+        if((*it)->GetCrossing() == transition) return;
+    }
+    out_edges.insert(new GraphEdge(this, NULL, transition));
+    return;
+}
+
+GraphEdge * GraphVertex::operator[](const Crossing * crossing)
+{
+    for(EdgesContainer::iterator it = out_edges.begin(); it != out_edges.end(); ++it) {
+        if((*it)->GetDest() != NULL && (*it)->GetCrossing() == crossing) {
+            return (*it);
+        }
+    }
+    return NULL;
+}
+
 
 int GraphVertex::RemoveOutEdge(GraphEdge * edge)
 {
@@ -114,103 +106,43 @@
           return 1;
      }
      return 0;
-=======
-    //check if an edge through the same crossing already exists.
-    for(EdgesContainer::iterator it = out_edges.begin(); it != out_edges.end(); ++it) {
-        //if we find an edge with the same crossing we could jump out here!
-        if((*it)->GetCrossing() == transition) return;
-    }
-    out_edges.insert(new GraphEdge(this, NULL, transition));
-    return;
-}
-
-GraphEdge * GraphVertex::operator[](const Crossing * crossing)
-{
-    for(EdgesContainer::iterator it = out_edges.begin(); it != out_edges.end(); ++it) {
-        if((*it)->GetDest() != NULL && (*it)->GetCrossing() == crossing) {
-            return (*it);
-        }
-    }
-    return NULL;
-}
-
-
-int GraphVertex::RemoveOutEdge(GraphEdge * edge)
-{
-    EdgesContainer::iterator it = out_edges.find(edge);
-    if(it != out_edges.end()) {
-        delete (*it);
-        out_edges.erase(it);
-        return 1;
-    }
-    return 0;
->>>>>>> 8b29dac1
 }
 
 
 int GraphVertex::RemoveOutEdge(const GraphVertex * dest)
 {
-<<<<<<< HEAD
      //return out_edges.erase(dest);
      return 1;
-=======
-    //return out_edges.erase(dest);
-    return 1;
->>>>>>> 8b29dac1
 
 }
 
 const std::string GraphVertex::GetCaption() const
 {
-<<<<<<< HEAD
      return  std::to_string(sub_room->GetRoomID()) + "" + std::to_string(sub_room->GetSubRoomID());
-=======
-    return  std::to_string(sub_room->GetRoomID()) + "" + std::to_string(sub_room->GetSubRoomID());
->>>>>>> 8b29dac1
 }
 
 const GraphVertex::EdgesContainer * GraphVertex::GetAllOutEdges() const
 {
-<<<<<<< HEAD
      return &out_edges;
-=======
-    return &out_edges;
->>>>>>> 8b29dac1
 }
 
 
 GraphVertex::EdgesContainer * GraphVertex::GetAllEdges()
 {
-<<<<<<< HEAD
      return &out_edges;
-=======
-    return &out_edges;
->>>>>>> 8b29dac1
 }
 
 const SubRoom * GraphVertex::GetSubRoom() const
 {
-<<<<<<< HEAD
      return sub_room;
-=======
-    return sub_room;
->>>>>>> 8b29dac1
 }
 
 bool GraphVertex::HasExit() const
 {
-<<<<<<< HEAD
      for(EdgesContainer::const_iterator it = out_edges.begin(); it != out_edges.end(); ++it) {
           if((*it)->IsExit()) return true;
      }
      return false;
-=======
-    for(EdgesContainer::const_iterator it = out_edges.begin(); it != out_edges.end(); ++it)
-    {
-        if((*it)->IsExit()) return true;
-    }
-    return false;
->>>>>>> 8b29dac1
 }
 
 /**
@@ -219,151 +151,6 @@
  * for this vertices and edges are exchanged in dijkstra algorithm structure.
  * we do not visit vertices, but edges. after that we identify the edge.destination with the corresponding vertex.
  */
-<<<<<<< HEAD
-std::pair<const GraphEdge *, double> GraphVertex::GetCheapestDestinationByEdges(const Point & position) const
-{
-     std::set<const GraphEdge *> visited;
-     // map with GrapEdges and their predecessors and distances
-     std::map<const GraphEdge *,  std::pair<const GraphEdge *, double>> destinations;
-     // priority queue with discovered Edges and their distance.
-     std::priority_queue<
-     std::pair<double, const GraphEdge *>,
-         vector<std::pair<double, const GraphEdge *>>,
-         std::greater<std::pair<double, const GraphEdge *>>
-         > queue;
-     const GraphEdge * exit_edge = NULL;
-
-
-     // add all out edges from this vertex to priority queue and destinations.
-     for(EdgesContainer::const_iterator it = this->GetAllOutEdges()->begin(); it != this->GetAllOutEdges()->end(); ++it) {
-          double new_distance = (*it)->GetWeight(position);
-
-          destinations[(*it)] = std::make_pair((const GraphEdge*) NULL, new_distance);
-          queue.push(std::make_pair(new_distance, (*it)));
-     }
-
-     while(!queue.empty()) {
-          const GraphEdge * act_edge = queue.top().second;
-          double act_distance  = queue.top().first;
-          queue.pop();
-
-          //if we discovered an exit edge we are finished (queue is distance ordered)
-          if(act_edge->IsExit()) {
-               exit_edge = act_edge;
-               break;
-          }
-
-          //discover new edges or shorter paths to old edges
-          const EdgesContainer * new_edges = act_edge->GetDest()->GetAllOutEdges();
-
-          for(EdgesContainer::const_iterator it = new_edges->begin(); it != new_edges->end(); ++it) {
-               // if the destination edges was visited we already have the shortest path to this destination.
-               if(visited.find((*it)) != visited.end()) continue;
-
-               double new_distance = act_distance + (*it)->GetWeight(act_edge->GetCrossing()->GetCentre());
-               //check if the destination edge was discovered before.
-               if(destinations.find((*it)) == destinations.end()) {
-                    //initialize the new discovered vertex with distance inifity and push it to the queue
-                    destinations[(*it)] = std::make_pair<const GraphEdge*, double>(NULL, INFINITY);
-                    queue.push(std::make_pair(new_distance, (*it)));
-               }
-               //check if we found a shorter path to the dest vertex
-               if(destinations[(*it)].second > new_distance) {
-                    destinations[(*it)].second = new_distance;
-                    destinations[(*it)].first = act_edge;
-               }
-          }
-          visited.insert(act_edge);
-     }
-     //did we found an exits?
-     if(exit_edge != NULL) {
-          const GraphEdge * act_edge = destinations[exit_edge].first;
-          if(act_edge == NULL) {
-               return std::make_pair(exit_edge, destinations[exit_edge].second);
-          } else {
-               while(this != act_edge->GetSrc()) {
-                    act_edge = destinations[act_edge].first;
-               }
-               return std::make_pair(act_edge, destinations[exit_edge].second);
-          }
-     } else {
-          return std::make_pair<const GraphEdge*, double>(NULL, INFINITY);
-     }
-
-}
-
-
-std::pair<const GraphEdge *, double> GraphVertex::GetCheapestDestination(const Point & position) const
-{
-     std::set<const GraphVertex *> visited;
-     std::map<const GraphVertex *,  std::pair<const GraphEdge *, double>> destinations;
-     std::priority_queue<std::pair<double, const GraphVertex *>, vector<std::pair<double, const GraphVertex *>>, std::greater<std::pair<double, const GraphVertex *>>> queue;
-
-     destinations[this] = std::make_pair<const GraphEdge *, double>(NULL, 0.0);
-
-
-     //first edges should be handled separated to recalculate edge weight
-     for(EdgesContainer::const_iterator it = this->GetAllOutEdges()->begin(); it != this->GetAllOutEdges()->end(); ++it) {
-          double new_distance = (*it)->GetWeight(position);
-          //check if the destination vertex was discovered before.
-          if(destinations.find((*it)->GetDest()) == destinations.end()) {
-               //initialize the new discovered vertex with distance inifity and push it to the queue
-               destinations[(*it)->GetDest()] = std::make_pair<const GraphEdge*, double>(NULL, INFINITY);
-               queue.push(std::make_pair(new_distance, (*it)->GetDest()));
-          }
-
-          //check if we found a shorter path to the dest vertex
-          if(destinations[(*it)->GetDest()].second > new_distance) {
-               destinations[(*it)->GetDest()].second = new_distance;
-               destinations[(*it)->GetDest()].first = (*it);
-          }
-     }
-     visited.insert(this);
-
-     while(!queue.empty()) {
-          const GraphVertex * act_vertex = queue.top().second;
-          double act_distance = queue.top().first;
-          queue.pop();
-          const EdgesContainer * act_edges = act_vertex->GetAllOutEdges();
-
-          // NULL Pointer is used for exit node
-          // this only works if the priority queue is sorted with lowest weight.
-          // so if we have null pointer as act. vertex there is no shorter path to the exit
-          if(act_vertex == NULL) {
-               break;
-          }
-
-          for(EdgesContainer::const_iterator it = act_edges->begin(); it != act_edges->end(); ++it) {
-               // if the dest vertex was visited we already have the shortest path to this dest.
-               if(visited.find((*it)->GetDest()) != visited.end()) continue;
-
-               double new_distance = act_distance + (*it)->GetWeight((*it)->GetSrc()->GetSubRoom()->GetCentroid());
-               //check if the destination vertex was discovered before.
-               if(destinations.find((*it)->GetDest()) == destinations.end()) {
-                    //initialize the new discovered vertex with distance inifity and push it to the queue
-                    destinations[(*it)->GetDest()] = std::make_pair<const GraphEdge*, double>(NULL, INFINITY);
-                    queue.push(std::make_pair(new_distance, (*it)->GetDest()));
-               }
-
-               //check if we found a shorter path to the dest vertex
-               if(destinations[(*it)->GetDest()].second > new_distance) {
-                    destinations[(*it)->GetDest()].second = new_distance;
-                    destinations[(*it)->GetDest()].first = (*it);
-               }
-          }
-          visited.insert(act_vertex);
-     }
-     //NULL Pointer is outside the building, so the edge is the Exit
-     if(destinations.find(NULL) != destinations.end()) {
-          const GraphEdge * act_edge = destinations[NULL].first;
-          while(this != act_edge->GetSrc()) {
-               act_edge = destinations[act_edge->GetSrc()].first;
-          }
-          return std::make_pair(act_edge, destinations[NULL].second);
-     } else {
-          return std::make_pair<const GraphEdge*, double>(NULL, INFINITY);
-     }
-=======
 const GraphEdge * GraphVertex::GetCheapestDestinationByEdges(const Point & position) const
 {
     std::set<const GraphEdge *> visited;
@@ -470,5 +257,4 @@
     }
 
 
->>>>>>> 8b29dac1
 }