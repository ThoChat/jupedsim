/**
 * \file        DirectionStrategy.cpp
 * \date        Dec 13, 2010
 * \version     v0.7
 * \copyright   <2009-2015> Forschungszentrum Jülich GmbH. All rights reserved.
 *
 * \section License
 * This file is part of JuPedSim.
 *
 * JuPedSim is free software: you can redistribute it and/or modify
 * it under the terms of the GNU Lesser General Public License as published by
 * the Free Software Foundation, either version 3 of the License, or
 * any later version.
 *
 * JuPedSim is distributed in the hope that it will be useful,
 * but WITHOUT ANY WARRANTY; without even the implied warranty of
 * MERCHANTABILITY or FITNESS FOR A PARTICULAR PURPOSE. See the
 * GNU General Public License for more details.
 *
 * You should have received a copy of the GNU Lesser General Public License
 * along with JuPedSim. If not, see <http://www.gnu.org/licenses/>.
 *
 * \section Description
 *
 *
 **/


#include "../geometry/Line.h"
#include "../geometry/NavLine.h"
#include "../geometry/Building.h"
//#include "../geometry/Room.h"
#include "../pedestrian/Pedestrian.h"
#include "../geometry/SubRoom.h"
//#include "../geometry/Wall.h"
#include "../routing/FloorfieldViaFM.h"
#include "../routing/LocalFloorfieldViaFM.h"
//#include "DirectionStrategy.h"
//#include <fstream>
#include <chrono>
//#include <ctime>

#define UNUSED(x) [&x]{}()  // c++11 silence warnings

DirectionStrategy::DirectionStrategy()
{
}


DirectionStrategy::~DirectionStrategy()
{
}
/// 1
Point DirectionMiddlePoint::GetTarget(Room* room, Pedestrian* ped) const
{
    UNUSED(room); // suppress the unused warning
    return (ped->GetExitLine()->GetPoint1() + ped->GetExitLine()->GetPoint2())*0.5;
}
/// 2
Point DirectionMinSeperationShorterLine::GetTarget(Room* room, Pedestrian* ped) const
{
    UNUSED(room); // suppress the unused warning

     double d = ped->GetEllipse().GetBmin() + 0.1 ; // shoulder//0.5;
     const Point& p1 = ped->GetExitLine()->GetPoint1();
     const Point& p2 = ped->GetExitLine()->GetPoint2();
     if(p1 == p2) return p1;

     double length = (p1 - p2).Norm();
     if(d >= 0.5*length) return (p1 + p2)*0.5; // return the middle point, since line is anyway too short
     double u = d/length; // d is supposed to be smaller than length, then u is in [0, 1]
     //Point diff = (p1 - p2).Normalized() * d;
     Line e_neu = Line(p1 + (p2-p1)*u, p1 + (p2-p1)*(1-u), 0);
     Point target = e_neu.ShortestPoint(ped->GetPos());
     // if(ped->GetID() == 81)
     // {
      // printf("=======\nX=[%.2f], Y=[%.2f]\n", ped->GetPos().GetX(), ped->GetPos().GetY());
      //     printf("p1=[%.2f, %.2f], p2=[%.2f, %.2f]\n", p1.GetX(), p1.GetY(), p2.GetX(), p2.GetY());
      //     printf("u= %f length=%f\n", u, length);
      //     printf("e_neu=[%.2f, %.2f]===[%.2f, %.2f]\n", e_neu.GetPoint1().GetX(), e_neu.GetPoint1().GetY(), e_neu.GetPoint2().GetX(), e_neu.GetPoint2().GetY() );

     // printf("target=[%.2f, %.2f]\n====\n\n", target.GetX(), target.GetY());
     //getc(stdin);
     //}
     // kürzester Punkt auf der Linie

     return  target;

}
/// 3
Point DirectionInRangeBottleneck::GetTarget(Room* room, Pedestrian* ped) const
{
   UNUSED(room); // suppress the unused warning

    const Point& p1 = ped->GetExitLine()->GetPoint1();
    const Point& p2 = ped->GetExitLine()->GetPoint2();
    Line ExitLine = Line(p1, p2, 0);
    Point Lot = ExitLine.LotPoint( ped->GetPos() );
    Point ExitMiddle = (p1+p2)*0.5;
    double d = 0.2;
    // fix when using triangulation to avoid steering too near to the walls
    // double lenSq = ExitLine.LengthSquare();
    // if (lenSq >= 19 && lenSq < 50)
    //   d = 1;
    // else if(lenSq >= 50 &&lenSq < 100)
    //   d = 2;
    // else if(lenSq >= 100)
    //   d = 3;


    Point diff = (p1 - p2).Normalized() * d;
    Line e_neu = Line(p1 - diff, p2 + diff, 0);

    // if(ped->GetID() == )
    // {
    //     printf("=======\nX=[%.2f], Y=[%.2f]\n", ped->GetPos().GetX(), ped->GetPos().GetY());
    //     printf("p1=[%.2f, %.2f], p2=[%.2f, %.2f]\n", p1.GetX(), p1.GetY(), p2.GetX(), p2.GetY());
    //     printf("e_neu=[%.2f, %.2f]===[%.2f, %.2f]\n", e_neu.GetPoint1().GetX(), e_neu.GetPoint1().GetY(), e_neu.GetPoint2().GetX(), e_neu.GetPoint2().GetY() );
    // }

    if ( e_neu.IsInLineSegment(Lot) ) {
        // if(ped->GetID() == -10){
        //     printf("Return Lot=[%.2f, %.2f]\n", Lot.GetX(), Lot.GetY() );
        //     if(0 && ped->GetPos().GetX() > 56)
        //         getc(stdin);}
        return Lot;
    } else {
        // if(ped->GetID() == -10){
        //     printf("Return Middle=[%.2f, %.2f]\n", ExitMiddle.GetX(), ExitMiddle.GetY() );
        //     if(0 && ped->GetPos().GetX() > 56)
        //         getc(stdin);}
        return ExitMiddle;
    }

}



/// 4
Point DirectionGeneral::GetTarget(Room* room, Pedestrian* ped) const
{
#define DEBUG 0
      using namespace std;
      const Point& p1 = ped->GetExitLine()->GetPoint1();
      const Point& p2 = ped->GetExitLine()->GetPoint2();
      Line ExitLine = Line(p1, p2, 0);
      //Point Lot = ExitLine.LotPoint( ped->GetPos() );
      double d = 0.2; //shorten the line by  20 cm
      Point diff = (p1 - p2).Normalized() * d;
      Line e_neu = Line(p1 - diff, p2 + diff, 0);
      Point NextPointOnLine =  e_neu.ShortestPoint(ped->GetPos());

      Line tmpDirection = Line(ped->GetPos(), NextPointOnLine, 0);//This direction will be rotated if
      // it intersects a wall || obstacle.
      // check for intersection with walls
      // @todo: make a FUNCTION of this

#if DEBUG
      printf("\n----------\nEnter GetTarget() with PED=%d\n----------\n",ped->GetID());
      printf("nextPointOn Line: %f %f\n", NextPointOnLine.GetX(), NextPointOnLine.GetY());
#endif
      double dist;
      int inear = -1;
      int iObs = -1;
      double minDist = 20001;
      int subroomId = ped->GetSubRoomID();
      SubRoom * subroom = room->GetSubRoom(subroomId);

      //============================ WALLS ===========================
      const vector<Wall>& walls = subroom->GetAllWalls();
      for (unsigned int i = 0; i < walls.size(); i++) {
            dist = tmpDirection.GetDistanceToIntersectionPoint(walls[i]);
            if (dist < minDist) {
                  inear = i;
                  minDist = dist;

#if DEBUG
                  printf("Check wall number %d. Dist = %f (%f)\n", i, dist, minDist);
                  printf("%f    %f --- %f    %f\n===========\n",walls[i].GetPoint1().GetX(),walls[i].GetPoint1().GetY(), walls[i].GetPoint2().GetX(),walls[i].GetPoint2().GetY());
#endif

            }
      }//walls

      //============================ WALLS ===========================


      //============================ OBST ===========================
      const vector<Obstacle*>& obstacles = subroom->GetAllObstacles();
      for(unsigned int obs=0; obs<obstacles.size(); ++obs) {
            const vector<Wall>& owalls = obstacles[obs]->GetAllWalls();
            for (unsigned int i = 0; i < owalls.size(); i++) {
                  dist = tmpDirection.GetDistanceToIntersectionPoint(owalls[i]);
                  if (dist < minDist) {
                        inear = i;
                        minDist = dist;
                        iObs = obs;
#if DEBUG
                        printf("Check OBS:obs=%d, i=%d Dist = %f (%f)\n", obs, i, dist, minDist);
                        printf("%f    %f --- %f    %f\n===========\n",owalls[i].GetPoint1().GetX(),owalls[i].GetPoint1().GetY(), owalls[i].GetPoint2().GetX(),owalls[i].GetPoint2().GetY());
#endif
                  }
            }//walls of obstacle
      }// obstacles
      //============================ OBST ===========================


      double angle = 0;
      if (inear >= 0) {
            ped->SetNewOrientationFlag(true); //Mark this pedestrian for next target calculation
            ped->SetDistToBlockade(minDist);
            if(iObs >= 0){ // obstacle is nearest
                  const vector<Wall>& owalls = obstacles[iObs]->GetAllWalls();
                  angle = tmpDirection.GetObstacleDeviationAngle(owalls, walls);

                  // angle =  tmpDirection.GetDeviationAngle(owalls[inear].enlarge(2*ped->GetLargerAxis()));

#if DEBUG
                  printf("COLLISION WITH OBSTACLE %f    %f --- %f    %f\n===========\n",owalls[inear].GetPoint1().GetX(),owalls[inear].GetPoint1().GetY(), owalls[inear].GetPoint2().GetX(),owalls[inear].GetPoint2().GetY());

#endif
            } //iObs
            else{ // wall is nearest
                  angle =  tmpDirection.GetDeviationAngle(walls[inear].Enlarge(2*ped->GetLargerAxis()));

#if DEBUG
                  printf("COLLISION WITH WALL %f    %f --- %f    %f\n===========\n",walls[inear].GetPoint1().GetX(),walls[inear].GetPoint1().GetY(), walls[inear].GetPoint2().GetX(),walls[inear].GetPoint2().GetY());
#endif
            } //else
      }//inear
      else{

            if(ped->GetNewOrientationFlag()){ //this pedestrian could not see the target and now he can see it clearly.
                  // printf("ped->GetNewOrientationFlag()=%d\n",ped->GetNewOrientationFlag());getc(stdin);
                  ped->SetSmoothTurning(); // so the turning should be adapted accordingly.
                  ped->SetNewOrientationFlag(false);
            }
      }
////////////////////////////////////////////////////////////


      Point  G;
      if (fabs(angle) > J_EPS)
            //G  =  tmpDirection.GetPoint2().Rotate(cos(angle), sin(angle)) ;
            G  = (NextPointOnLine-ped->GetPos()).Rotate(cos(angle), sin(angle))+ped->GetPos() ;
      else {
            if(ped->GetNewOrientationFlag()) //this pedestrian could not see the target and now he can see it clearly.
                  ped->SetSmoothTurning(); // so the turning should be adapted accordingly.

            G  =  NextPointOnLine;
      }

#if DEBUG
      printf("inear=%d, iObs=%d, minDist=%f\n", inear, iObs, minDist);
      printf("PED=%d\n",  ped->GetID());
      printf ("MC Posx = %.2f, Posy=%.2f, Lot=[%.2f, %.2f]\n", ped->GetPos().GetX(), ped->GetPos().GetY(), NextPointOnLine.GetX(), NextPointOnLine.GetY());
      printf("MC p1=[%.2f, %.2f] p2=[%.2f, %.2f]\n", p1.GetX(), p1.GetY(),  p2.GetX(), p2.GetY());
      printf("angle=%f, G=[%.2f, %.2f]\n", angle, G.GetX(), G.GetY());
      printf("\n----------\nLEAVE function with PED=%d\n----------\n",ped->GetID());
      // getc(stdin);


#endif

      // if( ped->GetID() == 21)
      //       fprintf(stderr, "%.2f %.2f %.2f %.2f %f %f %d %.2f %.2f %.2f\n", NextPointOnLine.GetX(), NextPointOnLine.GetY(),
      //               ped->GetPos().GetX(), ped->GetPos().GetY(), G.GetX(), G.GetY(), ped->GetID(), ped->GetV0().GetX(), ped->GetV0().GetY(), ped->GetGlobalTime());
// this stderr output can be used with plot_desired_velocity.py



      // if( ped->GetID() == 1)
            // fprintf(stderr, "%.2f %.2f %.2f %.2f %f %f %d %.2f %.2f %.2f\n", NextPointOnLine.GetX(), NextPointOnLine.GetY(),
                    // ped->GetPos().GetX(), ped->GetPos().GetY(), G.GetX(), G.GetY(), ped->GetID(), ped->GetV0().GetX(), ped->GetV0().GetY(), ped->GetGlobalTime());
// this stderr output can be used with scripts/plot_desired_velocity.py

      return G;
}

/// 6
Point DirectionFloorfield::GetTarget(Room* room, Pedestrian* ped) const
{
     UNUSED(room);
#if DEBUG
    if (initDone && (ffviafm != nullptr)) {
#endif // DEBUG

        Point p;
        ffviafm->getDirectionToDestination(ped, p);
        p = p.Normalized();     // @todo: argraf : scale with costvalue: " * ffviafm->getCostToTransition(ped->GetTransitionID(), ped->GetPos()) "
        return (p + ped->GetPos());

#if DEBUG
    }
#endif // DEBUG

    //this should not execute:
    std::cerr << "Failure in DirectionFloorfield::GetTarget!!" << std::endl;
    exit(EXIT_FAILURE);
}

Point DirectionFloorfield::GetDir2Wall(Pedestrian* ped) const
{
    Point p;
    ffviafm->getDir2WallAt(ped->GetPos(), p);
    return p;
}

double DirectionFloorfield::GetDistance2Wall(Pedestrian* ped) const
{
    return ffviafm->getDistance2WallAt(ped->GetPos());
}

void DirectionFloorfield::Init(Building* building, double stepsize,
                               double threshold, bool useDistancMap) {
    //implement mechanic, that can read-in an existing floorfield (from a previous run)
    string s = building->GetGeometryFilename();
    Log->Write("INFO: \tGeometryFilename <" + s + ">");
    s.erase(s.find_last_of(".", string::npos)); // delete ending
    if (s.find_last_of("/") != string::npos) {
        s.erase(0, s.find_last_of("/")+1);      // delete directories before filename (espacially "..")
    }
    string FF_filename = (building->GetProjectRootDir() + "FF_" + s +  "_" + std::to_string(threshold) + ".vtk").c_str();
    std::ifstream test(FF_filename);
    if (test.good()) {
          Log->Write("INFO: \tRead Floorfield from file <" + FF_filename + ">");
        ffviafm = new FloorfieldViaFM(FF_filename);
    } else {
          std::chrono::time_point<std::chrono::system_clock> start, end;
          start = std::chrono::system_clock::now();
          Log->Write("INFO: \tCalling Construtor of FloorfieldViaFM");
          ffviafm = new FloorfieldViaFM(building, stepsize, stepsize, threshold,
                                        useDistancMap, false);
          end = std::chrono::system_clock::now();
          std::chrono::duration<double> elapsed_seconds = end-start;
          Log->Write("INFO: \tTaken time: " + std::to_string(elapsed_seconds.count()));
    }
    initDone = true;
}

DirectionFloorfield::DirectionFloorfield() {
    ffviafm = nullptr;
    initDone = false;
};

DirectionFloorfield::~DirectionFloorfield() {
    if (ffviafm) {
        delete ffviafm;
    }
}

<<<<<<< HEAD
=======
/// 7
Point DirectionGoalFloorfield::GetTarget(Room* room, Pedestrian* ped) const
{
     UNUSED(room);
#if DEBUG
    if (initDone && (ffviafm != nullptr)) {
#endif // DEBUG

    Point p(0.,0.);
     for(int i = 0; i < 10; ++i) {
          Log->Write("ERROR: \tThis Feature is no longer supported!");
     }
    //ffviafm->getDirectionToFinalDestination(ped, p);
    p = p.Normalized();     // @todo: argraf : scale with costvalue: " * ffviafm->getCostToTransition(ped->GetTransitionID(), ped->GetPos()) "
    return (p + ped->GetPos());

#if DEBUG
    }
#endif // DEBUG

    //this should not execute:
    std::cerr << "Failure in DirectionFloorfield::GetTarget!!" << std::endl;
    exit(EXIT_FAILURE);
}

Point DirectionGoalFloorfield::GetDir2Wall(Pedestrian* ped) const
{
    Point p;
    ffviafm->getDir2WallAt(ped->GetPos(), p);
    return p;
}

double DirectionGoalFloorfield::GetDistance2Wall(Pedestrian* ped) const
{
    return ffviafm->getDistance2WallAt(ped->GetPos());
}

void DirectionGoalFloorfield::Init(Building* building, double stepsize,
                                   double threshold, bool useDistancMap) {
    //implement mechanic, that can read-in an existing floorfield (from a previous run)
    string s = building->GetGeometryFilename();
    Log->Write("INFO: \tGeometryFilename <" + s + ">");
    s.erase(s.find_last_of(".", string::npos)); // delete ending
    if (s.find_last_of("/") != string::npos) {
        s.erase(0, s.find_last_of("/")+1);      // delete directories before filename (espacially "..")
    }
    string FF_filename = (building->GetProjectRootDir() + "FF_" + s +  "_"
                          + std::to_string(threshold) + ".vtk").c_str();
    std::ifstream test(FF_filename);
    if (test.good()) {
        //Log->Write("INFO: \tRead Floorfield from file <" + FF_filename + ">");
        //ffviafm = new FloorfieldViaFM(FF_filename);
    } else {
        std::chrono::time_point<std::chrono::system_clock> start, end;
        start = std::chrono::system_clock::now();
        Log->Write("INFO: \tCalling Construtor of FloorfieldViaFM");
        ffviafm = new FloorfieldViaFM(building, stepsize, stepsize, threshold,
                                      useDistancMap, true); //@todo: ar.graf: check if true is correct.
                                                            // think of room, with isomorph projection but multiple
                                                            //levels or romms with no exits on the same level
        end = std::chrono::system_clock::now();
        std::chrono::duration<double> elapsed_seconds = end-start;
        Log->Write("INFO: \tTaken time: " + std::to_string(elapsed_seconds.count()));
    }
    initDone = true;
}

DirectionGoalFloorfield::DirectionGoalFloorfield() {
    ffviafm = nullptr;
    initDone = false;
};

DirectionGoalFloorfield::~DirectionGoalFloorfield() {
    if (ffviafm) {
        delete ffviafm;
    }
}

>>>>>>> 6cef8613
/// 8
Point DirectionLocalFloorfield::GetTarget(Room* room, Pedestrian* ped) const
{
#if DEBUG
     if (initDone && (ffviafm != nullptr)) {
#endif // DEBUG

     Point p;
//     if (locffviafm.count(room->GetID())) {
//#pragma omp critical
     locffviafm.at(room->GetID())->getDirectionToDestination(ped, p);
//     } else {
          //create locffviafm[room->GetID()] - therefore use all members needed for ctor
          // members will be added to this class
//          locffviafm.emplace(room->GetID(), new LocalFloorfieldViaFM(room, building,
//                                      hx, hy, wallAvoidDistance, useDistancefield,
//                                      filename));
//          locffviafm[room->GetID()]->getDirectionToDestination(ped, p);
//     }
     p = p.Normalized();     // @todo: argraf : scale with costvalue: " * ffviafm->getCostToTransition(ped->GetTransitionID(), ped->GetPos()) "
     return (p + ped->GetPos());

#if DEBUG
     }
#endif // DEBUG

     //this should not execute:
     //std::cerr << "Failure in DirectionFloorfield::GetTarget!!" << std::endl;
    // exit(EXIT_FAILURE);
}

Point DirectionLocalFloorfield::GetDir2Wall(Pedestrian* ped) const
{
     Point p;
     int roomID = ped->GetRoomID();
     locffviafm.at(roomID)->getDir2WallAt(ped->GetPos(), p);
     return p;
}

double DirectionLocalFloorfield::GetDistance2Wall(Pedestrian* ped) const
{
     return locffviafm.at(ped->GetRoomID())->getDistance2WallAt(ped->GetPos());
}

void DirectionLocalFloorfield::Init(Building* buildingArg, double stepsize,
                                    double threshold, bool useDistancMap) {
     hx = stepsize;
     hy = stepsize;
     building = buildingArg;
     wallAvoidDistance = threshold;
     useDistancefield = useDistancMap;

     //implement mechanic, that can read-in an existing floorfield (from a previous run)
//     string s = building->GetGeometryFilename();
//     Log->Write("INFO: \tGeometryFilename <" + s + ">");
//     s.erase(s.find_last_of(".", string::npos)); // delete ending
//     if (s.find_last_of("/") != string::npos) {
//          s.erase(0, s.find_last_of("/")+1);      // delete directories before filename (espacially "..")
//     }
//     string FF_filename = (building->GetProjectRootDir() + "FF_" + s +  "_" + std::to_string(threshold) + ".vtk").c_str();
//     std::ifstream test(FF_filename);
//     if (test.good() && false) {
//          //Log->Write("INFO: \tRead Floorfield from file <" + FF_filename + ">");
//          //ffviafm = new FloorfieldViaFM(FF_filename);
//     } else {
    std::chrono::time_point<std::chrono::system_clock> start, end;
    start = std::chrono::system_clock::now();
    Log->Write("INFO: \tCalling Constructor of LocFloorfieldViaFM in DirectionLocalFloorfield::Init(...)");
#pragma omp parallel for
     for (unsigned int i = 0; i < building->GetAllRooms().size(); ++i) {
     //for (auto& roomPair : building->GetAllRooms()) {
         auto roomPairIt = building->GetAllRooms().begin();
         std::advance(roomPairIt, i);
         locffviafm[(*roomPairIt).first] = new LocalFloorfieldViaFM((*roomPairIt).second.get(), building, hx, hy,
                 wallAvoidDistance, useDistancefield);
     }
     end = std::chrono::system_clock::now();
     std::chrono::duration<double> elapsed_seconds = end-start;
     Log->Write("INFO: \tTaken time: " + std::to_string(elapsed_seconds.count()));
//     }
     initDone = true;
    //create all presumably used ff in parallel region: a) find targets and corresponding rooms, b) create ff s
    std::vector<std::pair<int, int>> roomAndTargetVector;
    roomAndTargetVector.clear();
    //for now, just calc all ff for every transition in a room
    int roomNr = 0;
    int transUID = 0;
    for (unsigned int i = 0; i < building->GetAllRooms().size(); ++i) {
        auto roomIt = building->GetAllRooms().begin();
        std::advance(roomIt, i);
        roomNr = roomIt->second->GetID();
        for (unsigned int j = 0; j < roomIt->second->GetAllTransitionsIDs().size(); ++j) {
            transUID = roomIt->second->GetAllTransitionsIDs()[j];
            if (building->GetTransitionByUID(transUID)->IsOpen()) {
                std::pair<int, int> key = std::make_pair(roomNr, transUID);
                roomAndTargetVector.emplace_back(key);
            }
        }
    }
#pragma omp parallel for
    for(unsigned int i = 0; i < roomAndTargetVector.size(); ++i){
        auto rAndtIT = roomAndTargetVector.begin();
        std::advance(rAndtIT, i);
        Point dummy;
        locffviafm[(*rAndtIT).first]->getDirectionToUID((*rAndtIT).second, 0, dummy);
    }
     for(unsigned int i = 0; i < building->GetAllRooms().size(); ++i) {
          std::vector<int> targets = {};
          targets.clear();

          auto roomIt = building->GetAllRooms().begin();
          std::advance(roomIt, i);
          roomNr = roomIt->second->GetID();

          for (auto pair : roomAndTargetVector) {
               if (pair.first == roomNr) {
                    targets.emplace_back(pair.second);
               }
          }
          std::string lfilename = "floorfield" + std::to_string(roomNr) + ".vtk";
          locffviafm[roomNr]->writeFF(lfilename, targets);
     }


}

DirectionLocalFloorfield::DirectionLocalFloorfield() {
     //locffviafm = nullptr;
     initDone = false;
}

DirectionLocalFloorfield::~DirectionLocalFloorfield() {
     //if (locffviafm) {
     for (auto pair : locffviafm) {
          delete pair.second;
     }
     //}
}


///9
Point DirectionSubLocalFloorfield::GetTarget(Room* room, Pedestrian* ped) const
{
     (void)room; // silence warning
#if DEBUG
     if (initDone && (ffviafm != nullptr)) {
#endif // DEBUG

     Point p;
//     if (!locffviafm.count(ped->GetSubRoomUID())) {
//          std::cerr << "Error: no mapentry for key :" << ped->GetSubRoomUID() << std::endl;
//     } else {
//          std::cerr << "Mapentry found: " << ped->GetSubRoomUID() << " with ptr: " << locffviafm.at(ped->GetSubRoomUID()) << std::endl;
//     }
#pragma omp critical
     locffviafm.at(ped->GetSubRoomUID())->getDirectionToDestination(ped, p);

     p = p.Normalized();     // @todo: argraf : scale with costvalue: " * ffviafm->getCostToTransition(ped->GetTransitionID(), ped->GetPos()) "
     return (p + ped->GetPos());

#if DEBUG
     }
#endif // DEBUG

     //this should not execute:
     //std::cerr << "Failure in DirectionFloorfield::GetTarget!!" << std::endl;
     //exit(EXIT_FAILURE);
}

Point DirectionSubLocalFloorfield::GetDir2Wall(Pedestrian* ped) const
{
     Point p;
     int key = ped->GetSubRoomID();
     locffviafm.at(key)->getDir2WallAt(ped->GetPos(), p);
     return p;
}

double DirectionSubLocalFloorfield::GetDistance2Wall(Pedestrian* ped) const
{
     return locffviafm.at(ped->GetSubRoomID())->getDistance2WallAt(ped->GetPos());
}

void DirectionSubLocalFloorfield::Init(Building* buildingArg, double stepsize,
      double threshold, bool useDistancMap) {
     hx = stepsize;
     hy = stepsize;
     building = buildingArg;
     wallAvoidDistance = threshold;
     useDistancefield = useDistancMap;

     //implement mechanic, that can read-in an existing floorfield (from a previous run)
//     string s = building->GetGeometryFilename();
//     Log->Write("INFO: \tGeometryFilename <" + s + ">");
//     s.erase(s.find_last_of(".", string::npos)); // delete ending
//     if (s.find_last_of("/") != string::npos) {
//          s.erase(0, s.find_last_of("/")+1);      // delete directories before filename (espacially "..")
//     }
//     string FF_filename = (building->GetProjectRootDir() + "FF_" + s +  "_" + std::to_string(threshold) + ".vtk").c_str();
//     std::ifstream test(FF_filename);
//     if (test.good()) {
//          //Log->Write("INFO: \tRead Floorfield from file <" + FF_filename + ">");
//          //ffviafm = new FloorfieldViaFM(FF_filename);
//     } else {
          std::chrono::time_point<std::chrono::system_clock> start, end;
          start = std::chrono::system_clock::now();
          Log->Write("INFO: \tCalling Construtor of SubLocFloorfieldViaFM");
          std::vector<std::pair<int, int>> subAndTarget;
          subAndTarget.clear();
          std::vector<int> subUIDs;
          subUIDs.clear();
          for (auto& roomPair : building->GetAllRooms()) {
#pragma omp parallel for
               for (unsigned int i = 0; i < roomPair.second->GetAllSubRooms().size(); ++i) {
                    auto subroomIt = roomPair.second->GetAllSubRooms().begin();
                    std::advance(subroomIt, i);
                    int subUID = subroomIt->second->GetUID();
#pragma omp critical
                    subUIDs.emplace_back(subUID);
                    Log->Write("Creating SubLocFF at key: %d", subUID);
                    locffviafm[subUID] = new SubLocalFloorfieldViaFM(subroomIt->second.get(), building, hx, hy,
                            wallAvoidDistance, useDistancefield);
                    auto targets = subroomIt->second->GetAllGoalIDs();
                    for (auto targetUID : targets) {
                         subAndTarget.emplace_back(std::make_pair(subUID, targetUID));
                    }
               }
//               for (auto& subRoomPair : roomPair.second->GetAllSubRooms()) {
//                    std::cerr << "Creating SubLocFF at key: " << subRoomPair.second->GetUID() <<std::endl;
//                    locffviafm[subRoomPair.second->GetUID()] = new SubLocalFloorfieldViaFM(
//                          &(*subRoomPair.second), building,
//                          hx, hy, wallAvoidDistance, useDistancefield,
//                          "FF_filename");
//               }
          }
#pragma omp parallel for
          for (unsigned int i = 0; i < subAndTarget.size(); ++i) {
               auto pairIT = subAndTarget.begin();
               std::advance(pairIT, i);
               Point dummy;
               locffviafm[pairIT->first]->getDirectionToUID(pairIT->second, 0, dummy);
          }
          end = std::chrono::system_clock::now();
          std::chrono::duration<double> elapsed_seconds = end-start;
          Log->Write("INFO: \tTaken time: " + std::to_string(elapsed_seconds.count()));

//     }
     initDone = true;

     //write floorfields to file, one file per subroom
     for(unsigned int i = 0; i < subUIDs.size(); ++i) {
          std::vector<int> targets = {};
          targets.clear();
          int subroomUID = subUIDs[i];

          for (auto pair : subAndTarget) {
               if (pair.first == subroomUID) {
                    targets.emplace_back(pair.second);
               }
          }
          std::string filename1 = "floorfield" + std::to_string(subroomUID) + ".vtk";
          locffviafm[subroomUID]->writeFF(filename1, targets);
     }
}

DirectionSubLocalFloorfield::DirectionSubLocalFloorfield() {
     //locffviafm = nullptr;
     initDone = false;
}

DirectionSubLocalFloorfield::~DirectionSubLocalFloorfield() {
     //if (locffviafm) {
     for (auto pair : locffviafm) {
          delete pair.second;
     }
     //}
}<|MERGE_RESOLUTION|>--- conflicted
+++ resolved
@@ -349,87 +349,6 @@
     }
 }
 
-<<<<<<< HEAD
-=======
-/// 7
-Point DirectionGoalFloorfield::GetTarget(Room* room, Pedestrian* ped) const
-{
-     UNUSED(room);
-#if DEBUG
-    if (initDone && (ffviafm != nullptr)) {
-#endif // DEBUG
-
-    Point p(0.,0.);
-     for(int i = 0; i < 10; ++i) {
-          Log->Write("ERROR: \tThis Feature is no longer supported!");
-     }
-    //ffviafm->getDirectionToFinalDestination(ped, p);
-    p = p.Normalized();     // @todo: argraf : scale with costvalue: " * ffviafm->getCostToTransition(ped->GetTransitionID(), ped->GetPos()) "
-    return (p + ped->GetPos());
-
-#if DEBUG
-    }
-#endif // DEBUG
-
-    //this should not execute:
-    std::cerr << "Failure in DirectionFloorfield::GetTarget!!" << std::endl;
-    exit(EXIT_FAILURE);
-}
-
-Point DirectionGoalFloorfield::GetDir2Wall(Pedestrian* ped) const
-{
-    Point p;
-    ffviafm->getDir2WallAt(ped->GetPos(), p);
-    return p;
-}
-
-double DirectionGoalFloorfield::GetDistance2Wall(Pedestrian* ped) const
-{
-    return ffviafm->getDistance2WallAt(ped->GetPos());
-}
-
-void DirectionGoalFloorfield::Init(Building* building, double stepsize,
-                                   double threshold, bool useDistancMap) {
-    //implement mechanic, that can read-in an existing floorfield (from a previous run)
-    string s = building->GetGeometryFilename();
-    Log->Write("INFO: \tGeometryFilename <" + s + ">");
-    s.erase(s.find_last_of(".", string::npos)); // delete ending
-    if (s.find_last_of("/") != string::npos) {
-        s.erase(0, s.find_last_of("/")+1);      // delete directories before filename (espacially "..")
-    }
-    string FF_filename = (building->GetProjectRootDir() + "FF_" + s +  "_"
-                          + std::to_string(threshold) + ".vtk").c_str();
-    std::ifstream test(FF_filename);
-    if (test.good()) {
-        //Log->Write("INFO: \tRead Floorfield from file <" + FF_filename + ">");
-        //ffviafm = new FloorfieldViaFM(FF_filename);
-    } else {
-        std::chrono::time_point<std::chrono::system_clock> start, end;
-        start = std::chrono::system_clock::now();
-        Log->Write("INFO: \tCalling Construtor of FloorfieldViaFM");
-        ffviafm = new FloorfieldViaFM(building, stepsize, stepsize, threshold,
-                                      useDistancMap, true); //@todo: ar.graf: check if true is correct.
-                                                            // think of room, with isomorph projection but multiple
-                                                            //levels or romms with no exits on the same level
-        end = std::chrono::system_clock::now();
-        std::chrono::duration<double> elapsed_seconds = end-start;
-        Log->Write("INFO: \tTaken time: " + std::to_string(elapsed_seconds.count()));
-    }
-    initDone = true;
-}
-
-DirectionGoalFloorfield::DirectionGoalFloorfield() {
-    ffviafm = nullptr;
-    initDone = false;
-};
-
-DirectionGoalFloorfield::~DirectionGoalFloorfield() {
-    if (ffviafm) {
-        delete ffviafm;
-    }
-}
-
->>>>>>> 6cef8613
 /// 8
 Point DirectionLocalFloorfield::GetTarget(Room* room, Pedestrian* ped) const
 {
