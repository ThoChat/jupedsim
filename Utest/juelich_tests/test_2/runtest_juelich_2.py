--- conflicted
+++ resolved
@@ -15,18 +15,14 @@
     v = 1.0  # this is the desired speed. Check in the master inifile
     fps, n, traj = parse_file(trajfile)
     evac_time = (max(traj[:, 1]) - min(traj[:, 1])) / float(fps)
-<<<<<<< HEAD
-    print fps
-    print max(traj[:, 1])
-    print min(traj[:, 1])
+    # print fps
+    # print max(traj[:, 1])
+    # print min(traj[:, 1])
     distance_x = (max(traj[:, 2]) - min(traj[:, 2]))
     distance_y = (max(traj[:, 3]) - min(traj[:, 3]))
     distance = np.sqrt(distance_x**2 + distance_y**2)
     must_time = distance/v
     tolerance = 0.1
-=======
-    tolerance = 0.01
->>>>>>> 855644d1
     if abs(evac_time- must_time) > tolerance:
         logging.info("%s exits with FAILURE evac_time = %f (!= %f)"%(argv[0], evac_time, must_time))
         print("%s exits with FAILURE evac_time = %f (!= %f)"%(argv[0], evac_time, must_time))
