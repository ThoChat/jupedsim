import os
import re, sys, subprocess
from pylatex import Document, Command, PageStyle, Head, MiniPage, LargeText, LineBreak, \
	LineBreak, MediumText, LongTabu, NewPage, Package, Center, Section
from pylatex.utils import NoEscape, bold, verbatim
from pylatex.base_classes import Environment


<<<<<<< HEAD

def get_evac_time(testnumber):
		"""
		Import a number of test
		return all evac time in the log of this test
		:param testnumber: int, the number of test
		:return: list, contains all evacution times in a log txt
		"""
		log_name = "./test_" + str(testnumber) + "/log_test_" + str(testnumber) + ".txt"

		evac_time = []
		for line in log_name:
=======
 
def get_evac_time(testnumber):
    """
    Import a number of test
    return all evac time in the log of this test
    :param testnumber: int, the number of test
    :return: list, contains all evacution times in a log txt
    """
    log_name = "./test_" + str(testnumber) + "/log_test_" + str(testnumber) + ".txt"

	with open(log_name) as log:
	    evac_time = []
		for line in log:
>>>>>>> f1d5b18e
			## Use Regular Expression to filter, fetch lines which contain the evac time.
			if re.match(
					r'^2017-\d{2}-\d{2} \d{2}:\d{2}:\d{2},\d{3} - INFO - evac_time: \d{2}.\d{6} <= \d{2}.\d{6} <= \d{2}.\d{6}$',
					line):
				evac_time.append(float(re.split('<=', line)[-2])) ## The second to last number is the evac time

			else:
				continue

<<<<<<< HEAD
		return evac_time ## even only last result


def generate_eva_report():
		"""
	  generate a report which contains the evacution time for every test
	  """
		geometry_options = {
			"head": "40pt",
			"margin": "0.5in",
			"bottom": "0.6in",
			"includeheadfoot": True
		}
		doc = Document(geometry_options=geometry_options)
=======
	return evac_time ## even only last result


def generate_eva_report():
    """
    generate a report which contains the evacution time for every test
    """
	geometry_options = {
		"head": "40pt",
		"margin": "0.5in",
		"bottom": "0.6in",
		"includeheadfoot": True
	}
	doc = Document(geometry_options=geometry_options)
>>>>>>> f1d5b18e

		## Define style of report
		reportStyle = PageStyle("reportStyle")

		with reportStyle.create(Head("R")) as left_header:
			with left_header.create(MiniPage(width=NoEscape(r"0.49\textwidth"),
			                                  pos='c', align='l')) as title_wrapper:
				title_wrapper.append(LargeText(bold("RiMEA-Projekt")))
				title_wrapper.append(LineBreak())
				title_wrapper.append(MediumText(bold("Anlyse")))

		doc.preamble.append(reportStyle)

		## Apply Pagestyle
		doc.change_document_style("reportStyle")

		## Create table
		with doc.create(LongTabu("X[c] X[c]",
		                         row_height=1.5)) as report_table:
			report_table.add_row(["Test",
			                    "evacuation time(s)"],
			                   mapper=bold)
			report_table.add_hline()

			for i in range(1,4):
				report_table.add_row(i, get_evac_time(i)[0])

		doc.append(NewPage())

		doc.generate_pdf("RiMEA-Projekt Evacution Analyse", clean_tex=False)


def generate_info_report():
	"""
<<<<<<< HEAD
	generate a report with cover, status und last 2 lines info for every test
=======
	generate a report with cover, status und last 2 lines infos for every test
>>>>>>> f1d5b18e
	"""
	geometry_options = {
			"head": "40pt",
			"margin": "0.5in",
			"bottom": "0.6in",
			"includeheadfoot": True
		}

	doc = Document(documentclass='report', geometry_options=geometry_options)

	## add preamble part
	generate_cover(doc)


	doc.generate_pdf("RiMEA-Projekt Analyse", clean_tex=False)



def generate_cover(doc):
	"""
	generate a cover for generate_info_report func
	cover contains name, date and branch info
	:param doc: a Document Class instance
	:return: null
	"""

	doc.preamble.append(Command('title', 'RiMEA-Projekt Analyse'))
	doc.preamble.append(Command('author', get_git_status()[1]))
	doc.preamble.append(Command('date', get_git_status()[2]))

	doc.packages.append(Package('titling'))
	branch = r"\begin{center}Branch: "+ get_git_status()[0] + "\end{center}"
	doc.preamble.append(Command('postdate', NoEscape(branch)))

	doc.append(NoEscape(r'\maketitle'))

def get_git_status():
	branch = subprocess.check_output(["git", "status"]).splitlines()[0].split(' ')[-1]

	git_status = subprocess.check_output(["git", "show", "--pretty=medium"])
	author = git_status.split('\n')[1]
	date = git_status.split('\n')[2]

	return branch, author, date

if __name__ == "__main__":
		generate_info_report()
	# generate_eva_report()


<|MERGE_RESOLUTION|>--- conflicted
+++ resolved
@@ -6,8 +6,7 @@
 from pylatex.base_classes import Environment
 
 
-<<<<<<< HEAD
-
+ 
 def get_evac_time(testnumber):
 		"""
 		Import a number of test
@@ -17,40 +16,26 @@
 		"""
 		log_name = "./test_" + str(testnumber) + "/log_test_" + str(testnumber) + ".txt"
 
-		evac_time = []
-		for line in log_name:
-=======
- 
-def get_evac_time(testnumber):
-    """
-    Import a number of test
-    return all evac time in the log of this test
-    :param testnumber: int, the number of test
-    :return: list, contains all evacution times in a log txt
-    """
-    log_name = "./test_" + str(testnumber) + "/log_test_" + str(testnumber) + ".txt"
+		with open(log_name) as log:
+			evac_time = []
+			for line in log:
+				## Use Regular Expression to filter, fetch lines which contain the evac time.
+				if re.match(
+						r'^2017-\d{2}-\d{2} \d{2}:\d{2}:\d{2},\d{3} - INFO - evac_time: \d{2}.\d{6} <= \d{2}.\d{6} <= \d{2}.\d{6}$',
+						line):
+					evac_time.append(float(re.split('<=', line)[-2])) ## The second to last number is the evac time
 
-	with open(log_name) as log:
-	    evac_time = []
-		for line in log:
->>>>>>> f1d5b18e
-			## Use Regular Expression to filter, fetch lines which contain the evac time.
-			if re.match(
-					r'^2017-\d{2}-\d{2} \d{2}:\d{2}:\d{2},\d{3} - INFO - evac_time: \d{2}.\d{6} <= \d{2}.\d{6} <= \d{2}.\d{6}$',
-					line):
-				evac_time.append(float(re.split('<=', line)[-2])) ## The second to last number is the evac time
+				else:
+					continue
 
-			else:
-				continue
+		return evac_time ## even only last result
 
-<<<<<<< HEAD
-		return evac_time ## even only last result
 
 
 def generate_eva_report():
 		"""
-	  generate a report which contains the evacution time for every test
-	  """
+		generate a report which contains the evacution time for every test
+		"""
 		geometry_options = {
 			"head": "40pt",
 			"margin": "0.5in",
@@ -58,22 +43,6 @@
 			"includeheadfoot": True
 		}
 		doc = Document(geometry_options=geometry_options)
-=======
-	return evac_time ## even only last result
-
-
-def generate_eva_report():
-    """
-    generate a report which contains the evacution time for every test
-    """
-	geometry_options = {
-		"head": "40pt",
-		"margin": "0.5in",
-		"bottom": "0.6in",
-		"includeheadfoot": True
-	}
-	doc = Document(geometry_options=geometry_options)
->>>>>>> f1d5b18e
 
 		## Define style of report
 		reportStyle = PageStyle("reportStyle")
@@ -108,11 +77,7 @@
 
 def generate_info_report():
 	"""
-<<<<<<< HEAD
 	generate a report with cover, status und last 2 lines info for every test
-=======
-	generate a report with cover, status und last 2 lines infos for every test
->>>>>>> f1d5b18e
 	"""
 	geometry_options = {
 			"head": "40pt",
