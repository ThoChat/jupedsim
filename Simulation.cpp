--- conflicted
+++ resolved
@@ -555,13 +555,7 @@
             }
         }
     }
-<<<<<<< HEAD
-
-    return (int) t;
-
-=======
     return t;
->>>>>>> 049fd935
 }
 
 void Simulation::RunFooter()
