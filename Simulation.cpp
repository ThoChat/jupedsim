/**
 * \file        Simulation.cpp
 * \date        Dec 15, 2010
 * \version     v0.8.1
 * \copyright   <2009-2015> Forschungszentrum Jülich GmbH. All rights reserved.
 *
 * \section License
 * This file is part of JuPedSim.
 *
 * JuPedSim is free software: you can redistribute it and/or modify
 * it under the terms of the GNU Lesser General Public License as published by
 * the Free Software Foundation, either version 3 of the License, or
 * any later version.
 *
 * JuPedSim is distributed in the hope that it will be useful,
 * but WITHOUT ANY WARRANTY; without even the implied warranty of
 * MERCHANTABILITY or FITNESS FOR A PARTICULAR PURPOSE. See the
 * GNU General Public License for more details.
 *
 * You should have received a copy of the GNU Lesser General Public License
 * along with JuPedSim. If not, see <http://www.gnu.org/licenses/>.
 *
 * \section Description
 * The Simulation class represents a simulation of pedestrians
 * based on a certain model in a specific scenario. A simulation is defined by
 * various parameters and functions.
 *
 *
 **/

#include "Simulation.h"
#include "IO/progress_bar.hpp"
#include "routing/ff_router/ffRouter.h"
#include "math/GCFMModel.h"
#include "math/GompertzModel.h"
#include "math/GradientModel.h"
#include "pedestrian/AgentsQueue.h"
#include "pedestrian/AgentsSourcesManager.h"
#include "geometry/WaitingArea.h"

#ifdef _OPENMP

#else
#define omp_get_thread_num() 0
#define omp_get_max_threads()  1
#endif
namespace fs = std::filesystem;
using namespace std;

OutputHandler* Log;
Trajectories* outputTXT;
// todo: add these variables to class simulation
std::map<std::string, std::shared_ptr<TrainType> > TrainTypes;
std::map<int, std::shared_ptr<TrainTimeTable> >  TrainTimeTables;
std::map<int, double> trainOutflow;
//--------
Simulation::Simulation(Configuration* args)
        :_config(args)
{
     _countTraj = 0;
     _maxFileSize = 10; // MB
    _nPeds = 0;
    _seed = 8091983;
    _deltaT = 0;
    _building = nullptr;
    //_direction = NULL;
    _operationalModel = nullptr;
    _solver = nullptr;
    _iod = new IODispatcher();
    _fps = 1;
    _em = nullptr;
    _gotSources = false;
    _trainConstraints = false;
    _maxSimTime = 100;
//     _config = args;
}

Simulation::~Simulation()
{
    delete _solver;
    delete _iod;
    delete _em;
}

long Simulation::GetPedsNumber() const
{
    return _nPeds;
}

bool Simulation::InitArgs()
{
    char tmp[CLENGTH];
    string s = "Parameter:\n";

    switch (_config->GetLog()) {
    case 0: {

        break;
    }
    case 1: {
        if (Log)
            delete Log;
        Log = new STDIOHandler();
        break;
    }
    case 2: {
        char name[CLENGTH] = "";
        sprintf(name, "%s.txt", _config->GetErrorLogFile().c_str());
        if (Log)
            delete Log;
        Log = new FileHandler(name);
    }
        break;
    default:
        printf("Wrong option for Logfile!\n\n");
        return false;
    }

    if (_config->GetPort()!=-1) {
        switch (_config->GetFileFormat()) {
        case FORMAT_XML_PLAIN_WITH_MESH:
        case FORMAT_XML_PLAIN: {
            auto travisto = std::make_shared<SocketHandler>(_config->GetHostname(),
                    _config->GetPort());
            Trajectories* output = new TrajectoriesJPSV05();
            output->SetOutputHandler(travisto);
            _iod->AddIO(output);
            break;
        }
        case FORMAT_XML_BIN: {
            Log->Write(
                    "INFO: \tFormat xml-bin not yet supported in streaming\n");
            //exit(0);
            break;
        }
        case FORMAT_PLAIN: {
            Log->Write(
                    "INFO: \tFormat plain not yet supported in streaming\n");
            return false;
        }
        case FORMAT_VTK: {
            Log->Write(
                    "INFO: \tFormat vtk not yet supported in streaming\n");
            return false;
        }
        default: {
            return false;
        }
        }

        s.append("\tonline streaming enabled \n");
    }

    if (!_config->GetTrajectoriesFile().empty()) {
         fs::path p(_config->GetTrajectoriesFile());
         fs::path curr_abs_path = fs::current_path();
         fs::path rel_path = _config->GetTrajectoriesFile();
         fs::path combined = (curr_abs_path /= rel_path);
         std::string traj = combined.string();
         _config->SetTrajectoriesFile(combined);
         if(!fs::exists(traj))
              fs::create_directories(combined.parent_path());


        switch (_config->GetFileFormat()) {
        case FORMAT_XML_PLAIN: {
            auto tofile = std::make_shared<FileHandler>(
                    traj.c_str());
            Trajectories* output = new TrajectoriesJPSV05();
            output->SetOutputHandler(tofile);
            _iod->AddIO(output);
            break;
        }
        case FORMAT_PLAIN: {



            auto file = std::make_shared<FileHandler>(
                 traj.c_str());
            outputTXT = new TrajectoriesFLAT();
            outputTXT->SetOutputHandler(file);
            _iod->AddIO(outputTXT);
            break;
        }
        case FORMAT_VTK: {
            Log->Write("INFO: \tFormat vtk not yet supported\n");
            auto file = std::make_shared<FileHandler>(
                    (traj+".vtk").c_str());
            Trajectories* output = new TrajectoriesVTK();
            output->SetOutputHandler(file);
            _iod->AddIO(output);
            break;
        }

        case FORMAT_XML_PLAIN_WITH_MESH: {
            //OutputHandler* tofile = new FileHandler(args->GetTrajectoriesFile().c_str());
            //if(_iod) delete _iod;
            //_iod = new TrajectoriesXML_MESH();
            //_iod->AddIO(tofile);
            break;
        }
        case FORMAT_XML_BIN: {
            // OutputHandler* travisto = new SocketHandler(args->GetHostname(), args->GetPort());
            // Trajectories* output= new TrajectoriesJPSV06();
            // output->SetOutputHandler(travisto);
            // _iod->AddIO(output);
            break;
        }
        default: {
            break;
        }
        }
    }

    _operationalModel = _config->GetModel();
    s.append(_operationalModel->GetDescription());

    // ODE solver which is never used!
    auto solver = _config->GetSolver();
    sprintf(tmp, "\tODE Solver: %d\n", solver);
    s.append(tmp);

    sprintf(tmp, "\tnCPU: %d\n", _config->GetMaxOpenMPThreads());
    s.append(tmp);
    sprintf(tmp, "\tt_max: %f\n", _config->GetTmax());
    s.append(tmp);
    _deltaT = _config->Getdt();
    _maxSimTime = _config->GetTmax();
    sprintf(tmp, "\tdt: %f\n", _deltaT);
    _periodic = _config->IsPeriodic();
    sprintf(tmp, "\t periodic: %d\n", _periodic);
    s.append(tmp);

    _fps = _config->GetFps();
    sprintf(tmp, "\tfps: %f\n", _fps);
    s.append(tmp);
    //Log->Write(s.c_str());

    _routingEngine = _config->GetRoutingEngine();
    auto distributor = std::unique_ptr<PedDistributor>(new PedDistributor(_config));
    // IMPORTANT: do not change the order in the following..
    _building = std::shared_ptr<Building>(new Building(_config, *distributor));

    // Initialize the agents sources that have been collected in the pedestrians distributor
    _agentSrcManager.SetBuilding(_building.get());
    _agentSrcManager.SetMaxSimTime(GetMaxSimTime());
    _gotSources = (bool) distributor->GetAgentsSources().size(); // did we have any sources? false if no sources
    std::cout << "\nGot " << _gotSources  << " sources"<< std::endl ;

    for (const auto& src: distributor->GetAgentsSources()) {
        _agentSrcManager.AddSource(src);
        src->Dump();
    }




    //perform customs initialisation, like computing the phi for the gcfm
    //this should be called after the routing engine has been initialised
    // because a direction is needed for this initialisation.
    Log->Write("INFO:\t Init Operational Model starting ...");
    if (!_operationalModel->Init(_building.get()))
        return false;
    Log->Write("INFO:\t Init Operational Model done");
    Log->Write("Got %d Train Types", _building->GetTrainTypes().size());
    for(auto&& TT: _building->GetTrainTypes())
    {
          Log->Write("INFO\ttype         : %s",TT.second->type.c_str());
          Log->Write("INFO\tMax          : %d",TT.second->nmax);
          Log->Write("INFO\tnumber doors : %d\n",TT.second->doors.size());
    }
    if(_building->GetTrainTimeTables().size())
         Log->Write("INFO:\tGot %d Train Time Tables",_building->GetTrainTimeTables().size());
    else
         Log->Write("WARNING:\tGot %d Train Time Tables",_building->GetTrainTimeTables().size());
    for(auto&& TT: _building->GetTrainTimeTables())
    {
          Log->Write("INFO\tid           : %d",TT.second->id);
          Log->Write("INFO\ttype         : %s",TT.second->type.c_str());
          Log->Write("INFO\troom id      : %d",TT.second->rid);
          Log->Write("INFO\ttin          : %.2f%",TT.second->tin);
          Log->Write("INFO\ttout         : %.2f",TT.second->tout);
          Log->Write("INFO\ttrack start  : (%.2f, %.2f)",TT.second->pstart._x,TT.second->pstart._y);
          Log->Write("INFO\ttrack end    : (%.2f, %.2f)",TT.second->pend._x,TT.second->pend._y);
          Log->Write("INFO\ttrain start  : (%.2f, %.2f)",TT.second->tstart._x, TT.second->tstart._y);
          Log->Write("INFO\ttrain end    : (%.2f, %.2f)\n",TT.second->tend._x, TT.second->tend._y);
    }
    //@todo: these variables are global
    TrainTypes = _building->GetTrainTypes();
    TrainTimeTables = _building->GetTrainTimeTables();
    _trainConstraints = (bool) TrainTimeTables.size();

    //-----
    // Give the DirectionStrategy the chance to perform some initialization.
    // This should be done after the initialization of the operationalModel
    // because then, invalid pedestrians have been deleted and FindExit()
    // has been called.

    //other initializations
    for (auto&& ped: _building->GetAllPedestrians()) {
        ped->Setdt(_deltaT);
    }
    _nPeds = _building->GetAllPedestrians().size();
    //_building->WriteToErrorLog();
    Log->Write("INFO:\t nPeds %d received", _nPeds);
    //get the seed
    _seed = _config->GetSeed();

    //size of the cells/GCFM/Gompertz
    if (_config->GetDistEffMaxPed()>_config->GetLinkedCellSize()) {
        Log->Write(
                "ERROR: the linked-cell size [%f] should be bigger than the force range [%f]",
                _config->GetLinkedCellSize(), _config->GetDistEffMaxPed());
        return false;
    }

    //read and initialize events
    _em = new EventManager(_building.get(), _config->GetSeed());
    if (!_em->ReadEventsXml()) {
        Log->Write("ERROR: \tCould not initialize events handling");
    }
     if (!_em->ReadSchedule()) {
          Log->Write("ERROR: \tCould not initialize schedule handling");
     }

     _em->ListEvents();

    //_building->SaveGeometry("test.sav.xml");

    //if(_building->SanityCheck()==false)
    //     return false;

    //everything went fine
    return true;
}

double Simulation::RunStandardSimulation(double maxSimTime)
{
    RunHeader(_nPeds+_agentSrcManager.GetMaxAgentNumber());
    double t = RunBody(maxSimTime);
    RunFooter();
    return t;
}

void Simulation::UpdateRoutesAndLocations()
{
     //pedestrians to be deleted
     //you should better create this in the constructor and allocate it once.
     set<Pedestrian*> pedsToRemove;
//     pedsToRemove.reserve(500); //just reserve some space

     // collect all pedestrians in the simulation.
     const vector<Pedestrian*>& allPeds = _building->GetAllPedestrians();
     const map<int, Goal*>& goals = _building->GetAllGoals();
     auto allRooms = _building->GetAllRooms();

//    for (signed int p = 0; p < allPeds.size(); ++p) {
//        Pedestrian* ped = allPeds[p];
//
//        std::cout << "FinalDestination of [" << ped->GetID() << "] in (" << ped->GetRoomID() << ", " << ped->GetSubRoomID() << "/" <<  ped->GetSubRoomUID() << "): " << ped->GetFinalDestination() << std::endl;
//    }

#pragma omp parallel for shared(pedsToRemove, allRooms)
<<<<<<< HEAD
     for (long unsigned int p = 0; p < allPeds.size(); ++p) {
=======
     for (size_t p = 0; p < allPeds.size(); ++p) {
>>>>>>> bd940752
          auto ped = allPeds[p];
          Room* room = _building->GetRoom(ped->GetRoomID());
          SubRoom* sub0 = room->GetSubRoom(ped->GetSubRoomID());

          //set the new room if needed
          if ((ped->GetFinalDestination() == FINAL_DEST_OUT)
              && (room->GetCaption() == "outside")) { //TODO Hier aendern fuer inside goals?
#pragma omp critical(Simulation_Update_pedsToRemove)
               pedsToRemove.insert(ped);
          } else if ((ped->GetFinalDestination() != FINAL_DEST_OUT)
                    && (goals.at(ped->GetFinalDestination())->Contains(
                              ped->GetPos()))&& (goals.at(ped->GetFinalDestination())->GetIsFinalGoal())) {
#pragma omp critical(Simulation_Update_pedsToRemove)
               pedsToRemove.insert(ped);
          }

          // reposition in the case the pedestrians "accidently left the room" not via the intended exit.
          // That may happen if the forces are too high for instance
          // the ped is removed from the simulation, if it could not be reassigned
          else if (!sub0->IsInSubRoom(ped))
          {

               bool assigned = false;
               std::function<void(const Pedestrian&)> f = std::bind(&Simulation::UpdateFlowAtDoors, this, std::placeholders::_1);
               assigned = ped->Relocate(f);
               //this will delete agents, that are pushed outside (maybe even if inside obstacles??)

               if (!assigned) {
#pragma omp critical(Simulation_Update_pedsToRemove)
                       pedsToRemove.insert(ped); //the agent left the old room
                    //actualize the eggress time for that room
#pragma omp critical(SetEgressTime)
                    allRooms.at(ped->GetRoomID())->SetEgressTime(ped->GetGlobalTime());

               }
          }
          // actualize routes for sources
          if(_gotSources)
               ped->FindRoute();
          //finally actualize the route
          if ( !_gotSources && ped->FindRoute() == -1 && !_trainConstraints) {
               //a destination could not be found for that pedestrian
               Log->Write("ERROR: \tCould not find a route for pedestrian %d in room %d and subroom %d",
                         ped->GetID(), ped->GetRoomID(), ped->GetSubRoomID());
               //ped->FindRoute(); //debug only, plz remove
               std::function<void(const Pedestrian&)> f = std::bind(&Simulation::UpdateFlowAtDoors, this, std::placeholders::_1);
               ped->Relocate(f);
               //exit(EXIT_FAILURE);
#pragma omp critical(Simulation_Update_pedsToRemove)
               {
                    pedsToRemove.insert(ped);
                    Log->incrementDeletedAgents();
               }
          }
     }


#ifdef _USE_PROTOCOL_BUFFER
     if (_hybridSimManager)
     {
          AgentsQueueOut::Add(pedsToRemove);    //this should be critical region (and it is)
     }
     else
#endif
    {

        // remove the pedestrians that have left the building
        for (auto p : pedsToRemove){
            UpdateFlowAtDoors(*p);
            _building->DeletePedestrian(p);
        }
        pedsToRemove.clear();
    }

    //    temporary fix for the safest path router
    //    if (dynamic_cast<SafestPathRouter*>(_routingEngine->GetRouter(1)))
    //    {
    //         SafestPathRouter* spr = dynamic_cast<SafestPathRouter*>(_routingEngine->GetRouter(1));
    //         spr->ComputeAndUpdateDestinations(_allPedestians);
    //    }
}

void Simulation::PrintStatistics(double simTime)
{
    Log->Write("\nRooms Egress. Simulation Time: %.2f", simTime);
    Log->Write("==================");
    Log->Write("id\tcaption\tegress time (s)");

    for (const auto& it:_building->GetAllRooms()) {
        auto&& room = it.second;
        if (room->GetCaption()!="outside")
            Log->Write("%d\t%s\t%.2f", room->GetID(), room->GetCaption().c_str(), room->GetEgressTime());
    }

    Log->Write("\nUsage of Exits");
    Log->Write("==========");
    for (const auto& itr : _building->GetAllTransitions()) {
        Transition* goal = itr.second;
        if (goal->GetDoorUsage()) {
            Log->Write(
                    "\nExit ID [%d] used by [%d] pedestrians. Last passing time [%0.2f] s",
                    goal->GetID(), goal->GetDoorUsage(),
                    goal->GetLastPassingTime());

            fs::path p(_config->GetOriginalTrajectoriesFile());

            string statsfile = "flow_exit_id_"+to_string(goal->GetID())+"_"+p.stem().string()+".txt";
            if(goal->GetOutflowRate() <  (std::numeric_limits<double>::max)())
            {
                 char tmp[50];
                 sprintf(tmp, "%.2f_", goal->GetOutflowRate());
                 statsfile = "flow_exit_id_"+to_string(goal->GetID())+"_rate_"+tmp+p.stem().string()+".txt";
            }
            Log->Write("More Information in the file: %s", statsfile.c_str());
            {
                 FileHandler statOutput(statsfile.c_str());
                 statOutput.Write("#Simulation time: %.2f", simTime);
                 statOutput.Write("#Flow at exit "+goal->GetCaption()+"( ID "+to_string(goal->GetID())+" )");
                 statOutput.Write("#Time (s)  cummulative number of agents \n");
                 statOutput.Write(goal->GetFlowCurve());
            }

        }
    }

        Log->Write("\nUsage of Crossings");
        Log->Write("==========");
        for (const auto& itr : _building->GetAllCrossings()) {
             Crossing* goal = itr.second;
             if (goal->GetDoorUsage()) {
                  Log->Write(
                       "\nCrossing ID [%d] in Room ID [%d] used by [%d] pedestrians. Last passing time [%0.2f] s",
                       goal->GetID(), itr.first/1000, goal->GetDoorUsage(),
                       goal->GetLastPassingTime());

                  string statsfile = "flow_crossing_id_"
                       + to_string(itr.first/1000) + "_" + to_string(itr.first % 1000) +".dat";
                  Log->Write("More Information in the file: %s", statsfile.c_str());
                  FileHandler output(statsfile.c_str());
                  output.Write("#Simulation time: %.2f", simTime);
                  output.Write("#Flow at crossing " + goal->GetCaption() + "( ID " + to_string(goal->GetID())
                                + " ) in Room ( ID "+ to_string(itr.first / 1000) + " )");
                  output.Write("#Time (s)  cummulative number of agents \n");
                  output.Write(goal->GetFlowCurve());
             }
        }

    Log->Write("\n");
}

void Simulation::RunHeader(long nPed)
{
    // writing the header
    if (nPed==-1) nPed = _nPeds;
    _iod->WriteHeader(nPed, _fps, _building.get(), _seed, 0);// first trajectory
                                                             // count = 0
    _iod->WriteGeometry(_building.get());
    if( _gotSources)
         _iod->WriteSources( GetAgentSrcManager().GetSources());

    int writeInterval = (int) ((1./_fps)/_deltaT+0.5);
    writeInterval = (writeInterval<=0) ? 1 : writeInterval; // mustn't be <= 0
    int firstframe = (Pedestrian::GetGlobalTime()/_deltaT)/writeInterval;

    _iod->WriteFrame(firstframe, _building.get());
    //first initialisation needed by the linked-cells
    UpdateRoutesAndLocations();
    ProcessAgentsQueue();
}

double Simulation::RunBody(double maxSimTime)
{
    //needed to control the execution time PART 1
    //in the case you want to run in no faster than realtime
    //time_t starttime, endtime;
    //time(&starttime);

    //take the current time from the pedestrian
    double t = Pedestrian::GetGlobalTime();
    fs::path TrajectoryName(_config->GetTrajectoriesFile());// in case we
                                                                // may need to
                                                                // generate
                                                                // several small files
    //frame number. This function can be called many times,
    static int frameNr = (int) (1+t/_deltaT); // Frame Number

    //##########
    //PROBLEMATIC: time when frame should be printed out
    // possibly skipped when using the following lines
    // NEEDS TO BE FIXED!
    int writeInterval = (int) ((1./_fps)/_deltaT+0.5);
    writeInterval = (writeInterval<=0) ? 1 : writeInterval; // mustn't be <= 0
    // ##########

    //process the queue for incoming pedestrians
    //important since the number of peds is used
    //to break the main simulation loop
    ProcessAgentsQueue();
    _nPeds = _building->GetAllPedestrians().size();
    std::cout << "\n";
    std::string description = "Evacutation ";
    ProgressBar *bar = new ProgressBar(_nPeds, description);
    // bar->SetFrequencyUpdate(10);
#ifdef _WINDOWS
    bar->SetStyle("|","-");
#else
    bar->SetStyle("\u2588", "-"); //for linux
#endif
    int initialnPeds = _nPeds;
    // main program loop
    while ((_nPeds || (!_agentSrcManager.IsCompleted()&& _gotSources) ) && t<maxSimTime) {
        t = 0+(frameNr-1)*_deltaT;
        // Handle train traffic: coorect geometry
        bool geometryChanged= TrainTraffic();

        //process the queue for incoming pedestrians
        ProcessAgentsQueue();

        if (t>Pedestrian::GetMinPremovementTime()) {
            //update the linked cells
            _building->UpdateGrid();

            // update the positions
            _operationalModel->ComputeNextTimeStep(t, _deltaT, _building.get(), _periodic);

            //update the events
            _em->ProcessEvent();

            //here we could place router-tasks (calc new maps) that can use multiple cores AND we have 't'
            //update quickestRouter
            if(geometryChanged)
            {
                 // debug
                 fs::path f("tmp_"+std::to_string(t)+"_"+_config->GetGeometryFile());
                 std::string filename = f.string();
                 std::cout << "\nUpdate geometry. New  geometry --> " << filename.c_str() << "\n";

                 std::cout<< KGRN << "Enter correctGeometry: Building Has " << _building->GetAllTransitions().size() << " Transitions\n" << RESET;
                 _building->SaveGeometry(filename);
                 //
                 double _deltaH = _building->GetConfig()->get_deltaH();
                 double _wallAvoidDistance = _building->GetConfig()->get_wall_avoid_distance();
                 bool _useWallAvoidance = _building->GetConfig()->get_use_wall_avoidance();

                 if(auto dirlocff = dynamic_cast<DirectionLocalFloorfield*>(_building->GetConfig()->get_dirStrategy())){
                      Log->Write("INFO:\t Init DirectionLOCALFloorfield starting ...");
                      dirlocff->Init(_building.get(), _deltaH, _wallAvoidDistance, _useWallAvoidance);
                      Log->Write("INFO:\t Init DirectionLOCALFloorfield done");
                 }
                }
            else{ // quickest needs update even if NeedsUpdate() is false
                 FFRouter* ffrouter = dynamic_cast<FFRouter*>(_routingEngine.get()->GetRouter(ROUTING_FF_QUICKEST));
                 if(ffrouter != nullptr)
                      if (ffrouter->MustReInit()) {
                           ffrouter->ReInit();
                           ffrouter->SetRecalc(t);
                      }
            }

            // here the used routers are update, when needed due to external changes
            if (_routingEngine->NeedsUpdate()){
                 std::cout << KBLU << " Init router in simulation\n" << RESET;
                 _routingEngine->UpdateRouter();
            }

            //update the routes and locations
            UpdateRoutesAndLocations();

            //other updates
            //someone might have left the building
            _nPeds = _building->GetAllPedestrians().size();
        }

        // update the global time
        Pedestrian::SetGlobalTime(t);

        // write the trajectories
        if (0==frameNr%writeInterval) {
              _iod->WriteFrame(frameNr/writeInterval, _building.get());
              WriteTrajectories(TrajectoryName.stem().string());
        }

        if(!_gotSources && !_periodic && _config->print_prog_bar())
              // Log->ProgressBar(initialnPeds, initialnPeds-_nPeds, t);
              bar->Progressed(initialnPeds-_nPeds);
        else
             if ((!_gotSources) &&
                 ((frameNr < 100 &&  frameNr % 10 == 0) ||
                  (frameNr > 100 &&  frameNr % 100 == 0)))
                  printf("time: %6.2f (%4.0f)  | Agents: %6ld / %d [%4.1f%%]\n",  t , maxSimTime, _nPeds, initialnPeds, (double)(initialnPeds-_nPeds)/initialnPeds*100);


        // needed to control the execution time PART 2
        // time(&endtime);
        // double timeToWait=t-difftime(endtime, starttime);
        // clock_t goal = timeToWait*1000 + clock();
        // while (goal > clock());
        ++frameNr;

        //Trigger JPSfire Toxicity Analysis
        //only executed every 3 seconds
        #ifdef JPSFIRE
        if( fmod(Pedestrian::GetGlobalTime(), 3) == 0 ) {
            for (auto&& ped: _building->GetAllPedestrians()) {
                ped->ConductToxicityAnalysis();
            }
        }
        #endif

        //init train trainOutfloww
        for (auto tab : TrainTimeTables)
        {
              trainOutflow[tab.first] = 0;
        }
        // regulate flow
        for (auto& itr: _building->GetAllTransitions())
        {
             Transition* Trans = itr.second;
             if(Trans->IsTempClose())
             {
                  if ((Trans->GetMaxDoorUsage() != (std::numeric_limits<int>::max)()) ||
                    (Trans->GetOutflowRate() != (std::numeric_limits<double>::max)()) ){
                        Trans->UpdateClosingTime( _deltaT);
                        if(Trans->GetClosingTime() <= _deltaT){
                             Trans->changeTemporaryState();
                      }
                  }// normal transition
             }
             //-----------
             // regulate train doorusage
             std::string transType = Trans->GetType();
             if (Trans->IsOpen() && transType.rfind("Train", 0) == 0)
             {
                   std::vector<std::string> strs;
                   boost::split(strs, transType, boost::is_any_of("_"),boost::token_compress_on);
                   int id = atoi(strs[1].c_str());
                   std::string type = Trans->GetCaption();
                   trainOutflow[id] += Trans->GetDoorUsage();
                   if(trainOutflow[id] >= TrainTypes[type]->nmax)
                   {
                        std::cout << "INFO:\tclosing train door "<<  transType.c_str() << " at "<<  Pedestrian::GetGlobalTime() << " capacity " <<  TrainTypes[type]->nmax<< "\n";
                         Log->Write("INFO:\tclosing train door %s at t=%.2f. Flow = %.2f (Train Capacity %d)", transType.c_str(), Pedestrian::GetGlobalTime(), trainOutflow[id], TrainTypes[type]->nmax);
                         Trans->Close();
                   }
             }
             //-----------
        }// Transitions
        if(frameNr % 1000 == 0)
        {
              Log->Write("INFO:\tUpdate door statistics at t=%.2f", t);
              PrintStatistics(t);
        }
    }// while time
    return t;
}
void Simulation::WriteTrajectories(std::string trajectoryName)
{
    if(_config->GetFileFormat() != FORMAT_PLAIN) {return;}

    fs::path p = _config->GetTrajectoriesFile();
    fs::path parent = p.parent_path();
    int sf = fs::file_size(p);
    if(sf > _maxFileSize * 1024 * 1024)
    {
          std::string extention = p.extension().string();
          this->incrementCountTraj();
          char tmp_traj_name[100];
          sprintf(tmp_traj_name,"%s_%.4d_%s", trajectoryName.c_str(), _countTraj, extention.c_str());
          fs::path abs_traj_name = parent/ fs::path(tmp_traj_name);
          _config->SetTrajectoriesFile(abs_traj_name.string());
          Log->Write("INFO:\tNew trajectory file <%s>", tmp_traj_name);
          auto file = std::make_shared<FileHandler>(_config->GetTrajectoriesFile().c_str());
          outputTXT->SetOutputHandler(file);
          _iod->WriteHeader(_nPeds, _fps, _building.get(), _seed, _countTraj);
    }
}

//      |             |
//      *-------------* <---door
//      |             |
//      |             |
//      |             |
//      |             |
//      |             |
//*-----x-------------x--------* <- wall
//      |             |


/*
 * in this function this happens:
* remove walls
* add walls
* add doors
* set _routingEngine->setNeedUpdate(true);
*/
bool Simulation::correctGeometry(std::shared_ptr<Building> building, std::shared_ptr<TrainTimeTable> tab)
{
     //auto platforms = building->GetPlatforms();
     int trainId = tab->id;
     std::string trainType = tab->type;
     Point TrackStart = tab->pstart;
     Point TrainStart = tab->tstart;
     Point TrackEnd = tab->pend;
     SubRoom * subroom;
     int room_id, subroom_id;
     auto mytrack = building->GetTrackWalls(TrackStart, TrackEnd, room_id, subroom_id);
     Room* room = building->GetRoom(room_id);
     subroom = room->GetSubRoom(subroom_id);
     if(subroom == nullptr)
     {
          Log->Write("ERROR:\t Simulation::correctGeometry got wrong room_id|subroom_id (%d|%d). TrainId %d", room_id, subroom_id, trainId);
          exit(EXIT_FAILURE);
     }
     static int transition_id = 10000; // randomly high number

     std::cout << "enter with train " << trainType.c_str() << "\n";
     std::cout<< KBLU << "Enter correctGeometry: Building Has " << building->GetAllTransitions().size() << " Transitions\n" << RESET;
     std::cout << "room: " << room_id << " subroom_id " << subroom_id << "\n" ;

      if(mytrack.empty() || subroom == nullptr)
            return false;


      auto train = building->GetTrainTypes().at(trainType);
      auto doors = train->doors;
      for(auto && d: doors)
      {
           auto newX  = d.GetPoint1()._x + TrainStart._x + TrackStart._x;
           auto newY  = d.GetPoint1()._y + TrainStart._y + TrackStart._y;
           d.SetPoint1(Point(newX, newY));
           newX  = d.GetPoint2()._x + TrainStart._x + TrackStart._x;
           newY  = d.GetPoint2()._y + TrainStart._y + TrackStart._y;
           d.SetPoint2(Point(newX, newY));
      }
      for(auto d: doors)
      {
           Log->Write("Train %s %d. Transformed coordinates of doors: %s -- %s", trainType.c_str(), trainId, d.GetPoint1().toString().c_str(), d.GetPoint2().toString().c_str());
      }

      // std::vector<std::pair<PointWall, pointWall > >
      auto pws = building->GetIntersectionPoints(doors, mytrack);
      if(pws.empty())
           std::cout << KRED << "simulation::correctGeometry: pws are empty. Something went south with train doors\n" << RESET;

      auto walls = subroom->GetAllWalls();
      //---
      for(auto pw: pws)
      {
            auto pw1 = pw.first;
            auto pw2 = pw.second;
            auto p1 = pw1.first;
            auto w1 = pw1.second;
            auto p2 = pw2.first;
            auto w2 = pw2.second;
            // std::cout << "p1 " << p1.toString() << ", wall: " << w1.toString() << "\n";
            // std::cout << "p2 " << p2.toString() << ", wall: " << w2.toString() << "\n";
            // std::cout << "------\n";
            // case 1
            Point P;
            if(w1 == w2)
            {
                  std::cout << "EQUAL\n";
                  Transition* e = new Transition();
                  e->SetID(transition_id++);
                  e->SetCaption(trainType);
                  e->SetPoint1(p1);
                  e->SetPoint2(p2);
                  std::string transType = "Train_"+std::to_string(tab->id)+"_"+std::to_string(tab->tin)+"_"+std::to_string(tab->tout);
                  e->SetType(transType);
                  room->AddTransitionID(e->GetUniqueID());// danger area
                  e->SetRoom1(room);
                  e->SetSubRoom1(subroom);
                  subroom->AddTransition(e);// danger area
                  building->AddTransition(e);// danger area
                  /* std::cout << KRED << "Trans added: " << e->toString() << "\n" << RESET; */

                  /* std::cout<< KGRN << "Transition added. Building Has " << building->GetAllTransitions().size() << " Transitions\n" << RESET; */
                  double dist_pt1 = (w1.GetPoint1() - e->GetPoint1()).NormSquare();
                  double dist_pt2 = (w1.GetPoint1() - e->GetPoint2()).NormSquare();
                  Point A, B;

                  if(dist_pt1<dist_pt2)
                  {
                        A = e->GetPoint1();
                        B = e->GetPoint2();
                  }
                  else
                  {
                        A = e->GetPoint2();
                        B = e->GetPoint1();
                  }

                  Wall NewWall(w1.GetPoint1(), A);
                  Wall NewWall1(w1.GetPoint2(), B);
                  NewWall.SetType(w1.GetType());
                  NewWall1.SetType(w1.GetType());

                  // add new lines to be controled against overlap with exits
                  if(NewWall.GetLength() > J_EPS_DIST)
                  {
                       building->TempAddedWalls[trainId].push_back(NewWall);
                       subroom->AddWall(NewWall);
                  }

                  else
                       std::cout << KRED << ">> WALL did not add: " << NewWall.toString() << "\n" << RESET ;

                  if(NewWall1.GetLength() > J_EPS_DIST)
                  {
                       building->TempAddedWalls[trainId].push_back(NewWall1);
                       subroom->AddWall(NewWall1);
                  }
                  else
                       std::cout << KRED << ">> WALL did not add: " << NewWall1.toString() << "\n" << RESET ;

                  building->TempAddedDoors[trainId].push_back(*e);
                  building->TempRemovedWalls[trainId].push_back(w1);

                  subroom->RemoveWall(w1);


                  /* std::cout << KRED << "WALL added " << NewWall1.toString() << "\n" << RESET ; */
                  /* std::cout << KRED << "WALL removed " << w1.toString() << "\n" << RESET ; */
                  /* getc(stdin); */

                  //room->AddTransitionID(e->GetUniqueID());
            }
            else if(w1.ShareCommonPointWith(w2, P))
            {

                  std::cout << "ONE POINT COMON\n";
                  //------------ transition --------
                  Transition* e = new Transition();
                  e->SetID(transition_id++);
                  e->SetCaption(trainType);
                  e->SetPoint1(p1);
                  e->SetPoint2(p2);
                  std::string transType = "Train_"+std::to_string(tab->id)+"_"+std::to_string(tab->tin)+"_"+std::to_string(tab->tout);
                  e->SetType(transType);
                  room->AddTransitionID(e->GetUniqueID());// danger area
                  e->SetRoom1(room);
                  e->SetSubRoom1(subroom);

                  subroom->AddTransition(e);// danger area
                  building->AddTransition(e);// danger area
                  //--------------------------------
                  Point N, M;
                  if(w1.GetPoint1()==P)
                        N = w1.GetPoint2();
                  else
                        N = w1.GetPoint1();

                  if(w2.GetPoint1()==P)
                        M = w2.GetPoint2();
                  else
                        M = w2.GetPoint1();

                  Wall NewWall(N, p1);
                  Wall NewWall1(M, p2);
                  NewWall.SetType(w1.GetType());
                  NewWall1.SetType(w2.GetType());
                  // changes to building
                  building->TempAddedWalls[trainId].push_back(NewWall);
                  building->TempAddedWalls[trainId].push_back(NewWall1);
                  building->TempAddedDoors[trainId].push_back(*e);
                  building->TempRemovedWalls[trainId].push_back(w1);
                  building->TempRemovedWalls[trainId].push_back(w2);
                  subroom->AddWall(NewWall);
                  subroom->AddWall(NewWall1);
                  subroom->RemoveWall(w1);
                  subroom->RemoveWall(w2);
                  /* std::cout << KRED << ". WALL added " << NewWall.toString() << "\n" << RESET ; */
                  /* std::cout << KRED << "WALL added " << NewWall1.toString() << "\n" << RESET ; */
                  /* std::cout << KRED << "WALL removed " << w1.toString() << "\n" << RESET ; */
                  /* std::cout << KRED << "WALL removed " << w2.toString() << "\n" << RESET ; */
                  /* getc(stdin); */
            }
            else // disjoint
            {
                  std::cout << "DISJOINT\n";
                                    //------------ transition --------
                  Transition* e = new Transition();
                  e->SetID(transition_id++);
                  e->SetCaption(trainType);
                  e->SetPoint1(p1);
                  e->SetPoint2(p2);
                  std::string transType = "Train_"+std::to_string(tab->id)+"_"+std::to_string(tab->tin)+"_"+std::to_string(tab->tout);
                  e->SetType(transType);
                  room->AddTransitionID(e->GetUniqueID());// danger area
                  e->SetRoom1(room);
                  e->SetSubRoom1(subroom);

                  subroom->AddTransition(e);// danger area
                  building->AddTransition(e);// danger area
                  //--------------------------------
                  // find points on w1 and w2 between p1 and p2
                  // (A, B)
                  Point A, B;
                  if(e->isBetween(w1.GetPoint1()))
                        A = w1.GetPoint2();
                  else
                        A = w1.GetPoint1();

                  if(e->isBetween(w2.GetPoint1()))
                        B = w2.GetPoint2();
                  else
                        B = w2.GetPoint1();

                  Wall NewWall(A, p1);
                  Wall NewWall1(B, p2);
                  NewWall.SetType(w1.GetType());
                  NewWall1.SetType(w2.GetType());
                  // remove walls between
                  for(auto wall: mytrack)
                  {
                       if(e->isBetween(wall.GetPoint1()) || e->isBetween(wall.GetPoint2()))
                        {
                             building->TempRemovedWalls[trainId].push_back(wall);
                             subroom->RemoveWall(wall);
                        }
                  }
                  // changes to building
                  building->TempAddedWalls[trainId].push_back(NewWall);
                  building->TempAddedWalls[trainId].push_back(NewWall1);
                  building->TempAddedDoors[trainId].push_back(*e);
                  subroom->AddWall(NewWall);
                  subroom->AddWall(NewWall1);

                  // remove walls w1 and w2
            }
      }
      _routingEngine->setNeedUpdate(true);
     return true;
}
void Simulation::RunFooter()
{
    // writing the footer
    _iod->WriteFooter();
}

void Simulation::ProcessAgentsQueue()
{

     /* std::cout << "Call Simulation::ProcessAgentsQueue() at: " << Pedestrian::GetGlobalTime() << std::endl; */
     /* std::cout << KRED << " SIMULATION building " << _building << " size "  << _building->GetAllPedestrians().size() << "\n" << RESET; */
           /* for(auto pp: _building->GetAllPedestrians()) */
     /*           std::cout<< KBLU << "BUL: Simulation: " << pp->GetPos()._x << ", " << pp->GetPos()._y << RESET << std::endl; */

    //incoming pedestrians
    vector<Pedestrian*> peds;
    //  std::cout << ">>> peds " << peds.size() << RESET<< std::endl;

    AgentsQueueIn::GetandClear(peds);
    //std::cout << "SIMULATION BEFORE BOOL = " <<  _agentSrcManager.IsBuildingUpdated() << " peds size " << peds.size() << "\n" ;

    //_agentSrcManager.SetBuildingUpdated(true);
    /* std::cout << "SIMULATION AFTER BOOL = " <<  _agentSrcManager.IsBuildingUpdated() << "\n" ; */

    for (auto&& ped: peds) {
            /* std::cout << "Add to building : " << ped->GetPos()._x << ", " << ped->GetPos()._y << " t: "<< Pedestrian::GetGlobalTime() << std::endl; */
        _building->AddPedestrian(ped);
    }
    _building->UpdateGrid();
    //  for(auto pp: _building->GetAllPedestrians())
    //         std::cout<< KBLU << "BUL: Simulation: " << pp->GetPos()._x << ", " << pp->GetPos()._y  << " t: "<< Pedestrian::GetGlobalTime() <<RESET << std::endl;


    /* std::cout << "LEAVE Simulation::ProcessAgentsQueue() with " << " size "  << _building->GetAllPedestrians().size() << "\n" << RESET; */
}

void Simulation::UpdateDoorticks() const {
//    int softstateDecay = 1;
//    //Softstate of _lastTickTime is valid for X seconds as in (X/_deltaT); here it is 2s
//    auto& allCross = _building->GetAllCrossings();
//    for (auto& crossPair : allCross) {
//        crossPair.second->_refresh1 += 1;
//        crossPair.second->_refresh2 += 1;
//        if (crossPair.second->_refresh1 > (softstateDecay/_deltaT)) {
//            crossPair.second->_lastTickTime1 = 0;
//            crossPair.second->_refresh1 = 0;
//        }
//        if (crossPair.second->_refresh2 > (softstateDecay/_deltaT)) {
//            crossPair.second->_lastTickTime2 = 0;
//            crossPair.second->_refresh2 = 0;
//        }
//    }
//
//    auto& allTrans = _building->GetAllTransitions();
//    for (auto& transPair : allTrans) {
//        transPair.second->_refresh1 += 1;
//        transPair.second->_refresh2 += 1;
//        if (transPair.second->_refresh1 > (softstateDecay/_deltaT)) {
//            transPair.second->_lastTickTime1 = 0;
//            transPair.second->_refresh1 = 0;
//        }
//        if (transPair.second->_refresh2 > (softstateDecay/_deltaT)) {
//            transPair.second->_lastTickTime2 = 0;
//            transPair.second->_refresh2 = 0;
//        }
//    }
};

void Simulation::UpdateFlowAtDoors(const Pedestrian& ped) const
{
    if (_config->ShowStatistics()) {
        Transition* trans = _building->GetTransitionByUID(ped.GetExitIndex());
        if (trans) {
            //check if the pedestrian left the door correctly
            if (trans->DistTo(ped.GetPos())>0.5) {
                Log->Write("WARNING:\t pedestrian [%d] left room/subroom [%d/%d] in an unusual way. Please check",
                        ped.GetID(), ped.GetRoomID(), ped.GetSubRoomID());
                Log->Write("       :\t distance to last door (%d | %d) is %f. That should be smaller.",
                        trans->GetUniqueID(), ped.GetExitIndex(),
                        trans->DistTo(ped.GetPos()));
                Log->Write("       :\t correcting the door statistics");
                //ped.Dump(ped.GetID());

                //checking the history and picking the nearest previous destination
                double biggest = 0.3;
                bool success = false;
                for (const auto& dest:ped.GetLastDestinations()) {
                    if (dest!=-1) {
                        Transition* trans_tmp = _building->GetTransitionByUID(dest);
                        if (trans_tmp && trans_tmp->DistTo(ped.GetPos())<biggest) {
                            biggest = trans_tmp->DistTo(ped.GetPos());
                            trans = trans_tmp;
                            Log->Write("       :\t Best match found at door %d", dest);
                            success = true;//at least one door was found
                        }
                    }
                }

                if (!success) {
                    Log->Write("WARNING       :\t correcting the door statistics");
                    return; //todo we need to check if the ped is in a subroom neighboring the target. If so, no problems!
                }
            }
//#pragma omp critical
            bool regulateFlow = trans->GetOutflowRate() <  (std::numeric_limits<double>::max)();

            trans->IncreaseDoorUsage(1, ped.GetGlobalTime());
            trans->IncreasePartialDoorUsage(1);

            if(regulateFlow)
            {
                 // when <dn> agents pass <trans>, we start evaluating the flow
                 // .. and maybe close the <trans>
                 if( trans->GetPartialDoorUsage() ==  trans->GetDN() ) {
                      trans->regulateFlow(Pedestrian::GetGlobalTime());
                      trans->ResetPartialDoorUsage();
                 }
            }

        }

        Crossing* cross = _building->GetCrossingByUID(ped.GetExitIndex());
        if (cross) {
             cross->IncreaseDoorUsage(1, ped.GetGlobalTime());
        }
    }
}

void Simulation::incrementCountTraj()
{
      _countTraj++;
}

AgentsSourcesManager& Simulation::GetAgentSrcManager()
{
    return _agentSrcManager;
}

Building* Simulation::GetBuilding()
{
    return _building.get();
}

int Simulation::GetMaxSimTime() const{
      return _maxSimTime;
}
// return true is changes are made to the geometry
bool Simulation::TrainTraffic()
{
     bool trainHere = false;
     bool trainLeave = false;
     std::string trainType = "";
     Point trackStart, trackEnd;
     int trainId = 0;
     auto now = Pedestrian::GetGlobalTime();
     for(auto && tab: TrainTimeTables)
     {
          trainType = tab.second->type;
          trainId = tab.second->id;
          trackStart = tab.second->pstart;
          trackEnd = tab.second->pend;
          if(!tab.second->arrival && (now >= tab.second->tin) && (now <= tab.second->tout))
          {
               trainHere = true;
               TrainTimeTables.at(trainId)->arrival = true;
               std::cout << KRED << "Arrival: TRAIN " << trainType << " at time: " << now << "\n" << RESET;
               correctGeometry(_building, tab.second);

          }
          else if(tab.second->arrival && now >= tab.second->tout)
          {
               std::cout <<KGRN << "Departure: TRAIN " << trainType << " at time: " << now  << "\n" << RESET;
               _building->resetGeometry(tab.second);
               trainLeave = true;
               TrainTimeTables.at(trainId)->arrival = false;

          }
     }
     if(trainHere || trainLeave)
     {
          return true;
     }

     /* std::cout<< KRED << "Check: Building Has " << _building->GetAllTransitions().size() << " Transitions\n" << RESET; */

     return false;

}<|MERGE_RESOLUTION|>--- conflicted
+++ resolved
@@ -172,9 +172,6 @@
             break;
         }
         case FORMAT_PLAIN: {
-
-
-
             auto file = std::make_shared<FileHandler>(
                  traj.c_str());
             outputTXT = new TrajectoriesFLAT();
@@ -361,18 +358,14 @@
 //    }
 
 #pragma omp parallel for shared(pedsToRemove, allRooms)
-<<<<<<< HEAD
-     for (long unsigned int p = 0; p < allPeds.size(); ++p) {
-=======
      for (size_t p = 0; p < allPeds.size(); ++p) {
->>>>>>> bd940752
           auto ped = allPeds[p];
           Room* room = _building->GetRoom(ped->GetRoomID());
           SubRoom* sub0 = room->GetSubRoom(ped->GetSubRoomID());
 
           //set the new room if needed
           if ((ped->GetFinalDestination() == FINAL_DEST_OUT)
-              && (room->GetCaption() == "outside")) { //TODO Hier aendern fuer inside goals?
+                    && (room->GetCaption() == "outside")) { //TODO Hier aendern fuer inside goals?
 #pragma omp critical(Simulation_Update_pedsToRemove)
                pedsToRemove.insert(ped);
           } else if ((ped->GetFinalDestination() != FINAL_DEST_OUT)
@@ -715,12 +708,13 @@
         }// Transitions
         if(frameNr % 1000 == 0)
         {
-              Log->Write("INFO:\tUpdate door statistics at t=%.2f", t);
-              PrintStatistics(t);
+             Log->Write("INFO:\tUpdate door statistics at t=%.2f", t);
+             PrintStatistics(t);
         }
     }// while time
     return t;
 }
+
 void Simulation::WriteTrajectories(std::string trajectoryName)
 {
     if(_config->GetFileFormat() != FORMAT_PLAIN) {return;}
@@ -1000,6 +994,7 @@
       _routingEngine->setNeedUpdate(true);
      return true;
 }
+
 void Simulation::RunFooter()
 {
     // writing the footer
