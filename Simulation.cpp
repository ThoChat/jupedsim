--- conflicted
+++ resolved
@@ -58,7 +58,7 @@
         :_config(args)
 {
      _countTraj = 0;
-     _maxFileSize = 1; // MB
+     _maxFileSize = 10; // MB
     _nPeds = 0;
     _seed = 8091983;
     _deltaT = 0;
@@ -723,11 +723,7 @@
       if(_config-> GetFileFormat() == FORMAT_PLAIN)
       {
             fs::path p = _config->GetTrajectoriesFile();
-<<<<<<< HEAD
             fs::path parent = p.parent_path();
-
-=======
->>>>>>> e8bd8ffe
             int sf = fs::file_size(p);
             if(sf>_maxFileSize*1024*1024)
             {
@@ -735,12 +731,8 @@
                   this->incrementCountTraj();
                   char tmp_traj_name[100];
                   sprintf(tmp_traj_name,"%s_%.4d_%s", trajectoryName.c_str(), _countTraj, extention.c_str());
-<<<<<<< HEAD
                   fs::path abs_traj_name = parent/ fs::path(tmp_traj_name);
                   _config->SetTrajectoriesFile(abs_traj_name.string());
-=======
-                  _config->SetTrajectoriesFile(tmp_traj_name);
->>>>>>> e8bd8ffe
                   Log->Write("INFO:\tNew trajectory file <%s>", tmp_traj_name);
                   OutputHandler* file = new FileHandler(_config->GetTrajectoriesFile().c_str());
                   outputTXT->SetOutputHandler(file);
@@ -794,8 +786,6 @@
      std::cout << "enter with train " << trainType.c_str() << "\n";
      std::cout<< KBLU << "Enter correctGeometry: Building Has " << building->GetAllTransitions().size() << " Transitions\n" << RESET;
      std::cout << "room: " << room_id << " subroom_id " << subroom_id << "\n" ;
-
-<<<<<<< HEAD
 
       if(mytrack.empty() || subroom == nullptr)
             return false;
@@ -1011,225 +1001,6 @@
       }
       _routingEngine->setNeedUpdate(true);
      return true;
-
-=======
-
-      if(mytrack.empty() || subroom == nullptr)
-            return false;
-
-
-      auto train = building->GetTrainTypes().at(trainType);
-      auto doors = train->doors;
-      for(auto && d: doors)
-      {
-           auto newX  = d.GetPoint1()._x + TrainStart._x + TrackStart._x;
-           auto newY  = d.GetPoint1()._y + TrainStart._y + TrackStart._y;
-           d.SetPoint1(Point(newX, newY));
-           newX  = d.GetPoint2()._x + TrainStart._x + TrackStart._x;
-           newY  = d.GetPoint2()._y + TrainStart._y + TrackStart._y;
-           d.SetPoint2(Point(newX, newY));
-      }
-      for(auto d: doors)
-      {
-           Log->Write("Train %s %d. Transformed coordinates of doors: %s -- %s", trainType.c_str(), trainId, d.GetPoint1().toString().c_str(), d.GetPoint2().toString().c_str());
-      }
-
-      // std::vector<std::pair<PointWall, pointWall > >
-      auto pws = building->GetIntersectionPoints(doors, mytrack);
-      if(pws.empty())
-           std::cout << KRED << "simulation::correctGeometry: pws are empty. Something went south with train doors\n" << RESET;
-
-      auto walls = subroom->GetAllWalls();
-      //---
-      for(auto pw: pws)
-      {
-            auto pw1 = pw.first;
-            auto pw2 = pw.second;
-            auto p1 = pw1.first;
-            auto w1 = pw1.second;
-            auto p2 = pw2.first;
-            auto w2 = pw2.second;
-            // std::cout << "p1 " << p1.toString() << ", wall: " << w1.toString() << "\n";
-            // std::cout << "p2 " << p2.toString() << ", wall: " << w2.toString() << "\n";
-            // std::cout << "------\n";
-            // case 1
-            Point P;
-            if(w1 == w2)
-            {
-                  std::cout << "EQUAL\n";
-                  Transition* e = new Transition();
-                  e->SetID(transition_id++);
-                  e->SetCaption(trainType);
-                  e->SetPoint1(p1);
-                  e->SetPoint2(p2);
-                  std::string transType = "Train_"+std::to_string(tab->id)+"_"+std::to_string(tab->tin)+"_"+std::to_string(tab->tout);
-                  e->SetType(transType);
-                  room->AddTransitionID(e->GetUniqueID());// danger area
-                  e->SetRoom1(room);
-                  e->SetSubRoom1(subroom);
-                  subroom->AddTransition(e);// danger area
-                  building->AddTransition(e);// danger area
-                  /* std::cout << KRED << "Trans added: " << e->toString() << "\n" << RESET; */
-
-                  /* std::cout<< KGRN << "Transition added. Building Has " << building->GetAllTransitions().size() << " Transitions\n" << RESET; */
-                  double dist_pt1 = (w1.GetPoint1() - e->GetPoint1()).NormSquare();
-                  double dist_pt2 = (w1.GetPoint1() - e->GetPoint2()).NormSquare();
-                  Point A, B;
-
-                  if(dist_pt1<dist_pt2)
-                  {
-                        A = e->GetPoint1();
-                        B = e->GetPoint2();
-                  }
-                  else
-                  {
-                        A = e->GetPoint2();
-                        B = e->GetPoint1();
-                  }
-
-                  Wall NewWall(w1.GetPoint1(), A);
-                  Wall NewWall1(w1.GetPoint2(), B);
-                  NewWall.SetType(w1.GetType());
-                  NewWall1.SetType(w1.GetType());
-
-                  // add new lines to be controled against overlap with exits
-                  if(NewWall.GetLength() > J_EPS_DIST)
-                  {
-                       building->TempAddedWalls[trainId].push_back(NewWall);
-                       subroom->AddWall(NewWall);
-                  }
-
-                  else
-                       std::cout << KRED << ">> WALL did not add: " << NewWall.toString() << "\n" << RESET ;
-
-                  if(NewWall1.GetLength() > J_EPS_DIST)
-                  {
-                       building->TempAddedWalls[trainId].push_back(NewWall1);
-                       subroom->AddWall(NewWall1);
-                  }
-                  else
-                       std::cout << KRED << ">> WALL did not add: " << NewWall1.toString() << "\n" << RESET ;
-
-                  building->TempAddedDoors[trainId].push_back(*e);
-                  building->TempRemovedWalls[trainId].push_back(w1);
-
-                  subroom->RemoveWall(w1);
-
-
-                  /* std::cout << KRED << "WALL added " << NewWall1.toString() << "\n" << RESET ; */
-                  /* std::cout << KRED << "WALL removed " << w1.toString() << "\n" << RESET ; */
-                  /* getc(stdin); */
-
-                  //room->AddTransitionID(e->GetUniqueID());
-            }
-            else if(w1.ShareCommonPointWith(w2, P))
-            {
-
-                  std::cout << "ONE POINT COMON\n";
-                  //------------ transition --------
-                  Transition* e = new Transition();
-                  e->SetID(transition_id++);
-                  e->SetCaption(trainType);
-                  e->SetPoint1(p1);
-                  e->SetPoint2(p2);
-                  std::string transType = "Train_"+std::to_string(tab->id)+"_"+std::to_string(tab->tin)+"_"+std::to_string(tab->tout);
-                  e->SetType(transType);
-                  room->AddTransitionID(e->GetUniqueID());// danger area
-                  e->SetRoom1(room);
-                  e->SetSubRoom1(subroom);
-
-                  subroom->AddTransition(e);// danger area
-                  building->AddTransition(e);// danger area
-                  //--------------------------------
-                  Point N, M;
-                  if(w1.GetPoint1()==P)
-                        N = w1.GetPoint2();
-                  else
-                        N = w1.GetPoint1();
-
-                  if(w2.GetPoint1()==P)
-                        M = w2.GetPoint2();
-                  else
-                        M = w2.GetPoint1();
-
-                  Wall NewWall(N, p1);
-                  Wall NewWall1(M, p2);
-                  NewWall.SetType(w1.GetType());
-                  NewWall1.SetType(w2.GetType());
-                  // changes to building
-                  building->TempAddedWalls[trainId].push_back(NewWall);
-                  building->TempAddedWalls[trainId].push_back(NewWall1);
-                  building->TempAddedDoors[trainId].push_back(*e);
-                  building->TempRemovedWalls[trainId].push_back(w1);
-                  building->TempRemovedWalls[trainId].push_back(w2);
-                  subroom->AddWall(NewWall);
-                  subroom->AddWall(NewWall1);
-                  subroom->RemoveWall(w1);
-                  subroom->RemoveWall(w2);
-                  /* std::cout << KRED << ". WALL added " << NewWall.toString() << "\n" << RESET ; */
-                  /* std::cout << KRED << "WALL added " << NewWall1.toString() << "\n" << RESET ; */
-                  /* std::cout << KRED << "WALL removed " << w1.toString() << "\n" << RESET ; */
-                  /* std::cout << KRED << "WALL removed " << w2.toString() << "\n" << RESET ; */
-                  /* getc(stdin); */
-            }
-            else // disjoint
-            {
-                  std::cout << "DISJOINT\n";
-                                    //------------ transition --------
-                  Transition* e = new Transition();
-                  e->SetID(transition_id++);
-                  e->SetCaption(trainType);
-                  e->SetPoint1(p1);
-                  e->SetPoint2(p2);
-                  std::string transType = "Train_"+std::to_string(tab->id)+"_"+std::to_string(tab->tin)+"_"+std::to_string(tab->tout);
-                  e->SetType(transType);
-                  room->AddTransitionID(e->GetUniqueID());// danger area
-                  e->SetRoom1(room);
-                  e->SetSubRoom1(subroom);
-
-                  subroom->AddTransition(e);// danger area
-                  building->AddTransition(e);// danger area
-                  //--------------------------------
-                  // find points on w1 and w2 between p1 and p2
-                  // (A, B)
-                  Point A, B;
-                  if(e->isBetween(w1.GetPoint1()))
-                        A = w1.GetPoint2();
-                  else
-                        A = w1.GetPoint1();
-
-                  if(e->isBetween(w2.GetPoint1()))
-                        B = w2.GetPoint2();
-                  else
-                        B = w2.GetPoint1();
-
-                  Wall NewWall(A, p1);
-                  Wall NewWall1(B, p2);
-                  NewWall.SetType(w1.GetType());
-                  NewWall1.SetType(w2.GetType());
-                  // remove walls between
-                  for(auto wall: mytrack)
-                  {
-                       if(e->isBetween(wall.GetPoint1()) || e->isBetween(wall.GetPoint2()))
-                        {
-                             building->TempRemovedWalls[trainId].push_back(wall);
-                             subroom->RemoveWall(wall);
-                        }
-                  }
-                  // changes to building
-                  building->TempAddedWalls[trainId].push_back(NewWall);
-                  building->TempAddedWalls[trainId].push_back(NewWall1);
-                  building->TempAddedDoors[trainId].push_back(*e);
-                  subroom->AddWall(NewWall);
-                  subroom->AddWall(NewWall1);
-
-                  // remove walls w1 and w2
-            }
-      }
-      _routingEngine->setNeedUpdate(true);
-     return true;
-
->>>>>>> e8bd8ffe
 }
 void Simulation::RunFooter()
 {
