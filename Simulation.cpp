/**
 * \file        Simulation.cpp
 * \date        Dec 15, 2010
 * \version     v0.7
 * \copyright   <2009-2015> Forschungszentrum Jülich GmbH. All rights reserved.
 *
 * \section License
 * This file is part of JuPedSim.
 *
 * JuPedSim is free software: you can redistribute it and/or modify
 * it under the terms of the GNU Lesser General Public License as published by
 * the Free Software Foundation, either version 3 of the License, or
 * any later version.
 *
 * JuPedSim is distributed in the hope that it will be useful,
 * but WITHOUT ANY WARRANTY; without even the implied warranty of
 * MERCHANTABILITY or FITNESS FOR A PARTICULAR PURPOSE. See the
 * GNU General Public License for more details.
 *
 * You should have received a copy of the GNU Lesser General Public License
 * along with JuPedSim. If not, see <http://www.gnu.org/licenses/>.
 *
 * \section Description
 * The Simulation class represents a simulation of pedestrians
 * based on a certain model in a specific scenario. A simulation is defined by
 * various parameters and functions.
 *
 *
 **/

#include "Simulation.h"

#include "math/GCFMModel.h"
#include "math/GompertzModel.h"
#include "pedestrian/AgentsQueue.h"
#include "pedestrian/AgentsSourcesManager.h"

#ifdef _USE_PROTOCOL_BUFFER
#include "matsim/HybridSimulationManager.h"
#endif

#ifdef _OPENMP
#include <omp.h>

#else
#define omp_get_thread_num() 0
#define omp_get_max_threads()  1
#endif

using namespace std;

OutputHandler* Log;

Simulation::Simulation(const ArgumentParser& args)
{
     _nPeds = 0;
     _seed = 8091983;
     _deltaT = 0;
     _building = nullptr;
     //_direction = NULL;
     _operationalModel = nullptr;
     _solver = nullptr;
     _iod = new IODispatcher();
     _fps = 1;
     _em = nullptr;
     _argsParser = args;
}

Simulation::~Simulation()
{
     delete _solver;
     delete _iod;
     delete _em;
}

long Simulation::GetPedsNumber() const
{
     return _nPeds;
}

bool Simulation::InitArgs(const ArgumentParser& args)
{
     char tmp[CLENGTH];
     string s = "Parameter:\n";

     switch (args.GetLog())
     {
     case 0:
          // no log file
          //Log = new OutputHandler();
          break;
     case 1:
          if (Log)
               delete Log;
          Log = new STDIOHandler();
          break;
     case 2: {
          char name[CLENGTH] = "";
          sprintf(name, "%s.P0.dat", args.GetErrorLogFile().c_str());
          if (Log)
               delete Log;
          Log = new FileHandler(name);
     }
     break;
     default:
          printf("Wrong option for Logfile!\n\n");
          return false;
     }

     if (args.GetPort() != -1) {
          switch (args.GetFileFormat())
          {
          case FORMAT_XML_PLAIN_WITH_MESH:
          case FORMAT_XML_PLAIN: {
               OutputHandler* travisto = new SocketHandler(args.GetHostname(),
                         args.GetPort());
               Trajectories* output = new TrajectoriesJPSV06();
               output->SetOutputHandler(travisto);
               _iod->AddIO(output);
               break;
          }
          case FORMAT_XML_BIN: {
               Log->Write(
                         "INFO: \tFormat xml-bin not yet supported in streaming\n");
               //exit(0);
               break;
          }
          case FORMAT_PLAIN: {
               Log->Write(
                         "INFO: \tFormat plain not yet supported in streaming\n");
               return false;
          }
          case FORMAT_VTK: {
               Log->Write(
                         "INFO: \tFormat vtk not yet supported in streaming\n");
               return false;
          }
          default: {
               return false;
          }
          }

          s.append("\tonline streaming enabled \n");
     }

     if (args.GetTrajectoriesFile().empty() == false)
     {
          switch (args.GetFileFormat())
          {
          case FORMAT_XML_PLAIN: {
               OutputHandler* tofile = new FileHandler(
                         args.GetTrajectoriesFile().c_str());
               Trajectories* output = new TrajectoriesJPSV05();
               output->SetOutputHandler(tofile);
               _iod->AddIO(output);
               break;
          }
          case FORMAT_PLAIN: {
               OutputHandler* file = new FileHandler(
                         args.GetTrajectoriesFile().c_str());
               Trajectories* output = new TrajectoriesFLAT();
               output->SetOutputHandler(file);
               _iod->AddIO(output);
               break;
          }
          case FORMAT_VTK: {
               Log->Write("INFO: \tFormat vtk not yet supported\n");
               OutputHandler* file = new FileHandler(
                         (args.GetTrajectoriesFile() + ".vtk").c_str());
               Trajectories* output = new TrajectoriesVTK();
               output->SetOutputHandler(file);
               _iod->AddIO(output);
               break;
          }

          case FORMAT_XML_PLAIN_WITH_MESH: {
               //OutputHandler* tofile = new FileHandler(args->GetTrajectoriesFile().c_str());
               //if(_iod) delete _iod;
               //_iod = new TrajectoriesXML_MESH();
               //_iod->AddIO(tofile);
               break;
          }
          case FORMAT_XML_BIN: {
               // OutputHandler* travisto = new SocketHandler(args->GetHostname(), args->GetPort());
               // Trajectories* output= new TrajectoriesJPSV06();
               // output->SetOutputHandler(travisto);
               // _iod->AddIO(output);
               break;
          }
          default: {
               break;
          }
          }
     }

     _operationalModel = args.GetModel();
     s.append(_operationalModel->GetDescription());

     // ODE solver which is never used!
     auto solver = args.GetSolver();
     sprintf(tmp, "\tODE Solver: %d\n", solver);
     s.append(tmp);

     sprintf(tmp, "\tnCPU: %d\n", args.GetMaxOpenMPThreads());
     s.append(tmp);
     sprintf(tmp, "\tt_max: %f\n", args.GetTmax());
     s.append(tmp);
     _deltaT = args.Getdt();
     sprintf(tmp, "\tdt: %f\n", _deltaT);
     s.append(tmp);

     _fps = args.Getfps();
     sprintf(tmp, "\tfps: %f\n", _fps);
     s.append(tmp);
     //Log->Write(s.c_str());

     _routingEngine = args.GetRoutingEngine();
     auto distributor = std::unique_ptr<PedDistributor>(new PedDistributor(_argsParser.GetProjectFile(), _argsParser.GetAgentsParameters(),_argsParser.GetSeed()));
     // IMPORTANT: do not change the order in the following..
     _building = std::unique_ptr<Building>(new Building(args.GetProjectFile(), args.GetProjectRootDir(), *_routingEngine, *distributor, args.GetLinkedCellSize()));

     // Initialize the agents sources that have been collected in the pedestrians distributor
     _agentSrcManager.SetBuilding(_building.get());
     for (const auto& src: distributor->GetAgentsSources())
     {
          _agentSrcManager.AddSource(src);
          //src->Dump();
     }

#ifdef _USE_PROTOCOL_BUFFER
     //initialize the hybrid mode if defined
     if(nullptr!=(_hybridSimManager=args.GetHybridSimManager()))
     {
          Log->Write("INFO:\t performing hybrid simulation");
     }
#endif

     //perform customs initialisation, like computing the phi for the gcfm
     //this should be called after the routing engine has been initialised
     // because a direction is needed for this initialisation.
     if(_operationalModel->Init(_building.get())==false)
          return false;

     //other initializations
     for (auto&& ped: _building->GetAllPedestrians()) {
          ped->Setdt(_deltaT);
     }
     _nPeds = _building->GetAllPedestrians().size();
     //_building->WriteToErrorLog();

     //get the seed
     _seed = args.GetSeed();

     //size of the cells/GCFM/Gompertz
     if (args.GetDistEffMaxPed() > args.GetLinkedCellSize()) {
          Log->Write(
                    "ERROR: the linked-cell size [%f] should be bigger than the force range [%f]",
                    args.GetLinkedCellSize(), args.GetDistEffMaxPed());
          return false;
     }

     //read and initialize events
     _em = new EventManager(_building.get(),args.GetSeed());
     if(_em->ReadEventsXml()==false)
     {
          Log->Write("ERROR: \tCould not initialize events handling");
     }
     _em->ListEvents();

     //_building->SaveGeometry("test.sav.xml");

     //if(_building->SanityCheck()==false)
     //     return false;

     //everything went fine
     return true;
}

int Simulation::RunStandardSimulation(double maxSimTime)
{
     RunHeader(_nPeds + _agentSrcManager.GetMaxAgentNumber());
     double t=RunBody(maxSimTime);
     RunFooter();
     return (int)t;
}

void Simulation::UpdateRoutesAndLocations()
{
     //pedestrians to be deleted
     //you should better create this in the constructor and allocate it once.
     vector<Pedestrian*> pedsToRemove;
     pedsToRemove.reserve(500); //just reserve some space

     // collect all pedestrians in the simulation.
     const vector<Pedestrian*>& allPeds = _building->GetAllPedestrians();
     const map<int, Goal*>& goals = _building->GetAllGoals();

     unsigned long nSize = allPeds.size();
     int nThreads = omp_get_max_threads();
     int partSize = nSize / nThreads;

#pragma omp parallel  default(shared) num_threads(nThreads)
     {
          const int threadID = omp_get_thread_num();
          int start = threadID * partSize;
          int end = (threadID + 1) * partSize - 1;
          if ((threadID == nThreads - 1))
               end = nSize - 1;

          for (int p = start; p <= end; ++p) {
               Pedestrian* ped = allPeds[p];
               Room* room = _building->GetRoom(ped->GetRoomID());
               SubRoom* sub0 = room->GetSubRoom(ped->GetSubRoomID());

               //set the new room if needed
               if ((ped->GetFinalDestination() == FINAL_DEST_OUT)
                         && (room->GetCaption() == "outside")) {
#pragma omp critical
                    pedsToRemove.push_back(ped);
               } else if ((ped->GetFinalDestination() != FINAL_DEST_OUT)
                         && (goals.at(ped->GetFinalDestination())->Contains(
                                   ped->GetPos()))) {
#pragma omp critical
                    pedsToRemove.push_back(ped);
               }

               // reposition in the case the pedestrians "accidently left the room" not via the intended exit.
               // That may happen if the forces are too high for instance
               // the ped is removed from the simulation, if it could not be reassigned
               else if (!sub0->IsInSubRoom(ped))
               {
                    bool assigned = false;
                    auto& allRooms = _building->GetAllRooms();

                    for (auto&& it_room : allRooms)
                    {
                         auto&& room=it_room.second;
                         for (auto&& it_sub : room->GetAllSubRooms())
                         {
                              auto&& sub=it_sub.second;
                              auto&& old_room =allRooms.at(ped->GetRoomID());
                              auto&& old_sub =old_room->GetSubRoom(
                                        ped->GetSubRoomID());
                              if (sub->IsDirectlyConnectedWith(old_sub)
                                        && sub->IsInSubRoom(ped->GetPos()))
                              {
                                   ped->SetRoomID(room->GetID(),
                                             room->GetCaption());
                                   ped->SetSubRoomID(sub->GetSubRoomID());
                                   //the agent left the old iroom
                                   //actualize the egress time for that iroom
                                   old_room->SetEgressTime(ped->GetGlobalTime());

                                   //the pedestrian did not used the door to exit the room
                                   //todo: optimize with distance square
                                   //if(ped->GetDistanceToNextTarget()>0.5)
                                   //{
                                   //   Log->Write("WARNING:\t pedestrian [%d] left the room in an unusual way. Please check",ped->GetID());
                                   //   Log->Write("        \t distance to previous target is %f",ped->GetDistanceToNextTarget());
                                   //}

                                   //also statistic for internal doors
                                   UpdateFlowAtDoors(*ped);

                                   ped->ClearMentalMap(); // reset the destination
                                   //ped->FindRoute();

                                   assigned = true;
                                   break;
                              }
                         }
                         if (assigned)
                              break; // stop the loop
                    }

                    if (!assigned) {
#pragma omp critical
                         pedsToRemove.push_back(ped);
                         //the agent left the old room
                         //actualize the eggress time for that room
                         allRooms.at(ped->GetRoomID())->SetEgressTime(ped->GetGlobalTime());

                    }
               }

               //finally actualize the route
               if (ped->FindRoute() == -1) {
                    //a destination could not be found for that pedestrian
                    Log->Write("ERROR: \tCould not find a route for pedestrian %d",ped->GetID());
                    //exit(EXIT_FAILURE);
#pragma omp critical
                    pedsToRemove.push_back(ped);
               }
          }
     }

#ifdef _USE_PROTOCOL_BUFFER
     if (_hybridSimManager)
     {
          AgentsQueueOut::Add(pedsToRemove);
     }
     else
#endif
     {
          // remove the pedestrians that have left the building
          for (unsigned int p = 0; p < pedsToRemove.size(); p++)
          {
               UpdateFlowAtDoors(*pedsToRemove[p]);
               _building->DeletePedestrian(pedsToRemove[p]);
          }
     }

     //    temporary fix for the safest path router
     //    if (dynamic_cast<SafestPathRouter*>(_routingEngine->GetRouter(1)))
     //    {
     //         SafestPathRouter* spr = dynamic_cast<SafestPathRouter*>(_routingEngine->GetRouter(1));
     //         spr->ComputeAndUpdateDestinations(_allPedestians);
     //    }
}

void Simulation::PrintStatistics()
{
     Log->Write("\nRooms Egress Time:");
     Log->Write("==================");
     Log->Write("id\tcaption\tegress time (s)");

     for(const auto& it:_building->GetAllRooms())
     {
          auto&& room=it.second;
          if(room->GetCaption()!="outside")
               Log->Write("%d\t%s\t%.2f",room->GetID(),room->GetCaption().c_str(),room->GetEgressTime());
     }

     Log->Write("\nUsage of Exits");
     Log->Write("==========");
     for (const auto& itr : _building->GetAllTransitions())
     {
          Transition* goal = itr.second;
          if (goal->GetDoorUsage())
          {
               Log->Write(
                         "\nExit ID [%d] used by [%d] pedestrians. Last passing time [%0.2f] s",
                         goal->GetID(), goal->GetDoorUsage(),
                         goal->GetLastPassingTime());

               string statsfile=_argsParser.GetTrajectoriesFile()+"_flow_exit_id_"+to_string(goal->GetID())+".dat";
               Log->Write("More Information in the file: %s",statsfile.c_str());
               auto output= new FileHandler(statsfile.c_str());
               output->Write("#Flow at exit "+goal->GetCaption()+"( ID "+to_string(goal->GetID())+" )");
               output->Write("#Time (s)  cummulative number of agents \n");
               output->Write(goal->GetFlowCurve());
          }
     }
     Log->Write("\n");
}

void Simulation::RunHeader(long nPed)
{
     // writing the header
     if(nPed==-1) nPed=_nPeds;
     _iod->WriteHeader(nPed, _fps, _building.get(), _seed);
     _iod->WriteGeometry(_building.get());

     int writeInterval = (int) ((1. / _fps) / _deltaT + 0.5);
     writeInterval = (writeInterval <= 0) ? 1 : writeInterval; // mustn't be <= 0
     int firstframe=(Pedestrian::GetGlobalTime()/_deltaT)/writeInterval;

     _iod->WriteFrame(firstframe, _building.get());

     //first initialisation needed by the linked-cells
     UpdateRoutesAndLocations();
     ProcessAgentsQueue();
}

int Simulation::RunBody(double maxSimTime)
{
     //needed to control the execution time PART 1
     //in the case you want to run in no faster than realtime
     //time_t starttime, endtime;
     //time(&starttime);

     //take the current time from the pedestrian
     double t=Pedestrian::GetGlobalTime();

     //frame number. This function can be called many times,
     static int frameNr = 1 + t/_deltaT ; // Frame Number

     int writeInterval = (int) ((1. / _fps) / _deltaT + 0.5);
     writeInterval = (writeInterval <= 0) ? 1 : writeInterval; // mustn't be <= 0


     //process the queue for incoming pedestrians
     //important since the number of peds is used
     //to break the main simulation loop
     ProcessAgentsQueue();
     _nPeds = _building->GetAllPedestrians().size();
     int initialnPeds = _nPeds; 
     // main program loop
     while ( (_nPeds || !_agentSrcManager.IsCompleted() ) && t < maxSimTime)
     {
          t = 0 + (frameNr - 1) * _deltaT;

          //process the queue for incoming pedestrians
          ProcessAgentsQueue();

          if(t>Pedestrian::GetMinPremovementTime())
          {
               //update the linked cells
               _building->UpdateGrid();

               // update the positions
               _operationalModel->ComputeNextTimeStep(t, _deltaT, _building.get());

               //update the events
               _em->ProcessEvent();

               //update the routes and locations
               UpdateRoutesAndLocations();

               //other updates
               //someone might have left the building
               _nPeds = _building->GetAllPedestrians().size();
          }

          // update the global time
          Pedestrian::SetGlobalTime(t);

          // write the trajectories
          if (0 == frameNr % writeInterval) {
               _iod->WriteFrame(frameNr / writeInterval, _building.get());
          }
          Log->ProgressBar(initialnPeds,   initialnPeds -  _nPeds , t);

          // needed to control the execution time PART 2
          // time(&endtime);
          // double timeToWait=t-difftime(endtime, starttime);
          // clock_t goal = timeToWait*1000 + clock();
          // while (goal > clock());
          ++frameNr;
     }
     return (int) t;
}

void Simulation::RunFooter()
{
     // writing the footer
     _iod->WriteFooter();
}

void Simulation::ProcessAgentsQueue()
{
     //incoming pedestrians
     vector<Pedestrian*> peds;
     AgentsQueueIn::GetandClear(peds);
     for(auto&& ped: peds)
     {
          _building->AddPedestrian(ped);
     }

#ifdef _USE_PROTOCOL_BUFFER
     //outgoing pedestrians
     if (_hybridSimManager)
     {
          _hybridSimManager->ProcessOutgoingAgent();
     }
#endif
}

void Simulation::UpdateFlowAtDoors(const Pedestrian& ped) const
{
     if(_argsParser.ShowStatistics())
     {
          Transition* trans =_building->GetTransitionByUID(ped.GetExitIndex());
          if(trans)
          {
<<<<<<< HEAD

               //check if the pedestrian left the door correctly
               if(ped.GetExitLine()->DistTo(ped.GetPos())>0.5)
               {
                    Log->Write("WARNING:\t pedestrian [%d] left the room in an unusual way. Please check",ped.GetID());
                    Log->Write("       :\t distance to last door is %f. That should be smaller.", ped.GetExitLine()->DistTo(ped.GetPos()));
                    Log->Write("       :\t correcting the door statistics");
                    //ped.Dump(ped.GetID());

                    //checking the history and picking the nearest previous destination
                    double biggest=0.3;
                    bool success=false;
                    for(const auto & dest:ped.GetLastDestinations())
                    {
                         if(dest!=-1)
                         {
                              Transition* trans_tmp =_building->GetTransitionByUID(dest);
                              if(trans_tmp&&trans_tmp->DistTo(ped.GetPos())<biggest)
                              {
                                   biggest=trans_tmp->DistTo(ped.GetPos());
                                   trans=trans_tmp;
                                   Log->Write("       :\t Best match found at door %d",dest);
                                   success=true;//at least one door was found
                              }
                         }
                    }

                    if(success==false)
                    {
                         Log->Write("ERROR       :\t correcting the door statistics");
                         exit(EXIT_SUCCESS);
                    }
               }
               trans->IncreaseDoorUsage(1, ped.GetGlobalTime());
          }
=======
               trans->IncreaseDoorUsage(1, ped.GetGlobalTime());
          }
//          if(ped.GetExitIndex()==0)
//          {
//               cout<<"exi 1t: "<<endl;exit(0);
//          }
//
//          if(trans->GetUniqueID()==0)
//          {
//               cout<<"exit 2: "<<endl;exit(0);
//          }
//          if(trans->GetID()==0)
//          {
//               cout<<"exit 3: "<<endl;exit(0);
//          }
>>>>>>> d1b20e28
     }
}

AgentsSourcesManager& Simulation::GetAgentSrcManager()
{
     return _agentSrcManager;
}

Building* Simulation::GetBuilding()
{
     return _building.get();
}<|MERGE_RESOLUTION|>--- conflicted
+++ resolved
@@ -573,8 +573,6 @@
           Transition* trans =_building->GetTransitionByUID(ped.GetExitIndex());
           if(trans)
           {
-<<<<<<< HEAD
-
                //check if the pedestrian left the door correctly
                if(ped.GetExitLine()->DistTo(ped.GetPos())>0.5)
                {
@@ -609,23 +607,6 @@
                }
                trans->IncreaseDoorUsage(1, ped.GetGlobalTime());
           }
-=======
-               trans->IncreaseDoorUsage(1, ped.GetGlobalTime());
-          }
-//          if(ped.GetExitIndex()==0)
-//          {
-//               cout<<"exi 1t: "<<endl;exit(0);
-//          }
-//
-//          if(trans->GetUniqueID()==0)
-//          {
-//               cout<<"exit 2: "<<endl;exit(0);
-//          }
-//          if(trans->GetID()==0)
-//          {
-//               cout<<"exit 3: "<<endl;exit(0);
-//          }
->>>>>>> d1b20e28
      }
 }
 
