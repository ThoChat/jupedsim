--- conflicted
+++ resolved
@@ -425,79 +425,6 @@
 
 double Simulation::RunBody(double maxSimTime)
 {
-<<<<<<< HEAD
-     //needed to control the execution time PART 1
-     //in the case you want to run in no faster than realtime
-     //time_t starttime, endtime;
-     //time(&starttime);
-
-     //take the current time from the pedestrian
-     double t=Pedestrian::GetGlobalTime();
-
-     //frame number. This function can be called many times,
-     static int frameNr = 1 + t/_deltaT ; // Frame Number
-
-     int writeInterval = (int) ((1. / _fps) / _deltaT + 0.5);
-     Log->Write(std::to_string(writeInterval));
-     writeInterval = (writeInterval <= 0) ? 1 : writeInterval; // mustn't be <= 0
-
-     //process the queue for incoming pedestrians
-     //important since the number of peds is used
-     //to break the main simulation loop
-     ProcessAgentsQueue();
-     _nPeds = _building->GetAllPedestrians().size();
-     int initialnPeds = _nPeds;
-     // main program loop
-
-     while ( (_nPeds > 0 || (!_agentSrcManager.IsCompleted() && (_hybridSimManager != nullptr))) && t < maxSimTime)
-     //while ( _nPeds && t < maxSimTime)
-
-     {
-          t = 0 + (frameNr - 1) * _deltaT;
-
-
-          //process the queue for incoming pedestrians
-          ProcessAgentsQueue();
-
-          if(t>Pedestrian::GetMinPremovementTime())
-          {
-               //update the linked cells
-               _building->UpdateGrid();
-
-               // update the positions
-                _operationalModel->ComputeNextTimeStep(t, _deltaT, _building.get(), _periodic);
-
-               //update the events
-               _em->ProcessEvent();
-
-               //update the routes and locations
-               UpdateRoutesAndLocations();
-
-               //other updates
-               //someone might have left the building
-               _nPeds = _building->GetAllPedestrians().size();
-          }
-
-          // update the global time
-          Pedestrian::SetGlobalTime(t);
-
-          // write the trajectories
-          if (0 == frameNr % writeInterval) {
-               _iod->WriteFrame(frameNr / writeInterval, _building.get());
-
-          }
-          Log->ProgressBar(initialnPeds,   initialnPeds -  _nPeds , t);
-
-          // needed to control the execution time PART 2
-          // time(&endtime);
-          // double timeToWait=t-difftime(endtime, starttime);
-          // clock_t goal = timeToWait*1000 + clock();
-          // while (goal > clock());
-
-          ++frameNr;
-     }
-     return (int) t;
-=======
     //needed to control the execution time PART 1
     //in the case you want to run in no faster than realtime
     //time_t starttime, endtime;
@@ -567,7 +494,6 @@
         ++frameNr;
     }
     return t;
->>>>>>> c04cbf8e
 }
 
 void Simulation::RunFooter()
