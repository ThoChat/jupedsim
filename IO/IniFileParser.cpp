/**
 * \section License
 * This file is part of JuPedSim.
 *
 * JuPedSim is free software: you can redistribute it and/or modify
 * it under the terms of the GNU Lesser General Public License as published by
 * the Free Software Foundation, either version 3 of the License, or
 * any later version.
 *
 * JuPedSim is distributed in the hope that it will be useful,
 * but WITHOUT ANY WARRANTY; without even the implied warranty of
 * MERCHANTABILITY or FITNESS FOR A PARTICULAR PURPOSE. See the
 * GNU General Public License for more details.
 *
 * You should have received a copy of the GNU Lesser General Public License
 * along with JuPedSim. If not, see <http://www.gnu.org/licenses/>.
 **/
//
// Created by laemmel on 24.03.16.
//

#ifdef _OPENMP

#include <omp.h>

#else
#define omp_get_thread_num() 0
#define omp_get_max_threads()  1
#endif

#include "../tinyxml/tinyxml.h"
#include "OutputHandler.h"

#include "IniFileParser.h"
#include "../pedestrian/Pedestrian.h"
#include "../math/GCFMModel.h"
#include "../math/KrauszModel.h"
#include "../math/GompertzModel.h"
#include "../math/GradientModel.h"
#include "../math/VelocityModel.h"
#include "../routing/global_shortest/GlobalRouter.h"
#include "../routing/quickest/QuickestPathRouter.h"
#include "../routing/ai_router/AIRouter.h"
#include "../routing/ff_router/ffRouter.h"

IniFileParser::IniFileParser(Configuration* config)
{
     _config = config;
}

bool IniFileParser::Parse(std::string iniFile)
{
     Log->Write("INFO: \tLoading and parsing the project file <%s>",
               iniFile.c_str());
     _config->SetProjectFile(iniFile);//TODO in some locations it is called iniFile and in others project file,
     // and as I just realized, I called it configuration. We should be consistent here anything else
     // is confusing [gl march '16]



     //extract and set the project root dir
     size_t found = iniFile.find_last_of("/\\");
     if (found!=std::string::npos) {
          _config->SetProjectRootDir(iniFile.substr(0, found)+"/");
     } else {
          _config->SetProjectRootDir("./");
     }

     TiXmlDocument doc(iniFile);
     if (!doc.LoadFile()) {
          Log->Write("ERROR: \t%s", doc.ErrorDesc());
          Log->Write("ERROR: \tCould not parse the project file");
          return false;
     }

     // everything is fine. proceed with parsing

     TiXmlElement* xMainNode = doc.RootElement();
     if (!xMainNode) {
          Log->Write("ERROR:\tRoot element does not exist");
          return false;
     }

     if (xMainNode->ValueStr()!="JuPedSim") {
          Log->Write("ERROR:\tRoot element value is not 'JuPedSim'.");
          return false;
     }

     //check the header version
     if (!xMainNode->Attribute("version")) {
          Log->Write("WARNING:\t There is no header version. I am assuming %s",
                    JPS_VERSION);
     }
     else if (std::stod(xMainNode->Attribute("version"))<std::stod(JPS_OLD_VERSION)) {
          Log->Write("ERROR:\t Wrong header version. Only version greater than %s is supported.", JPS_OLD_VERSION);
          return false;
     }

     //seed
     if (xMainNode->FirstChild("seed")) {
          TiXmlNode* seedNode = xMainNode->FirstChild("seed")->FirstChild();
          if (seedNode) {
               const char* seedValue = seedNode->Value();
               _config->SetSeed((unsigned int) atoi(seedValue));
          }
          else {
               _config->SetSeed((unsigned int) time(NULL));
          }
     }
     // srand(_config->GetSeed());
     Log->Write("INFO:\trandom seed <%d>", _config->GetSeed());

     // max simulation time
     if (xMainNode->FirstChild("max_sim_time")) {
          const char* tmax =
                    xMainNode->FirstChildElement("max_sim_time")->FirstChild()->Value();
          _config->SetTmax(atof(tmax));
          Log->Write("INFO: \tMaximal simulation time <%.2f> seconds", _config->GetTmax());
     }

     // geometry file name
     if (xMainNode->FirstChild("geometry")) {
          std::string filename = xMainNode->FirstChild("geometry")->FirstChild()->Value();
          _config->SetGeometryFile(filename);
          Log->Write("INFO: \tgeometry <%s>", filename.c_str());
     }


     //max CPU
     int max_threads =  1;
#ifdef _OPENMP
     max_threads = omp_get_max_threads();
#endif
     if (xMainNode->FirstChild("num_threads")) {
          TiXmlNode* numthreads = xMainNode->FirstChild("num_threads")->FirstChild();
          if (numthreads) {
#ifdef _OPENMP
                omp_set_num_threads(xmltoi(numthreads->Value()));
#endif               
          }              
     }
     _config->SetMaxOpenMPThreads(omp_get_max_threads());
     Log->Write("INFO:\tUsing num_threads <%d> threads (%d available)", _config->GetMaxOpenMPThreads(), max_threads);

     //logfile
     if (xMainNode->FirstChild("logfile")) {
          _config->SetErrorLogFile(
                    _config->GetProjectRootDir()+xMainNode->FirstChild("logfile")->FirstChild()->Value());
          _config->SetLog(2);
          Log->Write("INFO:\tlogfile <%s>", _config->GetErrorLogFile().c_str());
     }
     //display statistics
     if (xMainNode->FirstChild("show_statistics")) {
          std::string value = xMainNode->FirstChild("show_statistics")->FirstChild()->Value();
          _config->SetShowStatistics(value=="true");
          Log->Write("INFO: \tShow statistics: %s", value.c_str());
     }

     //trajectories
     TiXmlNode* xTrajectories = xMainNode->FirstChild("trajectories");
     if (xTrajectories) {
           double fps;
           xMainNode->FirstChildElement("trajectories")->Attribute("fps", &fps);
          _config->SetFps(fps);

          string format =
                    xMainNode->FirstChildElement("trajectories")->Attribute(
                              "format") ?
                    xMainNode->FirstChildElement("trajectories")->Attribute(
                              "format") :
                    "xml-plain";
          int embedMesh = 0;
          if (xMainNode->FirstChildElement("trajectories")->Attribute(
                    "embed_mesh")) {
               embedMesh =
                         string(xMainNode->FirstChildElement("trajectories")->Attribute("embed_mesh"))=="true" ? 1 : 0;
          }
          if (format=="xml-plain")
               _config->SetFileFormat(FORMAT_XML_PLAIN);
          if (format=="xml-plain" && embedMesh==1)
               _config->SetFileFormat(FORMAT_XML_PLAIN_WITH_MESH);
          if (format=="xml-bin")
               _config->SetFileFormat(FORMAT_XML_BIN);
          if (format=="plain")
               _config->SetFileFormat(FORMAT_PLAIN);
          if (format=="vtk")
               _config->SetFileFormat(FORMAT_VTK);

          //color mode
          string color_mode =
                    xMainNode->FirstChildElement("trajectories")->Attribute(
                              "color_mode") ?
                    xMainNode->FirstChildElement("trajectories")->Attribute(
                              "color_mode") :
                    "velocity";

          if (color_mode=="velocity")
               Pedestrian::SetColorMode(
                         AgentColorMode::BY_VELOCITY); //TODO: config parameter! does not belong to the pedestrian model, we should create a pedestrian config instead. [gl march '16]
          if (color_mode=="spotlight") Pedestrian::SetColorMode(AgentColorMode::BY_SPOTLIGHT);
          if (color_mode=="group") Pedestrian::SetColorMode(AgentColorMode::BY_GROUP);
          if (color_mode=="knowledge") Pedestrian::SetColorMode(AgentColorMode::BY_KNOWLEDGE);
          if (color_mode=="router") Pedestrian::SetColorMode(AgentColorMode::BY_ROUTER);
          if (color_mode=="final_goal") Pedestrian::SetColorMode(AgentColorMode::BY_FINAL_GOAL);
          if (color_mode=="intermediate_goal") Pedestrian::SetColorMode(AgentColorMode::BY_INTERMEDIATE_GOAL);




          //a file descriptor was given
          if (xTrajectories->FirstChild("file")) {
               std::string tmp;
               tmp = xTrajectories->FirstChildElement("file")->Attribute(
                                                  "location");
               if (tmp.c_str())
                    _config->SetTrajectoriesFile(_config->GetProjectRootDir()+tmp);
               Log->Write("INFO: \toutput file  <%s>", _config->GetTrajectoriesFile().c_str());
               Log->Write("INFO: \tin format <%s> at <%.0f> frames per seconds",format.c_str(), _config->GetFps());
          }

          if (xTrajectories->FirstChild("socket")) {
               std::string tmp =
                         xTrajectories->FirstChildElement("socket")->Attribute("hostname");
               if (tmp.c_str())
                    _config->SetHostname(tmp);
               int port;
               xTrajectories->FirstChildElement("socket")->Attribute("port", &port);
               _config->SetPort(port);
               Log->Write("INFO: \tStreaming results to output [%s:%d] ",
                         _config->GetHostname().c_str(), _config->GetPort());
          }
     }

     //pick up which model to use
     //get the wanted ped model id
     _model = xmltoi(xMainNode->FirstChildElement("agents")->Attribute("operational_model_id"), -1);
     if (_model==-1) {
          Log->Write("ERROR: \tmissing operational_model_id attribute in the agent section.");
          Log->Write("ERROR: \tplease specify the model id to use");
          return false;
     }

     bool parsingModelSuccessful = false;
     for (TiXmlElement* xModel = xMainNode->FirstChild("operational_models")->FirstChildElement("model");
                                        xModel; xModel = xModel->NextSiblingElement("model")) {
          if (!xModel->Attribute("description")) {
               Log->Write("ERROR: \t missing attribute description in models?");
               return false;
          }

          string modelName = string(xModel->Attribute("description"));
          int model_id = xmltoi(xModel->Attribute("operational_model_id"), -1);

          if ((_model==MODEL_GCFM) && (model_id==MODEL_GCFM)) {
               if (modelName!="gcfm") {
                    Log->Write("ERROR: \t mismatch model ID and description. Did you mean gcfm?");
                    return false;
               }
               if (!ParseGCFMModel(xModel, xMainNode))
                    return false;
               parsingModelSuccessful = true;
               //only parsing one model
               break;
          }
          else if ((_model==MODEL_GOMPERTZ) && (model_id==MODEL_GOMPERTZ)) {
               if (modelName!="gompertz") {
                    Log->Write("ERROR: \t mismatch model ID and description. Did you mean gompertz?");
                    return false;
               }
               //only parsing one model
               if (!ParseGompertzModel(xModel, xMainNode))
                    return false;
               parsingModelSuccessful = true;
               break;
          }
          else if ((_model==MODEL_GRADIENT) && (model_id==MODEL_GRADIENT)) {
               if (modelName!="gradnav") {
                    Log->Write("ERROR: \t mismatch model ID and description. Did you mean gradnav?");
                    return false;
               }
               //only parsing one model
               if (!ParseGradientModel(xModel, xMainNode))
                    return false;
               parsingModelSuccessful = true;
               break;
          }
          else if ((_model==MODEL_VELOCITY) && (model_id==MODEL_VELOCITY)) {
               if (modelName!="Tordeux2015") {
                    Log->Write("ERROR:\t mismatch model ID and description. Did you mean Tordeux2015?");
                    return false;
               }
               //only parsing one model
               if (!ParseVelocityModel(xModel, xMainNode))
                    return false;
               parsingModelSuccessful = true;
               break;
          }
          if ((_model==MODEL_KRAUSZ) && (model_id==MODEL_KRAUSZ)) {
               if (modelName!="krausz") {
                    Log->Write("ERROR: \t mismatch model ID and description. Did you mean krausz?");
                    return false;
               }
               if (!ParseKrauszModel(xModel, xMainNode))
                    return false;
               parsingModelSuccessful = true;
               //only parsing one model
               break;
          }
     }

     if (!parsingModelSuccessful) {
          Log->Write("ERROR: \tWrong model id [%d]. Choose 1 (GCFM), 2 (Gompertz),  3 (Tordeux2015) or 5 (Krausz)", _model);
          Log->Write("ERROR: \tPlease make sure that all models are specified in the operational_models section");
          Log->Write("ERROR: \tand make sure to use the same ID in the agent section");
          return false;
     }

     //route choice strategy
     TiXmlNode* xRouters = xMainNode->FirstChild("route_choice_models");
     TiXmlNode* xAgentDistri = xMainNode->FirstChild("agents")->FirstChild("agents_distribution");

     if (!ParseRoutingStrategies(xRouters, xAgentDistri))
          return false;
     Log->Write("INFO: \tParsing the project file completed");
     return true;
}

bool IniFileParser::ParseGCFMModel(TiXmlElement* xGCFM, TiXmlElement* xMainNode)
{
     Log->Write("\nINFO:\tUsing the GCFM model");
     Log->Write("INFO:\tParsing the model parameters");

     TiXmlNode* xModelPara = xGCFM->FirstChild("model_parameters");
     if (!xModelPara) {
          Log->Write("ERROR: \t !!!! Changes in the operational model section !!!");
          Log->Write("ERROR: \t !!!! The new version is in inputfiles/ship_msw/ini_ship2.xml !!!");
          return false;
     }

     // For convenience. This moved to the header as it is not model specific
     if (xModelPara->FirstChild("tmax")) {
          Log->Write(
                    "ERROR: \tthe maximal simulation time section moved to the header!!!");
          Log->Write("ERROR: \t\t <max_sim_time> </max_sim_time>\n");
          return false;
     }

     //solver
     if (!ParseNodeToSolver(*xModelPara))
          return false;

     //stepsize
     if (!ParseStepSize(*xModelPara))
          return false;

     //exit crossing strategy
     if (!ParseStrategyNodeToObject(*xModelPara))
          return false;

     //linked-cells
     if (!ParseLinkedCells(*xModelPara))
          return false;

     //force_ped
     if (xModelPara->FirstChild("force_ped")) {
          string nu = xModelPara->FirstChildElement("force_ped")->Attribute("nu");
          string dist_max = xModelPara->FirstChildElement("force_ped")->Attribute(
                    "dist_max");
          string disteff_max =
                    xModelPara->FirstChildElement("force_ped")->Attribute(
                              "disteff_max"); // @todo: rename disteff_max to force_max
          string interpolation_width =
                    xModelPara->FirstChildElement("force_ped")->Attribute(
                              "interpolation_width");

          _config->SetMaxFPed(atof(dist_max.c_str()));
          _config->SetNuPed(atof(nu.c_str()));
          _config->SetDistEffMaxPed(atof(disteff_max.c_str()));
          _config->SetIntPWidthPed(atof(interpolation_width.c_str()));
          Log->Write(
                    "INFO: \tfrep_ped nu=%.3f, dist_max=%.3f, disteff_max=%.3f, interpolation_width=%.3f",
                     interpolation_width.c_str(), nu.c_str(), dist_max.c_str(), disteff_max.c_str(), interpolation_width.c_str());
     }

     //force_wall
     if (xModelPara->FirstChild("force_wall")) {
          string nu = xModelPara->FirstChildElement("force_wall")->Attribute("nu");
          string dist_max = xModelPara->FirstChildElement("force_wall")->Attribute(
                    "dist_max");
          string disteff_max =
                    xModelPara->FirstChildElement("force_wall")->Attribute(
                              "disteff_max");
          string interpolation_width =
                    xModelPara->FirstChildElement("force_wall")->Attribute(
                              "interpolation_width");
          _config->SetMaxFWall(atof(dist_max.c_str()));
          _config->SetNuWall(atof(nu.c_str()));
          _config->SetDistEffMaxWall(atof(disteff_max.c_str()));
          _config->SetIntPWidthWall(atof(interpolation_width.c_str()));
          Log->Write(
                    "INFO: \tfrep_wall mu=%.3f, dist_max=%.3f, disteff_max=%.3f, interpolation_width=%.3f",
                     nu.c_str(), dist_max.c_str(), disteff_max.c_str(), interpolation_width.c_str());
     }

     //Parsing the agent parameters
     TiXmlNode* xAgentDistri = xMainNode->FirstChild("agents")->FirstChild("agents_distribution");
     ParseAgentParameters(xGCFM, xAgentDistri);

     //TODO: models do not belong in a configuration container [gl march '16]
     _config->SetModel(std::shared_ptr<OperationalModel>(new GCFMModel(_exit_strategy, _config->GetNuPed(),
               _config->GetNuWall(), _config->GetDistEffMaxPed(),
               _config->GetDistEffMaxWall(), _config->GetIntPWidthPed(),
               _config->GetIntPWidthWall(), _config->GetMaxFPed(),
               _config->GetMaxFWall())));

     return true;
}

bool IniFileParser::ParseKrauszModel(TiXmlElement* xKrausz, TiXmlElement* xMainNode)
{
     Log->Write("\nINFO:\tUsing the Krausz model");
     Log->Write("INFO:\tParsing the model parameters");

     TiXmlNode* xModelPara = xKrausz->FirstChild("model_parameters");
     if (!xModelPara) {
          Log->Write("ERROR: \t !!!! Changes in the operational model section !!!");
          Log->Write("ERROR: \t !!!! The new version is in inputfiles/ship_msw/ini_ship2.xml !!!");
          return false;
     }

     // For convenience. This moved to the header as it is not model specific
     if (xModelPara->FirstChild("tmax")) {
          Log->Write(
                  "ERROR: \tthe maximal simulation time section moved to the header!!!");
          Log->Write("ERROR: \t\t <max_sim_time> </max_sim_time>\n");
          return false;
     }

     //solver
     if (!ParseNodeToSolver(*xModelPara))
          return false;

     //stepsize
     if (!ParseStepSize(*xModelPara))
          return false;

     //exit crossing strategy
     if (!ParseStrategyNodeToObject(*xModelPara))
          return false;

     //linked-cells
     if (!ParseLinkedCells(*xModelPara))
          return false;

     //force_ped
     if (xModelPara->FirstChild("force_ped")) {
          string nu = xModelPara->FirstChildElement("force_ped")->Attribute("nu");
          string dist_max = xModelPara->FirstChildElement("force_ped")->Attribute(
                  "dist_max");
          string disteff_max =
                  xModelPara->FirstChildElement("force_ped")->Attribute(
                          "disteff_max"); // @todo: rename disteff_max to force_max
          string interpolation_width =
                  xModelPara->FirstChildElement("force_ped")->Attribute(
                          "interpolation_width");

          _config->SetMaxFPed(atof(dist_max.c_str()));
          _config->SetNuPed(atof(nu.c_str()));
          _config->SetDistEffMaxPed(atof(disteff_max.c_str()));
          _config->SetIntPWidthPed(atof(interpolation_width.c_str()));
          Log->Write(
                  "INFO: \tfrep_ped nu=%.3f, dist_max=%.3f, disteff_max=%.3f, interpolation_width=%.3f",
                  interpolation_width.c_str(), nu.c_str(), dist_max.c_str(), disteff_max.c_str(), interpolation_width.c_str());
     }

     //force_wall
     if (xModelPara->FirstChild("force_wall")) {
          string nu = xModelPara->FirstChildElement("force_wall")->Attribute("nu");
          string dist_max = xModelPara->FirstChildElement("force_wall")->Attribute(
                  "dist_max");
          string disteff_max =
                  xModelPara->FirstChildElement("force_wall")->Attribute(
                          "disteff_max");
          string interpolation_width =
                  xModelPara->FirstChildElement("force_wall")->Attribute(
                          "interpolation_width");
          _config->SetMaxFWall(atof(dist_max.c_str()));
          _config->SetNuWall(atof(nu.c_str()));
          _config->SetDistEffMaxWall(atof(disteff_max.c_str()));
          _config->SetIntPWidthWall(atof(interpolation_width.c_str()));
          Log->Write(
                  "INFO: \tfrep_wall mu=%.3f, dist_max=%.3f, disteff_max=%.3f, interpolation_width=%.3f",
                  nu.c_str(), dist_max.c_str(), disteff_max.c_str(), interpolation_width.c_str());
     }

     //Parsing the agent parameters
     TiXmlNode* xAgentDistri = xMainNode->FirstChild("agents")->FirstChild("agents_distribution");
     ParseAgentParameters(xKrausz, xAgentDistri);

     //TODO: models do not belong in a configuration container [gl march '16]
     _config->SetModel(std::shared_ptr<OperationalModel>(new KrauszModel(_exit_strategy, _config->GetNuPed(),
                                                                         _config->GetNuWall(), _config->GetDistEffMaxPed(),
                                                                         _config->GetDistEffMaxWall(), _config->GetIntPWidthPed(),
                                                                         _config->GetIntPWidthWall(), _config->GetMaxFPed(),
                                                                         _config->GetMaxFWall())));
     return true;
}

bool IniFileParser::ParseGompertzModel(TiXmlElement* xGompertz, TiXmlElement* xMainNode)
{
     //parsing the model parameters
     Log->Write("\nINFO:\tUsing the Gompertz model");

     Log->Write("INFO:\tParsing the model parameters");

     TiXmlNode* xModelPara = xGompertz->FirstChild("model_parameters");
     if (!xModelPara) {
          Log->Write("ERROR: \t !!!! Changes in the operational model section !!!");
          Log->Write("ERROR: \t !!!! The new version is in inputfiles/ship_msw/ini_ship3.xml !!!");
          return false;
     }

     // For convenience. This moved to the header as it is not model specific
     if (xModelPara->FirstChild("tmax")) {
          Log->Write("ERROR: \tthe maximal simulation time section moved to the header!!!");
          Log->Write("ERROR: \t\t <max_sim_time> </max_sim_time>\n");
          return false;
     }

     //solver
     if (!ParseNodeToSolver(*xModelPara))
          return false;

     //stepsize
     if (!ParseStepSize(*xModelPara))
          return false;

     //exit crossing strategy
     if (!ParseStrategyNodeToObject(*xModelPara))
          return false;

     //linked-cells
     if (!ParseLinkedCells(*xModelPara))
          return false;

     //force_ped
     if (xModelPara->FirstChild("force_ped")) {
          string nu = xModelPara->FirstChildElement("force_ped")->Attribute("nu");
          _config->SetNuPed(atof(nu.c_str()));

          if (!xModelPara->FirstChildElement("force_ped")->Attribute("a"))
               _config->SetaPed(1.0); // default value
          else {
               string a = xModelPara->FirstChildElement("force_ped")->Attribute("a");
               _config->SetaPed(atof(a.c_str()));
          }
          if (!xModelPara->FirstChildElement("force_ped")->Attribute("b"))
               _config->SetbPed(0.25); // default value
          else {
               string b = xModelPara->FirstChildElement("force_ped")->Attribute("b");
               _config->SetbPed(atof(b.c_str()));
          }
          if (!xModelPara->FirstChildElement("force_ped")->Attribute("c"))
               _config->SetcPed(3.0); // default value
          else {
               string c = xModelPara->FirstChildElement("force_ped")->Attribute("c");
               _config->SetcPed(atof(c.c_str()));
          }
          Log->Write("INFO: \tfrep_ped mu=%s, a=%0.2f, b=%0.2f c=%0.2f", nu.c_str(), _config->GetaPed(),
                    _config->GetbPed(), _config->GetcPed());
     }
     //force_wall
     if (xModelPara->FirstChild("force_wall")) {
          string nu = xModelPara->FirstChildElement("force_wall")->Attribute("nu");
          _config->SetNuWall(atof(nu.c_str()));
          if (!xModelPara->FirstChildElement("force_wall")->Attribute("a"))
               _config->SetaWall(1.0); // default value
          else {
               string a = xModelPara->FirstChildElement("force_wall")->Attribute("a");
               _config->SetaWall(atof(a.c_str()));
          }
          if (!xModelPara->FirstChildElement("force_wall")->Attribute("b"))
               _config->SetbWall(0.7); // default value
          else {
               string b = xModelPara->FirstChildElement("force_wall")->Attribute("b");
               _config->SetbWall(atof(b.c_str()));
          }
          if (!xModelPara->FirstChildElement("force_wall")->Attribute("c"))
               _config->SetcWall(3.0); // default value
          else {
               string c = xModelPara->FirstChildElement("force_wall")->Attribute("c");
               _config->SetcWall(atof(c.c_str()));
          }

          Log->Write("INFO: \tfrep_wall mu=%s, a=%0.2f, b=%0.2f c=%0.2f", nu.c_str(), _config->GetaWall(),
                    _config->GetbWall(), _config->GetcWall());
     }

     //Parsing the agent parameters
     TiXmlNode* xAgentDistri = xMainNode->FirstChild("agents")->FirstChild("agents_distribution");
     ParseAgentParameters(xGompertz, xAgentDistri);

     //TODO: models do not belong in a configuration container [gl march '16]
     _config->SetModel(std::shared_ptr<OperationalModel>(new GompertzModel(_exit_strategy, _config->GetNuPed(),
               _config->GetaPed(), _config->GetbPed(), _config->GetcPed(),
               _config->GetNuWall(), _config->GetaWall(), _config->GetbWall(),
               _config->GetcWall())));

     return true;
}

bool IniFileParser::ParseGradientModel(TiXmlElement* xGradient, TiXmlElement* xMainNode)
{
     //parsing the model parameters
     Log->Write("\nINFO:\tUsing the Gradient model");

     Log->Write("INFO:\tParsing the model parameters");

     TiXmlNode* xModelPara = xGradient->FirstChild("model_parameters");

     if (!xModelPara) {
          Log->Write("ERROR: \t !!!! Changes in the operational model section !!!");
          Log->Write("ERROR: \t !!!! The new version is in inputfiles/ship_msw/ini_ship3.xml !!!");
          return false;
     }

     // For convenience. This moved to the header as it is not model specific
     if (xModelPara->FirstChild("tmax")) {
          Log->Write("ERROR: \tthe maximal simulation time section moved to the header!!!");
          Log->Write("ERROR: \t\t <max_sim_time> </max_sim_time>\n");
          return false;
     }

     //solver
     if (!ParseNodeToSolver(*xModelPara))
          return false;

     //stepsize
     if (!ParseStepSize(*xModelPara))
          return false;

     //exit crossing strategy
     if (!ParseStrategyNodeToObject(*xModelPara))
          return false;

     //floorfield
     double pDeltaH = 0., pWallAvoidDistance = 0., pSlowDownDistance = 0.; //TODO: should be moved to configuration [gl march '16]
     bool pUseWallAvoidance = false;
     if (xModelPara->FirstChild("floorfield")) {
          if (!xModelPara->FirstChildElement("floorfield")->Attribute("delta_h"))
               pDeltaH = 0.0625; // default value
          else {
               string delta_h = xModelPara->FirstChildElement("floorfield")->Attribute("delta_h");
               pDeltaH = atof(delta_h.c_str());
          }
          _config->set_deltaH(pDeltaH);

          if (!xModelPara->FirstChildElement("floorfield")->Attribute("wall_avoid_distance"))
               pWallAvoidDistance = .8; // default value
          else {
               string wall_avoid_distance = xModelPara->FirstChildElement("floorfield")->Attribute(
                         "wall_avoid_distance");
               pWallAvoidDistance = atof(wall_avoid_distance.c_str());
          }
          _config->set_wall_avoid_distance(pWallAvoidDistance);

          if (!xModelPara->FirstChildElement("floorfield")->Attribute("use_wall_avoidance"))
               pUseWallAvoidance = true; // default value
          else {
               string use_wall_avoidance = xModelPara->FirstChildElement("floorfield")->Attribute("use_wall_avoidance");
               pUseWallAvoidance = !(use_wall_avoidance=="false");
          }
          _config->set_use_wall_avoidance(pUseWallAvoidance);
          Log->Write("INFO: \tfloorfield <delta h=%0.4f, wall avoid distance=%0.2f>", pDeltaH, pWallAvoidDistance);
          Log->Write("INFO: \tfloorfield <use wall avoidance=%s>", pUseWallAvoidance ? "true" : "false");
     }

     //linked-cells
     if (!ParseLinkedCells(*xModelPara))
          return false;


     //force_ped
     if (xModelPara->FirstChild("force_ped")) {
          string nu = xModelPara->FirstChildElement("force_ped")->Attribute("nu");
          _config->SetNuPed(atof(nu.c_str()));

          if (!xModelPara->FirstChildElement("force_ped")->Attribute("a"))
               _config->SetaPed(1.0); // default value
          else {
               string a = xModelPara->FirstChildElement("force_ped")->Attribute("a");
               _config->SetaPed(atof(a.c_str()));
          }

          if (!xModelPara->FirstChildElement("force_ped")->Attribute("b"))
               _config->SetbPed(0.25); // default value
          else {
               string b = xModelPara->FirstChildElement("force_ped")->Attribute("b");
               _config->SetbPed(atof(b.c_str()));
          }
          if (!xModelPara->FirstChildElement("force_ped")->Attribute("c"))
               _config->SetcPed(3.0); // default value
          else {
               string c = xModelPara->FirstChildElement("force_ped")->Attribute("c");
               _config->SetcPed(atof(c.c_str()));
          }
          Log->Write("INFO: \tfrep_ped mu=%s, a=%0.2f, b=%0.2f c=%0.2f", nu.c_str(), _config->GetaPed(),
                    _config->GetbPed(), _config->GetcPed());
     }
     //force_wall
     if (xModelPara->FirstChild("force_wall")) {
          string nu = xModelPara->FirstChildElement("force_wall")->Attribute("nu");
          _config->SetNuWall(atof(nu.c_str()));

          if (!xModelPara->FirstChildElement("force_wall")->Attribute("a"))
               _config->SetaWall(1.0); // default value
          else {
               string a = xModelPara->FirstChildElement("force_wall")->Attribute("a");
               _config->SetaWall(atof(a.c_str()));
          }

          if (!xModelPara->FirstChildElement("force_wall")->Attribute("b"))
               _config->SetbWall(0.7); // default value
          else {
               string b = xModelPara->FirstChildElement("force_wall")->Attribute("b");
               _config->SetbWall(atof(b.c_str()));
          }
          if (!xModelPara->FirstChildElement("force_wall")->Attribute("c"))
               _config->SetcWall(3.0); // default value
          else {
               string c = xModelPara->FirstChildElement("force_wall")->Attribute("c");
               _config->SetcWall(atof(c.c_str()));
          }
          Log->Write("INFO: \tfrep_wall mu=%s, a=%0.2f, b=%0.2f c=%0.2f", nu.c_str(), _config->GetaWall(),
                    _config->GetbWall(), _config->GetcWall());
     }
     //anti_clipping
     if (xModelPara->FirstChild("anti_clipping")) {
          if (!xModelPara->FirstChildElement("anti_clipping")->Attribute("slow_down_distance"))
               pSlowDownDistance = .2; //default value
          else {
               string slow_down_distance = xModelPara->FirstChildElement("anti_clipping")->Attribute(
                         "slow_down_distance");
               pSlowDownDistance = atof(slow_down_distance.c_str());
          }
          _config->set_slow_down_distance(pSlowDownDistance);
          Log->Write("INFO: \tAnti Clipping: SlowDown Distance=%0.2f", pSlowDownDistance);
     }

     //Parsing the agent parameters
     TiXmlNode* xAgentDistri = xMainNode->FirstChild("agents")->FirstChild("agents_distribution");
     ParseAgentParameters(xGradient, xAgentDistri);

     //TODO: models do not belong in a configuration container [gl march '16]
     _config->SetModel(std::shared_ptr<OperationalModel>(new GradientModel(_exit_strategy, _config->GetNuPed(),
               _config->GetaPed(), _config->GetbPed(), _config->GetcPed(),
               _config->GetNuWall(), _config->GetaWall(), _config->GetbWall(),
               _config->GetcWall(), _config->get_deltaH(), _config->get_wall_avoid_distance(), _config->get_use_wall_avoidance(),
               _config->get_slow_down_distance())));

     return true;
}

bool IniFileParser::ParseVelocityModel(TiXmlElement* xVelocity, TiXmlElement* xMainNode)
{
     //parsing the model parameters
     Log->Write("\nINFO:\tUsing Tordeux2015 model");
     Log->Write("INFO:\tParsing the model parameters");

     TiXmlNode* xModelPara = xVelocity->FirstChild("model_parameters");

     if (!xModelPara) {
          Log->Write("ERROR: \t !!!! Changes in the operational model section !!!");
          Log->Write("ERROR: \t !!!! The new version is in inputfiles/ship_msw/ini_ship3.xml !!!");
          return false;
     }

     // For convenience. This moved to the header as it is not model specific
     if (xModelPara->FirstChild("tmax")) {
          Log->Write("ERROR: \tthe maximal simulation time section moved to the header!!!");
          Log->Write("ERROR: \t\t <max_sim_time> </max_sim_time>\n");
          return false;
     }

     //solver
     if (!ParseNodeToSolver(*xModelPara))
          return false;

     //stepsize
     if (!ParseStepSize(*xModelPara))
          return false;

     //exit crossing strategy
     if (!ParseStrategyNodeToObject(*xModelPara))
          return false;

     //linked-cells
     if (!ParseLinkedCells(*xModelPara))
          return false;

     //periodic
     if (!ParsePeriodic(*xModelPara))
          return false;

     //force_ped
     if (xModelPara->FirstChild("force_ped")) {

          if (!xModelPara->FirstChildElement("force_ped")->Attribute("a"))
               _config->SetaPed(1.0); // default value
          else {
               string a = xModelPara->FirstChildElement("force_ped")->Attribute("a");
               _config->SetaPed(atof(a.c_str()));
          }

          if (!xModelPara->FirstChildElement("force_ped")->Attribute("D"))
               _config->SetDPed(0.1); // default value in [m]
          else {
               string D = xModelPara->FirstChildElement("force_ped")->Attribute("D");
               _config->SetDPed(atof(D.c_str()));
          }
          Log->Write("INFO: \tfrep_ped a=%0.2f, D=%0.2f", _config->GetaPed(), _config->GetDPed());

     }
     //force_wall
     if (xModelPara->FirstChild("force_wall")) {

          if (!xModelPara->FirstChildElement("force_wall")->Attribute("a"))
               _config->SetaWall(1.0); // default value
          else {
               string a = xModelPara->FirstChildElement("force_wall")->Attribute("a");
               _config->SetaWall(atof(a.c_str()));
          }

          if (!xModelPara->FirstChildElement("force_wall")->Attribute("D"))
               _config->SetDWall(0.1); // default value in [m]
          else {
               string D = xModelPara->FirstChildElement("force_wall")->Attribute("D");
               _config->SetDWall(atof(D.c_str()));
          }
          Log->Write("INFO: \tfrep_wall a=%0.2f, D=%0.2f", _config->GetaWall(), _config->GetDWall());
     }

     //Parsing the agent parameters
     TiXmlNode* xAgentDistri = xMainNode->FirstChild("agents")->FirstChild("agents_distribution");
     ParseAgentParameters(xVelocity, xAgentDistri);
     _config->SetModel(std::shared_ptr<OperationalModel>(new VelocityModel(_exit_strategy, _config->GetaPed(),
               _config->GetDPed(), _config->GetaWall(),
               _config->GetDWall())));

     return true;
}

void IniFileParser::ParseAgentParameters(TiXmlElement* operativModel, TiXmlNode* agentsDistri)
{
     //Parsing the agent parameters
     Log->Write("\nINFO:\tParsing agents  parameters");
     //first get list of actually used router
     std::vector<int> usedAgentParams;
     usedAgentParams.clear();
     for (TiXmlElement* e = agentsDistri->FirstChildElement("group"); e;
          e = e->NextSiblingElement("group")) {
          int agentsParams = -1;
          if (e->Attribute("agent_parameter_id")) {
               agentsParams = atoi(e->Attribute("agent_parameter_id"));
               if(std::find(usedAgentParams.begin(), usedAgentParams.end(), agentsParams) == usedAgentParams.end()) {
                    usedAgentParams.emplace_back(agentsParams);
               }
          }
     }
     for(TiXmlElement* xAgentPara = operativModel->FirstChildElement("agent_parameters"); xAgentPara;
         xAgentPara = xAgentPara->NextSiblingElement("agent_parameters")) {

          //get the group ID
          int para_id= xmltoi(xAgentPara->Attribute("agent_parameter_id"),-1);
          if (std::find(usedAgentParams.begin(), usedAgentParams.end(), para_id) != usedAgentParams.end() ) {
               Log->Write("INFO: \tParsing the group parameter id [%d]", para_id);

               auto agentParameters = std::shared_ptr<AgentsParameters>(new AgentsParameters(para_id, _config->GetSeed()));
               _config->AddAgentsParameters(agentParameters, para_id);

               //desired speed
               if (xAgentPara->FirstChild("v0")) {
                    double mu = xmltof(xAgentPara->FirstChildElement("v0")->Attribute("mu"));
                    double sigma = xmltof(xAgentPara->FirstChildElement("v0")->Attribute("sigma"));
                    agentParameters->InitV0(mu, sigma);
                    agentParameters->InitV0DownStairs(mu, sigma);
                    agentParameters->InitV0UpStairs(mu, sigma);
                    Log->Write("INFO: \tdesired speed mu=%f , sigma=%f", mu, sigma);
               }

               if (xAgentPara->FirstChild("v0_upstairs")) {
                    double mu = xmltof(xAgentPara->FirstChildElement("v0_upstairs")->Attribute("mu"));
                    double sigma = xmltof(xAgentPara->FirstChildElement("v0_upstairs")->Attribute("sigma"));
                    agentParameters->InitV0UpStairs(mu, sigma);
                    Log->Write("INFO: \tdesired speed upstairs mu=%f , sigma=%f", mu, sigma);
               }

               if (xAgentPara->FirstChild("v0_downstairs")) {
                    double mu = xmltof(xAgentPara->FirstChildElement("v0_downstairs")->Attribute("mu"));
                    double sigma = xmltof(xAgentPara->FirstChildElement("v0_downstairs")->Attribute("sigma"));
                    agentParameters->InitV0DownStairs(mu, sigma);
                    Log->Write("INFO: \tdesired speed downstairs mu=%f , sigma=%f", mu, sigma);
               }//------------------------------------------------------------------------
               if (xAgentPara->FirstChild("escalator_upstairs")) {
                    double mu = xmltof(xAgentPara->FirstChildElement("escalator_upstairs")->Attribute("mu"));
                    double sigma = xmltof(xAgentPara->FirstChildElement("escalator_upstairs")->Attribute("sigma"));
                    agentParameters->InitEscalatorUpStairs(mu, sigma);
                    Log->Write("INFO: \tspeed of escalator upstairs mu=%f , sigma=%f", mu, sigma);
               }
               if (xAgentPara->FirstChild("escalator_downstairs")) {
                    double mu = xmltof(xAgentPara->FirstChildElement("escalator_downstairs")->Attribute("mu"));
                    double sigma = xmltof(xAgentPara->FirstChildElement("escalator_downstairs")->Attribute("sigma"));
                    agentParameters->InitEscalatorDownStairs(mu, sigma);
                    Log->Write("INFO: \tspeed of escalator downstairs mu=%f , sigma=%f", mu, sigma);
               }
               if (xAgentPara->FirstChild("v0_idle_escalator_upstairs")) {
                    double mu = xmltof(xAgentPara->FirstChildElement("v0_idle_escalator_upstairs")->Attribute("mu"));
                    double sigma = xmltof(
                              xAgentPara->FirstChildElement("v0_idle_escalator_upstairs")->Attribute("sigma"));
                    agentParameters->InitV0IdleEscalatorUpStairs(mu, sigma);
                    Log->Write("INFO: \tdesired speed idle escalator upstairs mu=%f , sigma=%f", mu, sigma);
               }
               if (xAgentPara->FirstChild("v0_idle_escalator_downstairs")) {
                    double mu = xmltof(xAgentPara->FirstChildElement("v0_idle_escalator_downstairs")->Attribute("mu"));
                    double sigma = xmltof(
                              xAgentPara->FirstChildElement("v0_idle_escalator_downstairs")->Attribute("sigma"));
                    agentParameters->InitV0IdleEscalatorDownStairs(mu, sigma);
                    Log->Write("INFO: \tdesired speed idle escalator downstairs mu=%f , sigma=%f", mu, sigma);
               }
               //------------------------------------------------------------------------

               //bmax
               if (xAgentPara->FirstChild("bmax")) {
                    double mu = xmltof(xAgentPara->FirstChildElement("bmax")->Attribute("mu"));
                    double sigma = xmltof(xAgentPara->FirstChildElement("bmax")->Attribute("sigma"));
                    agentParameters->InitBmax(mu, sigma);
                    Log->Write("INFO: \tBmax mu=%f , sigma=%f", mu, sigma);
               }

               //bmin
               if (xAgentPara->FirstChild("bmin")) {
                    double mu = xmltof(xAgentPara->FirstChildElement("bmin")->Attribute("mu"));
                    double sigma = xmltof(xAgentPara->FirstChildElement("bmin")->Attribute("sigma"));
                    agentParameters->InitBmin(mu, sigma);
                    Log->Write("INFO: \tBmin mu=%f , sigma=%f", mu, sigma);
               }

               //amin
               if (xAgentPara->FirstChild("amin")) {
                    double mu = xmltof(xAgentPara->FirstChildElement("amin")->Attribute("mu"));
                    double sigma = xmltof(xAgentPara->FirstChildElement("amin")->Attribute("sigma"));
                    agentParameters->InitAmin(mu, sigma);
                    Log->Write("INFO: \tAmin mu=%f , sigma=%f", mu, sigma);
               }
               //tau
               if (xAgentPara->FirstChild("tau")) {
                    double mu = xmltof(xAgentPara->FirstChildElement("tau")->Attribute("mu"));
                    double sigma = xmltof(xAgentPara->FirstChildElement("tau")->Attribute("sigma"));
                    agentParameters->InitTau(mu, sigma);
                    Log->Write("INFO: \tTau mu=%f , sigma=%f", mu, sigma);
               }
               //atau
               if (xAgentPara->FirstChild("atau")) {
                    double mu = xmltof(xAgentPara->FirstChildElement("atau")->Attribute("mu"));
                    double sigma = xmltof(xAgentPara->FirstChildElement("atau")->Attribute("sigma"));
                    agentParameters->InitAtau(mu, sigma);
                    Log->Write("INFO: \tAtau mu=%f , sigma=%f", mu, sigma);
               }
               // T
               if (xAgentPara->FirstChild("T")) {
                    double mu = xmltof(xAgentPara->FirstChildElement("T")->Attribute("mu"));
                    double sigma = xmltof(xAgentPara->FirstChildElement("T")->Attribute("sigma"));
                    agentParameters->InitT(mu, sigma);
                    Log->Write("INFO: \tT mu=%f , sigma=%f", mu, sigma);
               }
               // swaying parameters
               if (xAgentPara->FirstChild("sway")) {
                    double freqA = xmltof(xAgentPara->FirstChildElement("sway")->Attribute("freqA"));
                    double freqB = xmltof(xAgentPara->FirstChildElement("sway")->Attribute("freqB"));
                    double ampA = xmltof(xAgentPara->FirstChildElement("sway")->Attribute("ampA"));
                    double ampB = xmltof(xAgentPara->FirstChildElement("sway")->Attribute("ampB"));
                    agentParameters->SetSwayParams(freqA, freqB, ampA, ampB);
                    Log->Write("INFO: \tSwaying parameters freqA=%f , freqB=%f , ampA=%f, ampB=%f");
               }

               if (_model == 2) { // Gompertz
                    double beta_c = 1; /// @todo quick and dirty
                    double max_Ea = agentParameters->GetAmin() + agentParameters->GetAtau() * agentParameters->GetV0();
                    double max_Eb = 0.5 * (agentParameters->GetBmin() +
                                           0.49); /// @todo hard-coded value should be the same as in pedestrians GetEB
                    double max_Ea_Eb = (max_Ea > max_Eb) ? max_Ea : max_Eb;
                    _config->SetDistEffMaxPed(2 * beta_c * max_Ea_Eb);
                    _config->SetDistEffMaxWall(_config->GetDistEffMaxPed());
               }

               if (_model == 4) { //  Gompertz @todo: ar.graf
                    double beta_c = 2; /// @todo quick and dirty
                    double max_Ea = agentParameters->GetAmin() + agentParameters->GetAtau() * agentParameters->GetV0();
                    double max_Eb = 0.5 * (agentParameters->GetBmin() +
                                           0.49); /// @todo hard-coded value should be the same as in pedestrians GetEB
                    double max_Ea_Eb = (max_Ea > max_Eb) ? max_Ea : max_Eb;
                    _config->SetDistEffMaxPed(2 * beta_c * max_Ea_Eb);
                    _config->SetDistEffMaxWall(_config->GetDistEffMaxPed());
               }

               if (_model == 3) { // Tordeux2015
                    double max_Eb = 2 * agentParameters->GetBmax();
                    _config->SetDistEffMaxPed(max_Eb+agentParameters->GetT()*agentParameters->GetV0());
                    _config->SetDistEffMaxWall(_config->GetDistEffMaxPed());
               }

               if (_model == 5) // Krausz
               {
                    agentParameters->EnableStretch(false);
               }
          }
     }
}

bool IniFileParser::ParseRoutingStrategies(TiXmlNode* routingNode, TiXmlNode* agentsDistri)
{
     if (!routingNode) {
          Log->Write("ERROR: \t route_choice_models section is missing");
          return false;
     }

     if (!agentsDistri) {
          Log->Write("ERROR: \t Agent Distribution section is missing");
          return false;
     }

     //first get list of actually used router
     std::vector<int> usedRouter;
     usedRouter.clear();
     bool hasSpecificGoals = false;
     for (TiXmlElement* e = agentsDistri->FirstChildElement("group"); e;
          e = e->NextSiblingElement("group")) {
          int router = -1;
          if (e->Attribute("router_id")) {
               router = atoi(e->Attribute("router_id"));
               if(std::find(usedRouter.begin(), usedRouter.end(), router) == usedRouter.end()) {
                    usedRouter.emplace_back(router);
               }
          }
         //
          int goal = -1;
          if (e->Attribute("goal_id")) {
               goal = atoi(e->Attribute("goal_id"));
               if (goal != -1) {
                    hasSpecificGoals = true;
               }
          }
     }
     for (TiXmlElement* e = routingNode->FirstChildElement("router"); e;
          e = e->NextSiblingElement("router")) {

          string strategy = e->Attribute("description");
          int id = atoi(e->Attribute("router_id"));

          if ((strategy == "local_shortest") &&
              (std::find(usedRouter.begin(), usedRouter.end(), id) != usedRouter.end()) ) {
               //pRoutingStrategies.push_back(make_pair(id, ROUTING_LOCAL_SHORTEST));
               Router *r = new GlobalRouter(id, ROUTING_LOCAL_SHORTEST);
               _config->GetRoutingEngine()->AddRouter(r);
          }
          else if ((strategy == "global_shortest") &&
                   (std::find(usedRouter.begin(), usedRouter.end(), id) != usedRouter.end()) ) {
               //pRoutingStrategies.push_back(make_pair(id, ROUTING_GLOBAL_SHORTEST));
               Router *r = new GlobalRouter(id, ROUTING_GLOBAL_SHORTEST);
               _config->GetRoutingEngine()->AddRouter(r);
          }
          else if ((strategy == "quickest")  &&
                   (std::find(usedRouter.begin(), usedRouter.end(), id) != usedRouter.end()) ) {
               //pRoutingStrategies.push_back(make_pair(id, ROUTING_QUICKEST));
               Router *r = new QuickestPathRouter(id, ROUTING_QUICKEST);
               _config->GetRoutingEngine()->AddRouter(r);
          }
          else if ((strategy == "AI") &&
                   (std::find(usedRouter.begin(), usedRouter.end(), id) != usedRouter.end()) ) {
               //pRoutingStrategies.push_back(make_pair(id, ROUTING_COGNITIVEMAP));
               Router *r = new AIRouter(id, ROUTING_AI);
               _config->GetRoutingEngine()->AddRouter(r);

               Log->Write("\nINFO: \tUsing AIRouter");
               ///Parsing additional options
               if (!ParseCogMapOpts(e))
                    return false;
          }
          else if ((strategy == "ff_global_shortest") &&
                   (std::find(usedRouter.begin(), usedRouter.end(), id) != usedRouter.end()) ) {
               //pRoutingStrategies.push_back(make_pair(id, ROUTING_FF_GLOBAL_SHORTEST));
               Router *r = new FFRouter(id, ROUTING_FF_GLOBAL_SHORTEST, hasSpecificGoals, _config);
               _config->GetRoutingEngine()->AddRouter(r);


<<<<<<< HEAD
               if ((_exit_strat_number == 8) || (_exit_strat_number == 9)){
=======
               if (_exit_strat_number == 8 || _exit_strat_number == 9){
>>>>>>> 7a416eec
                   Log->Write("\nINFO: \tUsing FF Global Shortest Router");
               }
               else {
                   Log->Write("\nWARNING: \tExit Strategy Number is not 8 or 9!!!");
               }


               //check if the exit strat is [8 | 9] //@todo: ar.graf: implement check and check which are valid exitstrats

               ///Parsing additional options
               if (!ParseFfRouterOps(e, ROUTING_FF_GLOBAL_SHORTEST)) {
                    return false;
               }
          }
          else if ((strategy == "ff_local_shortest") &&
                   (std::find(usedRouter.begin(), usedRouter.end(), id) != usedRouter.end()) ) {
               //pRoutingStrategies.push_back(make_pair(id, ROUTING_FF_GLOBAL_SHORTEST));
               Router *r = new FFRouter(id, ROUTING_FF_LOCAL_SHORTEST, hasSpecificGoals, _config);
               _config->GetRoutingEngine()->AddRouter(r);
               Log->Write("\nINFO: \tUsing FF Local Shortest Router");
               Log->Write("\nWARNING: \tFF Local Shortest is bugged!!!!");

<<<<<<< HEAD
               
               if ((_exit_strat_number == 8) || (_exit_strat_number == 9)){
=======

               if (_exit_strat_number == 8 || _exit_strat_number == 9){
>>>>>>> 7a416eec
                   Log->Write("\nINFO: \tUsing FF Global Shortest Router");
               }
               else {
                   Log->Write("\nWARNING: \tExit Strategy Number is not 8 or 9!!!");
               }

               //check if the exit strat is [8 | 9]

               ///Parsing additional options
//               if (!ParseFfRouterOps(e)) {
//                    return false;
//               }
          }
          else if ((strategy == "ff_quickest") &&
                   (std::find(usedRouter.begin(), usedRouter.end(), id) != usedRouter.end()) ) {
               Router *r = new FFRouter(id, ROUTING_FF_QUICKEST, hasSpecificGoals, _config);
               _config->GetRoutingEngine()->AddRouter(r);
               Log->Write("\nINFO: \tUsing FF Quickest Router");

               if (!ParseFfRouterOps(e, ROUTING_FF_QUICKEST)) {
                    return false;
               }
          }
          else if (std::find(usedRouter.begin(), usedRouter.end(), id) != usedRouter.end()) {
               Log->Write("ERROR: \twrong value for routing strategy [%s]!!!\n",
                         strategy.c_str());
               return false;
          }
     }
     return true;
}

bool IniFileParser::ParseFfRouterOps(TiXmlNode* routingNode, RoutingStrategy s) {
     //set defaults
     std::string mode;
     if (s == ROUTING_FF_GLOBAL_SHORTEST) {
          mode = "global_shortest";
     }
     if (s == ROUTING_FF_QUICKEST) {
          mode = "quickest";
          //parse ini-file-information
          if (routingNode->FirstChild("parameters")) {
               TiXmlNode* pParameters = routingNode->FirstChild("parameters");
               if (pParameters->FirstChild("recalc interval")) { //@todo: ar.graf: test ini file with recalc value
                    _config->set_recalc_interval(atof(pParameters->FirstChild("recalc interval")->FirstChild()->Value()));
               }
          }
     }
     FFRouter* r = static_cast<FFRouter*>(_config->GetRoutingEngine()->GetAvailableRouters().back());


     r->SetMode(mode);
     return true;
}

bool IniFileParser::ParseCogMapOpts(TiXmlNode* routingNode)
{

     TiXmlNode* sensorNode = routingNode->FirstChild();
     if (!sensorNode) {
          Log->Write("ERROR:\tNo sensors found.\n");
          return false;
     }

     /// static_cast to get access to the method 'addOption' of the AIRouter
     AIRouter* r = static_cast<AIRouter*>(_config->GetRoutingEngine()->GetAvailableRouters().back());

     std::vector<std::string> sensorVec;
     for (TiXmlElement* e = sensorNode->FirstChildElement("sensor"); e;
          e = e->NextSiblingElement("sensor")) {
          string sensor = e->Attribute("description");
          //adding Smoke Sensor specific parameter is now handled in FDSMeshStorage
//          if (sensor=="Smoke") {
//               std::vector<std::string> smokeOptVec;

//               smokeOptVec.push_back(e->Attribute("smoke_factor_grids"));
//               smokeOptVec.push_back(e->Attribute("update_time"));
//               smokeOptVec.push_back(e->Attribute("final_time"));
//               r->addOption("smokeOptions", smokeOptVec);

//          }
          sensorVec.push_back(sensor);

          Log->Write("INFO: \tSensor <%s> added.", sensor.c_str());
     }

     r->addOption("Sensors", sensorVec);

     TiXmlElement* cogMap = routingNode->FirstChildElement("cognitive_map");

     if (!cogMap) {
          Log->Write("ERROR:\tCognitive Map not specified.\n");
          return false;
     }

     std::vector<std::string> cogMapStatus;
     cogMapStatus.push_back(cogMap->Attribute("status"));
     Log->Write("INFO: \tAll pedestrian starting with a(n) %s cognitive maps", cogMapStatus[0].c_str());
     r->addOption("CognitiveMap", cogMapStatus);

     std::vector<std::string> cogMapFiles;
     if (!cogMap->Attribute("files"))
     {
        Log->Write("WARNING:\tNo input files for the cognitive map specified!");
        return true;
     }
     cogMapFiles.push_back(cogMap->Attribute("files"));
     r->addOption("CognitiveMapFiles",cogMapFiles);

     return true;
}

bool IniFileParser::ParseLinkedCells(const TiXmlNode& linkedCellNode)
{
     if (linkedCellNode.FirstChild("linkedcells")) {
          string linkedcells = linkedCellNode.FirstChildElement("linkedcells")->Attribute(
                    "enabled");
          string cell_size = linkedCellNode.FirstChildElement("linkedcells")->Attribute(
                    "cell_size");

          if (linkedcells=="true") {
               _config->SetLinkedCellSize(atof(cell_size.c_str()));
               Log->Write(
                         "INFO: \tlinked cells enabled with size  <%.2f>", _config->GetLinkedCellSize());
               return true;
          }
          else {
               _config->SetLinkedCellSize(-1.0);
               Log->Write("WARNING: \tinvalid parameters for linkedcells");
               return false;
          }
     }
     return false;
}

bool IniFileParser::ParseStepSize(TiXmlNode& stepNode)
{
     if (stepNode.FirstChild("stepsize")) {
          const char* stepsize = stepNode.FirstChild("stepsize")->FirstChild()->Value();
          if (stepsize) {
               double tmp = 1. / _config->GetFps();
               double stepsizeDBL = atof(stepsize);
               if ( (stepNode.FirstChildElement("stepsize")->Attribute("fix")) &&
                         (std::string(stepNode.FirstChildElement("stepsize")->Attribute("fix")) == "yes") ) {
                    _config->Setdt(atof(stepsize));
                    Log->Write("INFO: \tstepsize <%f>", _config->Getdt());
                    if (tmp < _config->Getdt()) {
                         Log->Write("WARNING: \tStepsize dt = %f > %f = frameinterval.\nWARNING: \tYou should decrease stepsize or fps!", _config->Getdt(), tmp);
                    }
                    return true;
               }
               //find a stepsize, that can be multiplied by (int) to get framerate
               for (int i = 1; i < 2000; ++i) {
                    if ((tmp / i) <= stepsizeDBL) {
                         _config->Setdt(tmp / i);
                         if ((tmp/i) < stepsizeDBL) {
                              Log->Write("WARNING: \tDecreased stepsize from <%f> to <%f> to match fps", stepsizeDBL, (tmp/i));
                         }
                         Log->Write("INFO: \tstepsize <%f>", _config->Getdt());
                         return true;
                    }
               }
               //below should never execute
               _config->Setdt(stepsizeDBL);
               Log->Write("INFO: \tstepsize <%f>", _config->Getdt());
               if (tmp < _config->Getdt()) {
                    Log->Write("WARNING: \tStepsize dt = %f > %f = frameinterval. You should decrease stepsize or fps!", _config->Getdt(), tmp);
               }
               return true;
          }
     }
     return false;
}

bool IniFileParser::ParsePeriodic(TiXmlNode& Node)
{
     if (Node.FirstChild("periodic")) {
          const char* periodic = Node.FirstChild("periodic")->FirstChild()->Value();
          if (periodic)
               _config->SetIsPeriodic(atoi(periodic));
          Log->Write("INFO: \tperiodic <%d>", _config->IsPeriodic());
          return true;
     }
     else {
          _config->SetIsPeriodic(0);
     }
     return true; //default is periodic=0. If not specified than is OK
}

bool IniFileParser::ParseNodeToSolver(const TiXmlNode& solverNode)
{
     if (solverNode.FirstChild("solver")) {
          string solver = solverNode.FirstChild("solver")->FirstChild()->Value();
          if (solver=="euler") {
               _config->SetSolver(1);
          }
          else if (solver=="verlet")
               _config->SetSolver(2);
          else if (solver=="leapfrog")
               _config->SetSolver(3);
          else {
               Log->Write("ERROR: \twrong value [%s] for solver type\n", solver.c_str());
               return false;
          }
          Log->Write("INFO: \tpSolver <%d>", _config->GetSolver());
          return true;
     }
     return false;
}

bool IniFileParser::ParseStrategyNodeToObject(const TiXmlNode& strategyNode)
{
     string query = "exit_crossing_strategy";
     if (!strategyNode.FirstChild(query.c_str())) {
          query = "exitCrossingStrategy";
          Log->Write(
                    "ERROR:\t the keyword exitCrossingStrategy is deprecated. Please consider using \"exit_crossing_strategy\" in the ini file");
          return false;
     }

     if (strategyNode.FirstChild(query.c_str())) {
          const char* tmp =
                    strategyNode.FirstChild(query.c_str())->FirstChild()->Value();
          int pExitStrategy;
          if (tmp) {
               pExitStrategy = atoi(tmp);

              //check for ff router to avoid exit strat <> router mismatch
              const TiXmlNode* agentsDistri = strategyNode.GetDocument()->RootElement()->FirstChild("agents")->FirstChild("agents_distribution");
              std::vector<int> usedRouter;
              for (const TiXmlElement* e = agentsDistri->FirstChildElement("group"); e;
                   e = e->NextSiblingElement("group")) {
                  int router = -1;
                  if (e->Attribute("router_id")) {
                      router = atoi(e->Attribute("router_id"));
                      if(std::find(usedRouter.begin(), usedRouter.end(), router) == usedRouter.end()) {
                          usedRouter.emplace_back(router);
                      }
                  }
              }

              _exit_strat_number = pExitStrategy;
               switch (pExitStrategy) {
               case 1:
                    _exit_strategy = std::shared_ptr<DirectionStrategy>(new DirectionMiddlePoint());
                    break;
               case 2:
                    _exit_strategy = std::shared_ptr<DirectionStrategy>(new DirectionMinSeperationShorterLine());
                    break;
               case 3:
                    _exit_strategy = std::shared_ptr<DirectionStrategy>(new DirectionInRangeBottleneck());
                    break;
               case 4:
                    _exit_strategy = std::shared_ptr<DirectionStrategy>(new DirectionGeneral());
                    break;
               case 6:
                    _exit_strategy = std::shared_ptr<DirectionStrategy>(new DirectionFloorfield());
                    if(!ParseFfOpts(strategyNode)) {
                         return false;
                    };
                    break;
               case 7:
                    // dead end -> not supported anymore (global ff needed, but not available in 3d)
                    Log->Write("ERROR: \tExit Strategy 7 is not supported any longer. Please refer to www.jupedsim.org");
                    Log->Write("WARNING: \tChanging Exit-Strategy to #9 (Floorfields with targets within subroom)");
                    pExitStrategy = 9;
                    _exit_strategy = std::shared_ptr<DirectionStrategy>(new DirectionSubLocalFloorfield());
                    break;
               case 8:
                    _exit_strategy = std::shared_ptr<DirectionStrategy>(new DirectionLocalFloorfield());
                    if(!ParseFfOpts(strategyNode)) {
                         return false;
                    };
                    break;
               case 9:
                    _exit_strategy = std::shared_ptr<DirectionStrategy>(new DirectionSubLocalFloorfield());
                    if(!ParseFfOpts(strategyNode)) {
                         return false;
                    };
                    break;
               default:
                    _exit_strategy = std::shared_ptr<DirectionStrategy>(new DirectionMinSeperationShorterLine());
                    Log->Write("ERROR:\t unknown exit_crossing_strategy <%d>", pExitStrategy);
                    Log->Write("     :\t the default <%d> will be used", 2);
                    return true;
                    break;
               }
          }
          else {
               return false;
          }
          Log->Write("INFO: \texit_crossing_strategy < %d >", pExitStrategy);
     }
     return true;
}

bool IniFileParser::ParseFfOpts(const TiXmlNode &strategyNode) {

     string query = "delta_h";
     if (strategyNode.FirstChild(query.c_str())) {
          const char *tmp =
                    strategyNode.FirstChild(query.c_str())->FirstChild()->Value();
          double pDeltaH = atof(tmp);
          _config->set_deltaH(pDeltaH);
     }


     query = "wall_avoid_distance";
     if (strategyNode.FirstChild(query.c_str())) {
          const char *tmp =
                    strategyNode.FirstChild(query.c_str())->FirstChild()->Value();
          double pWallAvoidance = atof(tmp);
          _config->set_wall_avoid_distance(pWallAvoidance);
     }


     query = "use_wall_avoidance";
     if (strategyNode.FirstChild(query.c_str())) {
          string tmp =
                    strategyNode.FirstChild(query.c_str())->FirstChild()->Value();
          bool pUseWallAvoidance = !(tmp=="false");
          _config->set_use_wall_avoidance(pUseWallAvoidance);
     }
     return true;
}<|MERGE_RESOLUTION|>--- conflicted
+++ resolved
@@ -1093,11 +1093,7 @@
                _config->GetRoutingEngine()->AddRouter(r);
 
 
-<<<<<<< HEAD
                if ((_exit_strat_number == 8) || (_exit_strat_number == 9)){
-=======
-               if (_exit_strat_number == 8 || _exit_strat_number == 9){
->>>>>>> 7a416eec
                    Log->Write("\nINFO: \tUsing FF Global Shortest Router");
                }
                else {
@@ -1120,13 +1116,7 @@
                Log->Write("\nINFO: \tUsing FF Local Shortest Router");
                Log->Write("\nWARNING: \tFF Local Shortest is bugged!!!!");
 
-<<<<<<< HEAD
-               
                if ((_exit_strat_number == 8) || (_exit_strat_number == 9)){
-=======
-
-               if (_exit_strat_number == 8 || _exit_strat_number == 9){
->>>>>>> 7a416eec
                    Log->Write("\nINFO: \tUsing FF Global Shortest Router");
                }
                else {
