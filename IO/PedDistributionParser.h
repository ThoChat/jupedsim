--- conflicted
+++ resolved
@@ -28,18 +28,10 @@
 
 public:
      PedDistributionParser(const Configuration* configuration);
-<<<<<<< HEAD
-     virtual ~PedDistributionParser(){};
-
-     virtual bool LoadPedDistribution(std::vector<std::shared_ptr<StartDistribution>>& startDis,
-               std::vector<std::shared_ptr<StartDistribution>>& startDisSub,
-               std::vector<std::shared_ptr<AgentsSource>>& startDisSources) override;
-=======
      ~PedDistributionParser();
      virtual bool LoadPedDistribution(std::vector<std::shared_ptr<StartDistribution> >& startDis,
                std::vector<std::shared_ptr<StartDistribution> >& startDisSub,
                std::vector<std::shared_ptr<AgentsSource> >& startDisSources) override;
->>>>>>> 1f2e2c84
 
 private:
      const Configuration* _configuration;
