# some options
# -DCMAKE_CXX_COMPILER=clang++   -DCMAKE_C_COMPILER:STRING=clang
# -DCMAKE_BUILD_TYPE=Debug (default Release)
# -DCMAKE_VERBOSE_MAKEFILE=ON (default OFF)
# -DBUILD_TESTING=ON (default OFF)
cmake_minimum_required(VERSION 3.5 FATAL_ERROR)
set(JPSREPORT_MAJOR_VERSION 0)
set(JPSREPORT_MINOR_VERSION 8)
set(JPSREPORT_PATCH_VERSION 4)
set(JPSREPORT_VERSION
  ${JPSREPORT_MAJOR_VERSION}.${JPSREPORT_MINOR_VERSION}.${JPSREPORT_PATCH_VERSION})
message( STATUS "JPSREPORT_VERSION: " ${JPSREPORT_VERSION} )
project(JPSreport VERSION ${JPSREPORT_VERSION} LANGUAGES CXX)
#set (CMAKE_CXX_STANDARD 17)
# Fix behavior of CMAKE_CXX_STANDARD when targeting macOS.
if (POLICY CMP0025)
  cmake_policy(SET CMP0025 NEW)
endif ()

set(CMAKE_LEGACY_CYGWIN_WIN32 0)

IF (POLICY CMP0054)
  cmake_policy(SET CMP0054 NEW)
ENDIF (POLICY CMP0054)
set(CMAKE_COLOR_MAKEFILE ON)

set(LIBRARY_OUTPUT_PATH  ${CMAKE_SOURCE_DIR}/lib/${CMAKE_BUILD_TYPE})

if (Boost_NO_SYSTEM_PATHS)
  set(Boost_NO_SYSTEM_PATHS ON)
  set(BOOST_INCLUDE_DIRS "${BOOST_ROOT}/include")
  set(BOOST_LIBRARY_DIRS "${BOOST_ROOT}/stage/lib")
  set(CMAKE_INCLUDE_PATH ${CMAKE_INCLUDE_PATH} ${BOOST_ROOT})
  set(CMAKE_LIBRARY_PATH ${CMAKE_LIBRARY_PATH} ${BOOST_LIBRARY_DIRS})
endif (Boost_NO_SYSTEM_PATHS)


find_package(Git REQUIRED) # no need for this msg. It comes from cmake.findgit()

find_program(GIT_SCM git DOC "Git version control")
mark_as_advanced(GIT_SCM)
find_file(GITDIR NAMES .git PATHS ${CMAKE_SOURCE_DIR} NO_DEFAULT_PATH)
if (GIT_SCM AND GITDIR)

# the commit's SHA1, and whether the building workspace was dirty or not
# describe --match=NeVeRmAtCh --always --tags --abbrev=40 --dirty
execute_process(COMMAND
  "${GIT_EXECUTABLE}" --no-pager describe --tags --always --dirty
  WORKING_DIRECTORY "${CMAKE_SOURCE_DIR}"
  OUTPUT_VARIABLE GIT_SHA1
  ERROR_QUIET OUTPUT_STRIP_TRAILING_WHITESPACE)

# branch
execute_process(
  COMMAND "${GIT_EXECUTABLE}" rev-parse --abbrev-ref HEAD
  WORKING_DIRECTORY "${CMAKE_SOURCE_DIR}"
  OUTPUT_VARIABLE GIT_BRANCH
  OUTPUT_STRIP_TRAILING_WHITESPACE
)

# the date of the commit
execute_process(COMMAND
  "${GIT_EXECUTABLE}" log -1 --format=%ad --date=local
  WORKING_DIRECTORY "${CMAKE_SOURCE_DIR}"
  OUTPUT_VARIABLE GIT_DATE
  ERROR_QUIET OUTPUT_STRIP_TRAILING_WHITESPACE)

# the subject of the commit
execute_process(COMMAND
  "${GIT_EXECUTABLE}" log -1 --format=%s
  WORKING_DIRECTORY "${CMAKE_SOURCE_DIR}"
  OUTPUT_VARIABLE GIT_COMMIT_SUBJECT
  ERROR_QUIET OUTPUT_STRIP_TRAILING_WHITESPACE)

string(REGEX REPLACE "\#"
       "" GIT_COMMIT_SUBJECT
       ${GIT_COMMIT_SUBJECT})

add_definitions("-DGIT_COMMIT_HASH=\"${GIT_SHA1}\"")
add_definitions("-DGIT_COMMIT_DATE=\"${GIT_DATE}\"")
add_definitions("-DGIT_COMMIT_SUBJECT=\"${GIT_COMMIT_SUBJECT}\"")
add_definitions("-DGIT_BRANCH=\"${GIT_BRANCH}\"")

else()
    message(STATUS "Not in a git repo")
endif()


#set(EXECUTABLE_OUTPUT_PATH "../")
#INCLUDE_DIRECTORIES("./")
# message( STATUS "CMAKE_BINARY_DIR: " ${CMAKE_BINARY_DIR} )
message( STATUS "CMAKE_SOURCE_DIR: " ${CMAKE_SOURCE_DIR} )
message( STATUS "CMAKE_CURRENT_SOURCE_DIR: " ${CMAKE_CURRENT_SOURCE_DIR} )
set(CMAKE_TEST_DIR ${CMAKE_SOURCE_DIR}/Utest)


add_definitions("-DJPSREPORT_VERSION=\"${JPSREPORT_VERSION}\"")
if(NOT CMAKE_BUILD_TYPE)
  set (CMAKE_BUILD_TYPE Release)
endif(NOT CMAKE_BUILD_TYPE)
message( STATUS "CMAKE_BUILD_TYPE: " ${CMAKE_BUILD_TYPE} )

if (NOT CMAKE_RUNTIME_OUTPUT_DIRECTORY)
  set(CMAKE_RUNTIME_OUTPUT_DIRECTORY ${CMAKE_SOURCE_DIR}/bin)
endif()

if(NOT EXECUTABLE_OUTPUT_PATH)
  set(EXECUTABLE_OUTPUT_PATH "${CMAKE_SOURCE_DIR}/bin")
endif()

set(CMAKE_INSTALL_PREFIX "${CMAKE_SOURCE_DIR}/${CMAKE_BUILD_TYPE}")


message( STATUS "CMAKE_RUNTIME_OUTPUT_DIRECTORY: " ${CMAKE_RUNTIME_OUTPUT_DIRECTORY} )
message( STATUS "EXECUTABLE_OUTPUT_PATH: " ${EXECUTABLE_OUTPUT_PATH} )
message( STATUS "CMAKE_VERBOSE_MAKEFILE: " ${CMAKE_VERBOSE_MAKEFILE} )

if(NOT BUILD_TESTING)
  set(BUILD_TESTING OFF) # test units are generated.
endif(NOT BUILD_TESTING)
message( STATUS "BUILD_TESTING: " ${BUILD_TESTING} )

if(NOT CMAKE_EXPORT_COMPILE_COMMANDS)
# To generate a compilation database "compilation_commands.json" for clang_check
  set(CMAKE_EXPORT_COMPILE_COMMANDS ON)
endif(NOT CMAKE_EXPORT_COMPILE_COMMANDS)



if(NOT DEFINED PROCESSOR_COUNT)
  # Unknown:
  set(PROCESSOR_COUNT 1)

  # Linux:
  set(cpuinfo_file "/proc/cpuinfo")
  if(EXISTS "${cpuinfo_file}")
    file(STRINGS "${cpuinfo_file}" procs REGEX "^processor.: [0-9]+$")
    list(LENGTH procs PROCESSOR_COUNT)
  endif(EXISTS "${cpuinfo_file}")

  # Windows:
  if(WIN32)
    set(PROCESSOR_COUNT "$ENV{NUMBER_OF_PROCESSORS}")
  endif(WIN32)
endif(NOT DEFINED PROCESSOR_COUNT)

if(PROCESSOR_COUNT)
  # add 1 should be magic! http://www.kitware.com/blog/home/post/63
  #math(EXPR PROCESSOR_COUNT "${PROCESSOR_COUNT} + 1")
  message( STATUS "PROCESSOR_COUNT " ${PROCESSOR_COUNT})
  set(CTEST_BUILD_FLAGS "-j${PROCESSOR_COUNT}")
endif(PROCESSOR_COUNT)

# find the correct OpenMP flag
FIND_PACKAGE(OpenMP)
if(OPENMP_FOUND)
  set(CMAKE_C_FLAGS "${CMAKE_C_FLAGS} ${OpenMP_C_FLAGS}")
  set(CMAKE_CXX_FLAGS "${CMAKE_CXX_FLAGS} ${OpenMP_CXX_FLAGS}")
  set(CMAKE_EXE_LINKER_FLAGS "${CMAKE_EXE_LINKER_FLAGS} ${OpenMP_EXE_LINKER_FLAGS}")
else(OPENMP_FOUND)
  if(CMAKE_CXX_COMPILER_ID STREQUAL "Clang")
    #set(CMAKE_CXX_FLAGS "${CMAKE_CXX_FLAGS} -fopenmp")
    # somehow find_package(openmp) does not work properly with clang
  else(CMAKE_CXX_COMPILER_ID STREQUAL "Clang")
    message( STATUS "Disabling OpenMP support" )
  endif(CMAKE_CXX_COMPILER_ID STREQUAL "Clang")
endif(OPENMP_FOUND)

# test all cpp-files in Utest
if(BUILD_TESTING)
  file(GLOB test_files "${CMAKE_TEST_DIR}/*.cpp")
#  file(GLOB test_py_files "${CMAKE_TEST_DIR}/*/runtest*.py")
  file(GLOB_RECURSE  test_py_files "${CMAKE_TEST_DIR}/*runtest_*.py")
endif(BUILD_TESTING)

set(methods
  methods/VoronoiDiagram.cpp
  methods/PedData.cpp
  methods/Method_A.cpp
  methods/Method_B.cpp
  methods/Method_C.cpp
  methods/Method_D.cpp
  methods/Method_I.cpp
  )
set(source_files
  Analysis.cpp
  IO/OutputHandler.cpp
  general/ArgumentParser.cpp
  tinyxml/tinystr.cpp
  tinyxml/tinyxml.cpp
  tinyxml/tinyxmlerror.cpp
  tinyxml/tinyxmlparser.cpp
  geometry/Building.cpp
  geometry/Line.cpp
  geometry/Point.cpp
  geometry/Transition.cpp
  geometry/Crossing.cpp
  geometry/NavLine.cpp
  geometry/Room.cpp
  geometry/Wall.cpp
  geometry/Hline.cpp
  geometry/Obstacle.cpp
  geometry/SubRoom.cpp
  geometry/Goal.cpp
)
set (  header_files
  Analysis.h
  methods/MeasurementArea.h
  methods/VoronoiDiagram.h
  methods/PedData.h
  methods/Method_A.h
  methods/Method_B.h
  methods/Method_C.h
  methods/Method_D.h
  methods/Method_I.h
  IO/OutputHandler.h
  general/ArgumentParser.h
  general/Macros.h
  tinyxml/tinyxml.h
  tinyxml/tinystr.h
  geometry/Building.h
  geometry/Line.h
  geometry/Point.h
  geometry/Transition.h
  geometry/Crossing.h
  geometry/NavLine.h
  geometry/Room.h
  geometry/Wall.h
  geometry/Hline.h
  geometry/Obstacle.h
  geometry/SubRoom.h
  geometry/Goal.h
  )


#--------------------
#if(NOT CMAKE_GENERATOR MATCHES "Visual Studio")
#  include(CheckCXXCompilerFlag)
#  CHECK_CXX_COMPILER_FLAG("-std=c++11" COMPILER_SUPPORTS_CXX11)
#  CHECK_CXX_COMPILER_FLAG("-std=c++0x" COMPILER_SUPPORTS_CXX0X)
#  if(COMPILER_SUPPORTS_CXX11)
#    set(CMAKE_CXX_FLAGS "${CMAKE_CXX_FLAGS} -std=c++11")
#    message(STATUS "Checking for C++11 compiler - available")
#  elseif(COMPILER_SUPPORTS_CXX0X)
#    set(CMAKE_CXX_FLAGS "${CMAKE_CXX_FLAGS} -std=c++0x")
#    message(STATUS "Checking for C++0x compiler - available")
#  else()
#    message(FATAL_ERROR "The compiler ${CMAKE_CXX_COMPILER} has no c++11 support. Please use a #different C++ compiler.")
#  endif()
#endif()
#---------------------
if("${CMAKE_CXX_COMPILER_ID}" STREQUAL "Clang")
  message(STATUS "Using Clang " ${CMAKE_CXX_COMPILER_VERSION})
endif("${CMAKE_CXX_COMPILER_ID}" STREQUAL "Clang")
if(CMAKE_COMPILER_IS_GNUCXX)
  message( STATUS "Using g++ " ${CMAKE_CXX_COMPILER_VERSION})
endif(CMAKE_COMPILER_IS_GNUCXX)

if(CMAKE_COMPILER_IS_GNUCXX)
  message( STATUS "Set compiler flags (g++)" )
  set(CMAKE_CXX_FLAGS_DEBUG "${CMAKE_CXX_FLAGS_DEBUG} -Wall -Wno-unused-local-typedefs")
  set(CMAKE_CXX_FLAGS_RELEASE "${CMAKE_CXX_FLAGS_RELEASE} -Wall -Wno-unused-local-typedefs")
endif(CMAKE_COMPILER_IS_GNUCXX)
if(CMAKE_BUILD_TYPE MATCHES Debug)
  message(STATUS "Debug flags: " ${CMAKE_CXX_FLAGS_DEBUG} )
endif()
if(CMAKE_BUILD_TYPE MATCHES Release)
  message(STATUS "Release flags: " ${CMAKE_CXX_FLAGS_RELEASE} -static )
endif()

if(CMAKE_COMPILER_IS_GNUCXX AND CMAKE_BUILD_TYPE MATCHES Debug)
  set(WITH_COVERAGE TRUE)
  set(CMAKE_CXX_FLAGS_DEBUG "${CMAKE_CXX_FLAGS_DEBUG} -O0 -W -Wshadow -Wunused-variable -Wunused-parameter -Wunused-function -Wunused -Wno-system-headers -Wno-deprecated -Woverloaded-virtual -Wwrite-strings -fprofile-arcs -ftest-coverage")
  set(CMAKE_CXX_LDFLAGS_DEBUG "${CMAKE_CXX_FLAGS_DEBUG} -fprofile-arcs -ftest-coverage")
  message(STATUS "Debug flags for coverage: " ${CMAKE_CXX_FLAGS_DEBUG} )
endif(CMAKE_COMPILER_IS_GNUCXX  AND CMAKE_BUILD_TYPE MATCHES Debug)

if (Boost_NO_SYSTEM_PATHS)
        set(Boost_NO_SYSTEM_PATHS ON)
        set(BOOST_INCLUDE_DIRS "${BOOST_ROOT}/include")
        set(BOOST_LIBRARY_DIRS "${BOOST_ROOT}/stage/lib")
        set(CMAKE_INCLUDE_PATH ${CMAKE_INCLUDE_PATH} ${BOOST_ROOT})
        set(CMAKE_LIBRARY_PATH ${CMAKE_LIBRARY_PATH} ${BOOST_LIBRARY_DIRS})
endif (Boost_NO_SYSTEM_PATHS)
if(MSVC)
  find_package(Boost QUIET)
else()
  find_package(Boost REQUIRED)
endif()
if (Boost_FOUND)
#        set(Boost_USE_STATIC_LIBS ON)
#        set(Boost_USE_STATIC_RUNTIME ON)

        if(WIN32)
                add_definitions(${Boost_LIB_DIAGNOSTIC_DEFINITIONS})
        endif()
        message(STATUS "BOOST FOUND: " ${Boost_LIB_VERSION})
        message(STATUS "Boost_LIBRARY_DIRS: " ${Boost_LIBRARY_DIRS})
        message(STATUS "Boost_INCLUDE_DIR: " ${Boost_INCLUDE_DIR})
        message(STATUS "Boost_LIB_VERSION: " ${Boost_LIB_VERSION})
        message(STATUS "Boost_libraries: " ${Boost_LIBRARIES})
        link_directories(${Boost_LIBRARY_DIRS})
        include_directories(SYSTEM ${Boost_INCLUDE_DIR})
        # suppress warnings in boost libraries with attribute SYSTEM
        #include_directories(SYSTEM ${Boost_INCLUDE_DIR})
        else()
    message(WARNING "BOOST NOT FOUND")
endif()

#if (WIN32)
#find_library (PSAPI Psapi PATH_SUFFIXES "x64")
#message (STATUS "PSAPI: ${PSAPI}")
#endif()

add_library ( geometrycore STATIC ${source_files}  ${methods})
set_property(TARGET geometrycore PROPERTY CXX_STANDARD 17)
set_property(TARGET geometrycore PROPERTY CXX_STANDARD_REQUIRED ON)
set(CMAKE_CXX_EXTENSIONS OFF)
<<<<<<< HEAD
add_library(fs INTERFACE)
target_link_libraries(fs INTERFACE
    $<$<PLATFORM_ID:Linux>:stdc++fs>
)
target_link_libraries(geometrycore  fs)
=======

if(NOT MSVC)
	target_link_libraries(geometrycore  stdc++fs)
endif()

>>>>>>> 47760a6c
add_executable(
        jpsreport main.cpp
)

set_property(TARGET jpsreport PROPERTY CXX_STANDARD 17)
set_property(TARGET jpsreport PROPERTY CXX_STANDARD_REQUIRED ON)
set(CMAKE_CXX_EXTENSIONS OFF)
<<<<<<< HEAD
target_link_libraries(jpsreport  fs)
=======
if(NOT MSVC)
	target_link_libraries(jpsreport  stdc++fs)
endif()
>>>>>>> 47760a6c

if (Boost_FOUND)
target_link_libraries(geometrycore ${Boost_LIBRARIES})
endif()
if(WIN32)
target_link_libraries (jpsreport wsock32)
#target_link_libraries( jpsreport ${PSAPI} )
endif()

target_link_libraries( jpsreport geometrycore )
if(WIN32)
  if(MSVC)
    set_property(GLOBAL PROPERTY USE_FOLDERS ON) # groups cmake-projects in CMakePredefinedTargets
    set_property(GLOBAL PROPERTY PREDEFINED_TARGETS_FOLDER "cmake")
    set(CMAKE_SKIP_INSTALL_ALL_DEPENDENCY TRUE)
    set(CMAKE_SKIP_PACKAGE_ALL_DEPENDENCY TRUE)
    message(STATUS "MSVC: " ${MSVC})
    set(CMAKE_CXX_FLAGS_RELEASE "${CMAKE_CXX_FLAGS_RELEASE} /MT /WX-")
    set(CMAKE_CXX_FLAGS_DEBUG "${CMAKE_CXX_FLAGS_DEBUG} /MTd /WX-")
    set(CMAKE_CXX_FLAGS "${CMAKE_CXX_FLAGS} /std:c++17")
    set_property(DIRECTORY ${CMAKE_CURRENT_SOURCE_DIR} PROPERTY VS_STARTUP_PROJECT jpsreport)
    message(STATUS "set start project for VS")
  endif()
endif()

set(Python_ADDITIONAL_VERSIONS 3.0 3.3 3.6 3.7)
find_package(PythonInterp)
if((PYTHONINTERP_FOUND) AND (${PYTHON_VERSION_MAJOR} EQUAL 3))
  message(STATUS "Found Python: " ${PYTHON_EXECUTABLE} "  (version: ${PYTHON_VERSION_STRING})")
  add_definitions("-DPYTHON=\"${PYTHON_EXECUTABLE}\"")
  add_definitions("-DPYTHON_VERSION=\"${PYTHON_VERSION_STRING}\"")
else()
  message (WARNING "Could not find python 3x")
  add_definitions("-DPYTHON=\"${PYTHON_EXECUTABLE}\"")
  add_definitions("-DPYTHON_VERSION=\"${PYTHON_VERSION_STRING}\"")
endif()

# ----------------------------- cTest ------------------------------------------
if(BUILD_TESTING)
  SET(BUILD_TEST_TIMEOUT 10800   CACHE STRING "Global timeout on all tests (seconds).")
  SET(DART_TESTING_TIMEOUT "${BUILD_TEST_TIMEOUT}" CACHE STRING "" FORCE)
  message(STATUS "Timeout: " ${BUILD_TEST_TIMEOUT} " s"  )
  enable_testing() #adds another build target, which is test for Makefile generators
  include(CTest) #adding Dart support

  #test if code compiles and runs default setting. Takes about 30 seconds
  add_test (jpsreport_compile ${CMAKE_CTEST_COMMAND}
  --build-and-test "${CMAKE_SOURCE_DIR}" "${EXECUTABLE_OUTPUT_PATH}" #"${CMAKE_BINARY_DIR}"
  --build-generator ${CMAKE_GENERATOR}
  --build-makeprogram ${CMAKE_MAKE_PROGRAM} -j${PROCESSOR_COUNT}
  --build-two-config
  --build-exe-dir ${EXECUTABLE_OUTPUT_PATH}  # todo wo soll der exe hin?: ${CMAKE_RUNTIME_OUTPUT_DIRECTORY}
  --build-project JPSreport
  --test-command jpsreport --ini=${CMAKE_TEST_DIR}/files/input_UO_180.xml
  )




  #  set(Python_ADDITIONAL_VERSIONS 3.0)
  find_package(PythonInterp)
  if(PYTHONINTERP_FOUND)
  message(STATUS "Found Python: " ${PYTHON_EXECUTABLE} " (${PYTHON_VERSION_STRING})")
    foreach (test_src ${test_py_files})
      GET_FILENAME_COMPONENT(test ${test_src} NAME_WE)
     message (STATUS "Add python test: " ${test} " | test_src: " ${test_src})
       add_test(NAME ${test} COMMAND ${PYTHON_EXECUTABLE} ${test_src})
    endforeach(test_src ${test_py_files})
    message(STATUS "Found Python: " ${PYTHON_EXECUTABLE})
  endif(PYTHONINTERP_FOUND)
endif(BUILD_TESTING)

# ----------- CPACK
set(DEMOS_DIR "demos")
set(DEMO1_DIR "${DEMOS_DIR}/T-Junction")
set(DEMO2_DIR "${DEMOS_DIR}/bottleneck")
set(SCRIPTS_DIR "scripts")
set(NOTEBOOK "${CMAKE_SOURCE_DIR}/${DEMOS_DIR}/HowTo.ipynb")

file(GLOB CT_FILES "${CMAKE_SOURCE_DIR}/${DEMO1_DIR}/*")
file(GLOB CT_FILES2 "${CMAKE_SOURCE_DIR}/${DEMO2_DIR}/*")
file(GLOB SCRIPT_FILES "${CMAKE_SOURCE_DIR}/${SCRIPTS_DIR}/*")

install(TARGETS jpsreport
        DESTINATION bin
        COMPONENT applications)

install(DIRECTORY DESTINATION ${DEMO1_DIR})
install(DIRECTORY DESTINATION ${DEMO2_DIR})

# notebook
install(FILES ${NOTEBOOK}
        DESTINATION ${DEMOS_DIR}
        COMPONENT demos)

install(FILES ${CT_FILES}
        DESTINATION ${DEMO1_DIR}
        COMPONENT demos)

install(FILES ${CT_FILES2}
        DESTINATION ${DEMO2_DIR}
        COMPONENT demos)

install(FILES ${SCRIPT_FILES}
        DESTINATION ${SCRIPTS_DIR}
    COMPONENT scripts)


if(WIN32 AND NOT UNIX)
        message(STATUS "Package generation - Windows")
        set(CPACK_GENERATOR "NSIS")
        find_program(NSIS_PATH nsis PATH_SUFFIXES nsis)
        if(NSIS_PATH)
        set(CPACK_GENERATOR "${CPACK_GENERATOR};NSIS")
        message(STATUS "   + NSIS                                 YES ")
        else(NSIS_PATH)
        message(STATUS "   + NSIS                                 NO ")
        endif(NSIS_PATH)

#CPACK_NSIS_URL_INFO_ABOUT
        set(CMAKE_INSTALL_SYSTEM_RUNTIME_LIBS_SKIP TRUE)
        include(InstallRequiredSystemLibraries)
        #message(STATUS "System Dependencies: " ${CMAKE_INSTALL_SYSTEM_RUNTIME_LIBS})
        install(PROGRAMS ${CMAKE_INSTALL_SYSTEM_RUNTIME_LIBS}
        DESTINATION sys
        COMPONENT applications)

elseif(APPLE)
set(DEFAULT_CPACK_GENERATOR "DragNDrop")
endif()
set(CPACK_COMPONENTS_ALL applications)
set(CPACK_RESOURCE_FILE_LICENSE "${CMAKE_SOURCE_DIR}/LICENSE")
set(CPACK_RESOURCE_FILE_README "${CMAKE_SOURCE_DIR}/LICENSE")
set(CPACK_NSIS_MUI_ICON "${CMAKE_SOURCE_DIR}/forms/jpsreport.ico")
set(CPACK_NSIS_MUI_UNIICON "${CMAKE_SOURCE_DIR}/forms/jpsreport.ico")
set(CPACK_NSIS_ENABLE_UNINSTALL_BEFORE_INSTALL ON)
set(CPACK_NSIS_MODIFY_PATH ON)
set(CPACK_COMPONENTS_ALL applications demos scripts)
#set(CPACK_COMPONENT_CTDATA_GROUP "Demos")
set(CPACK_COMPONENT_APPLICATIONS_DISPLAY_NAME "jpsreport")
set(CPACK_COMPONENT_GROUP_DATA_DESCRIPTION "demo files" "Scripts")
set(CPACK_COMPONENT_DATA_FILES_DESCRIPTION "demo files to get started" "scripts")

SET(CPACK_PACKAGE_DESCRIPTION "Simulation core of JuPedSim")
SET(CPACK_PACKAGE_DESCRIPTION_SUMMARY "The simulation core of JuPedSim, a framework for simulation and analysis of pedestrian dynamics")
SET(CPACK_PACKAGE_VENDOR "Forschungszentrum Juelich GmbH")
SET(CPACK_PACKAGE_NAME "JPSreport")
SET(CPACK_PACKAGE_CONTACT "m.chraibi@fz-juelich.de")
SET(CPACK_PACKAGE_VERSION_MAJOR "${JPSREPORT_MAJOR_VERSION}")
SET(CPACK_PACKAGE_VERSION_MINOR "${JPSREPORT_MINOR_VERSION}")
SET(CPACK_PACKAGE_VERSION_PATCH "${JPSREPORT_PATCH_VERSION}")
SET(CPACK_PACKAGE_FILE_NAME "${CMAKE_PROJECT_NAME}_${JPSREPORT_VERSION}")
SET(CPACK_SOURCE_PACKAGE_FILE_NAME "${CMAKE_PROJECT_NAME}_${JPSREPORT_VERSION}")

INCLUDE(CPack)<|MERGE_RESOLUTION|>--- conflicted
+++ resolved
@@ -316,19 +316,12 @@
 set_property(TARGET geometrycore PROPERTY CXX_STANDARD 17)
 set_property(TARGET geometrycore PROPERTY CXX_STANDARD_REQUIRED ON)
 set(CMAKE_CXX_EXTENSIONS OFF)
-<<<<<<< HEAD
+
 add_library(fs INTERFACE)
 target_link_libraries(fs INTERFACE
     $<$<PLATFORM_ID:Linux>:stdc++fs>
 )
 target_link_libraries(geometrycore  fs)
-=======
-
-if(NOT MSVC)
-	target_link_libraries(geometrycore  stdc++fs)
-endif()
-
->>>>>>> 47760a6c
 add_executable(
         jpsreport main.cpp
 )
@@ -336,13 +329,8 @@
 set_property(TARGET jpsreport PROPERTY CXX_STANDARD 17)
 set_property(TARGET jpsreport PROPERTY CXX_STANDARD_REQUIRED ON)
 set(CMAKE_CXX_EXTENSIONS OFF)
-<<<<<<< HEAD
+
 target_link_libraries(jpsreport  fs)
-=======
-if(NOT MSVC)
-	target_link_libraries(jpsreport  stdc++fs)
-endif()
->>>>>>> 47760a6c
 
 if (Boost_FOUND)
 target_link_libraries(geometrycore ${Boost_LIBRARIES})
