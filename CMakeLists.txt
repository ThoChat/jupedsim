--- conflicted
+++ resolved
@@ -146,12 +146,9 @@
   math/ForceModel.cpp
   math/Mathematics.cpp
   math/ODESolver.cpp
-<<<<<<< HEAD
   math/GPU_GCFMModel.cpp
-=======
   math/GCFMModel.cpp
   math/GompertzModel.cpp
->>>>>>> 439a2b42
 
   mpi/LCGrid.cpp
 
@@ -262,12 +259,9 @@
   math/Distribution.h
   math/Mathematics.h
   math/ODESolver.h
-<<<<<<< HEAD
   math/GPU_GCFMModel.cpp
-=======
   math/GCFMModel.h
   math/GompertzModel.h
->>>>>>> 439a2b42
 
   poly2tri/poly2tri.h
   poly2tri/common/shapes.h
