--- conflicted
+++ resolved
@@ -161,7 +161,6 @@
 endif (APPLE)
 
 
-<<<<<<< HEAD
 #set(CMAKE_LIBRARY_PATH ${CMAKE_LIBRARY_PATH} /opt/local/lib)
 #set(Boost_INCLUDE_DIR /opt/local/include/)
 #set(Boost_LIBRARY_DIR /usr/local/lib/)
@@ -169,19 +168,6 @@
 # SET(CMAKE_INCLUDE_PATH ${CMAKE_INCLUDE_PATH} "C:/win32libs/boost")
 # SET(CMAKE_LIBRARY_PATH ${CMAKE_LIBRARY_PATH} "C:/win32libs/boost/lib")
 find_package(Boost COMPONENTS system filesystem REQUIRED)
-=======
-if (Boost_NO_SYSTEM_PATHS)
-  #set(BOOST_ROOT "${CMAKE_CURRENT_SOURCE_DIR}/../../3p/boost")
-  set(BOOST_INCLUDE_DIRS "${BOOST_ROOT}/include")
-  set(BOOST_LIBRARY_DIRS "${BOOST_ROOT}/stage/lib")
-  set(CMAKE_INCLUDE_PATH ${CMAKE_INCLUDE_PATH} ${BOOST_ROOT})
-  set(CMAKE_LIBRARY_PATH ${CMAKE_LIBRARY_PATH} ${BOOST_LIBRARY_DIRS})
-endif (Boost_NO_SYSTEM_PATHS)
-# in case boost is a non-default location
-# SET(CMAKE_INCLUDE_PATH ${CMAKE_INCLUDE_PATH} "C:/win32libs/boost")
-# SET(CMAKE_LIBRARY_PATH ${CMAKE_LIBRARY_PATH} "C:/win32libs/boost/lib")
-#find_package(Boost REQUIRED)
->>>>>>> b855a4d2
 
 
 # find the correct OpenMP flag
@@ -204,7 +190,7 @@
 set(CMAKE_EXE_LINKER_FLAGS "${CMAKE_EXE_LINKER_FLAGS}")
 
 #boost
-find_package(Boost REQUIRED )
+#find_package(Boost REQUIRED )
 
 
 # test all cpp-files in Utest
@@ -318,32 +304,6 @@
         general/Configuration.h
         general/Macros.h
 
-<<<<<<< HEAD
-        routing/CognitiveMapRouter.cpp
-        routing/cognitive_map/GraphNetwork.cpp
-        routing/cognitive_map/NavigationGraph.cpp
-        routing/cognitive_map/CognitiveMapStorage.cpp
-        routing/cognitive_map/AbstractCognitiveMapCreator.cpp
-        routing/cognitive_map/CompleteCognitiveMapCreator.cpp
-        routing/cognitive_map/EmptyCognitiveMapCreator.cpp
-        routing/cognitive_map/navigation_graph/GraphEdge.cpp
-        routing/cognitive_map/navigation_graph/GraphVertex.cpp
-        routing/cognitive_map/sensor/RoomToFloorSensor.cpp
-        routing/cognitive_map/sensor/SensorManager.cpp
-        routing/cognitive_map/sensor/AbstractSensor.cpp
-        routing/cognitive_map/sensor/DiscoverDoorsSensor.cpp
-        routing/cognitive_map/sensor/JamSensor.cpp
-        routing/cognitive_map/sensor/LastDestinationsSensor.cpp
-        routing/cognitive_map/sensor/locater.cpp
-        routing/cognitive_map/cognitiveMap/associations.cpp
-        routing/cognitive_map/cognitiveMap/cognitivemap.cpp
-        routing/cognitive_map/cognitiveMap/waypoints.cpp
-        routing/cognitive_map/cognitiveMap/landmark.cpp
-        routing/cognitive_map/cognitiveMap/youareherepointer.cpp
-        routing/cognitive_map/cognitiveMap/cogmapoutputhandler.cpp
-
-        visiLibity/source_code/visilibity.cpp
-=======
   routing/CognitiveMapRouter.cpp
   routing/cognitive_map/GraphNetwork.cpp
   routing/cognitive_map/NavigationGraph.cpp
@@ -359,11 +319,7 @@
   routing/cognitive_map/sensor/DiscoverDoorsSensor.cpp
   routing/cognitive_map/sensor/JamSensor.cpp
   routing/cognitive_map/sensor/LastDestinationsSensor.cpp
-  routing/cognitive_map/sensor/SmokeSensor.cpp
   routing/cognitive_map/sensor/locater.cpp
-  routing/cognitive_map/fire_mesh/FireMesh.cpp
-  routing/cognitive_map/fire_mesh/Knot.cpp
-  routing/cognitive_map/fire_mesh/FireMeshStorage.cpp
   routing/cognitive_map/cognitiveMap/associations.cpp
   routing/cognitive_map/cognitiveMap/connection.cpp
   routing/cognitive_map/cognitiveMap/cognitivemap.cpp
@@ -381,7 +337,6 @@
 
 
   visiLibity/source_code/visilibity.cpp
->>>>>>> b855a4d2
 
 
         poly2tri/common/shapes.cpp
@@ -425,32 +380,6 @@
         routing/graph/NavLineState.h
 
 
-<<<<<<< HEAD
-        routing/CognitiveMapRouter.h
-        routing/cognitive_map/GraphNetwork.h
-        routing/cognitive_map/NavigationGraph.h
-        routing/cognitive_map/CognitiveMapStorage.h
-        routing/cognitive_map/AbstractCognitiveMapCreator.h
-        routing/cognitive_map/CompleteCognitiveMapCreator.h
-        routing/cognitive_map/EmptyCognitiveMapCreator.h
-        routing/cognitive_map/navigation_graph/GraphEdge.h
-        routing/cognitive_map/navigation_graph/GraphVertex.h
-        routing/cognitive_map/sensor/AbstractSensor.h
-        routing/cognitive_map/sensor/RoomToFloorSensor.h
-        routing/cognitive_map/sensor/SensorManager.h
-        routing/cognitive_map/sensor/DiscoverDoorsSensor.h
-        routing/cognitive_map/sensor/JamSensor.h
-        routing/cognitive_map/sensor/LastDestinationsSensor.h
-        routing/cognitive_map/sensor/locater.h
-        routing/cognitive_map/cognitiveMap/associations.h
-        routing/cognitive_map/cognitiveMap/cognitivemap.h
-        routing/cognitive_map/cognitiveMap/waypoints.h
-        routing/cognitive_map/cognitiveMap/landmark.h
-        routing/cognitive_map/cognitiveMap/youareherepointer.h
-        routing/cognitive_map/cognitiveMap/cogmapoutputhandler.cpp
-
-        visiLibity/source_code/visilibity.hpp
-=======
   routing/CognitiveMapRouter.h
   routing/cognitive_map/GraphNetwork.h
   routing/cognitive_map/NavigationGraph.h
@@ -466,11 +395,7 @@
   routing/cognitive_map/sensor/DiscoverDoorsSensor.h
   routing/cognitive_map/sensor/JamSensor.h
   routing/cognitive_map/sensor/LastDestinationsSensor.h
-  routing/cognitive_map/sensor/SmokeSensor.h
   routing/cognitive_map/sensor/locater.h
-  routing/cognitive_map/fire_mesh/FireMesh.h
-  routing/cognitive_map/fire_mesh/Knot.h
-  routing/cognitive_map/fire_mesh/FireMeshStorage.h
   routing/cognitive_map/cognitiveMap/associations.h
   routing/cognitive_map/cognitiveMap/connection.cpp
   routing/cognitive_map/cognitiveMap/cognitivemap.h
@@ -487,7 +412,6 @@
   routing/cognitive_map/cognitiveMap/internnavigationnetwork.h
 
   visiLibity/source_code/visilibity.hpp
->>>>>>> b855a4d2
 
         pedestrian/Pedestrian.h
         pedestrian/PedDistributor.h
