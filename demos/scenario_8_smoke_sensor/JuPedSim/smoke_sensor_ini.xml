<?xml version="1.0" encoding="UTF-8" ?>

<JuPedSim project="offenbach" version="0.6" xmlns:xsi="http://www.w3.org/2001/XMLSchema-instance" xsi:noNamespaceSchemaLocation="../../xsd/jps_ini_core.xsd">

<!-- header: seed, geometry, output format -->
<numCPU>4</numCPU>
<seed>1707</seed>
<max_sim_time>600</max_sim_time>
<!--maxCPU>1</maxCPU-->


<geometry>smoke_sensor_geometry.xml</geometry>

<!-- traectories file and format -->
<trajectories format="xml-plain" fps="1">
<file location="smoke_sensor_traj.xml" />
</trajectories>

<!-- agents -->
<agents operational_model_id="2">
	<agents_distribution>
		<group group_id="1" agent_parameter_id="1" room_id="0" subroom_id="0" number="30" router_id="7" pre_movement_mean="40" pre_movement_sigma="0" y_max="4" risk_tolerance_mean="0." risk_tolerance_sigma="0."/>
	</agents_distribution>
</agents>

<!-- operational models -->
<operational_models>

	<model operational_model_id="1" description="gcfm">
		<model_parameters>
		<solver>euler</solver>
		<stepsize>0.01</stepsize>
		<exit_crossing_strategy>4</exit_crossing_strategy>
		<linkedcells enabled="true" cell_size="3.0"/>
		<force_ped nu="0.5" b="0.034229" c="2.450932"/>
		<force_wall nu="1.5" b="0.034229" c="2.450932"/>
		</model_parameters>
		<agent_parameters agent_parameter_id="1">
		<v0 mu="1.2" sigma="0.05" />
		<bmax mu="0.25" sigma="0.001" />
		<bmin mu="0.20" sigma="0.001" />
		<amin mu="0.18" sigma="0.001" />
		<tau mu="0.5" sigma="0.001" />
		<atau mu="0.5" sigma="0.001" />
		</agent_parameters>
	</model>


	<model operational_model_id="2" description="gompertz">
		<model_parameters>
			<solver>euler</solver>
			<stepsize>0.01</stepsize>
			<exit_crossing_strategy>3</exit_crossing_strategy>
			<linkedcells enabled="true" cell_size="3.0" />
			<force_ped nu="3" b="0.25" c="3.0" />
			<force_wall nu="10" b="0.7" c="3.0" />
		</model_parameters>
		<agent_parameters agent_parameter_id="1">
			<v0 mu="1.0" sigma="0.2" />
			<bmax mu="0.25" sigma="0.001" />
			<bmin mu="0.20" sigma="0.001" />
			<amin mu="0.18" sigma="0.001" />
			<tau mu="0.5" sigma="0.001" />
			<atau mu="0.5" sigma="0.001" />
		</agent_parameters>
	</model>

	<model operational_model_id="3" description="Tordeux2015">
		<model_parameters>
			<solver>euler</solver>
			<stepsize>0.1</stepsize>
	<periodic>0</periodic>
			<exit_crossing_strategy>3</exit_crossing_strategy>
			<linkedcells enabled="true" cell_size="30"/>
			<force_ped  a="5" D="0.1"/>
			<force_wall a="5" D="0.02"/>
		</model_parameters>
		<agent_parameters agent_parameter_id="1">
			<v0 mu="1.34" sigma="0.0" />
			<bmax mu="0.15" sigma="0.0" /> <!-- this is l/2, assuming peds are circles with constant radius-->
			<bmin mu="0.15" sigma="0.0" />
			<amin mu="0.15" sigma="0.0" />
			<tau mu="0.5" sigma="0.0" />
			<atau mu="0." sigma="0.0" />
			<T mu="1" sigma="0.0" />
		</agent_parameters>
	</model>

</operational_models>

<!-- route choice models -->
  <route_choice_models>

    <router router_id="7" description="cognitive_map">
      <sensors>
<<<<<<< HEAD
	      <sensor sensor_id="2" description="Smoke" smoke_factor_grids="demos/scenario_8_smoke_sensor/FDS/3_sfgrids/Z_2.25/dx_1.00/" update_time="20" final_time="120" status="activated"/>
=======
	      <sensor sensor_id="2" description="Smoke" smoke_factor_grids="../FDS/3_sfgrids/dx_1.00/Z_2.25/" update_time="20" final_time="120" status="activated"/>
>>>>>>> 37b2861f
	      <sensor sensor_id="3" description="LastDestination" status="activated"/>
      </sensors>
      <cognitive_map status="complete" />
    </router>

  </route_choice_models>

</JuPedSim><|MERGE_RESOLUTION|>--- conflicted
+++ resolved
@@ -93,11 +93,8 @@
 
     <router router_id="7" description="cognitive_map">
       <sensors>
-<<<<<<< HEAD
+
 	      <sensor sensor_id="2" description="Smoke" smoke_factor_grids="demos/scenario_8_smoke_sensor/FDS/3_sfgrids/Z_2.25/dx_1.00/" update_time="20" final_time="120" status="activated"/>
-=======
-	      <sensor sensor_id="2" description="Smoke" smoke_factor_grids="../FDS/3_sfgrids/dx_1.00/Z_2.25/" update_time="20" final_time="120" status="activated"/>
->>>>>>> 37b2861f
 	      <sensor sensor_id="3" description="LastDestination" status="activated"/>
       </sensors>
       <cognitive_map status="complete" />
