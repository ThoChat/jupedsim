--- conflicted
+++ resolved
@@ -241,21 +241,12 @@
 
                 
                 // stuck peds get removed. Warning is thrown. low speed due to jam is omitted.
-<<<<<<< HEAD
-//                if(ped->GetGlobalTime() > 30 + ped->GetPremovementTime()&& ped->GetMeanVelOverRecTime() < 0.01 && size == 0 ) // size length of peds neighbour vector
-//                {
-//                      Log->Write("WARNING:\tped %d with vmean  %f has been deleted in room [%i]/[%i] after time %f s\n", ped->GetID(), ped->GetMeanVelOverRecTime(), ped->GetRoomID(), ped->GetSubRoomID(), ped->GetGlobalTime());
-//                      building->DeletePedestrian(ped);
-//                }
-=======
                 if(ped->GetGlobalTime() > 30 + ped->GetPremovementTime()&& ped->GetMeanVelOverRecTime() < 0.01 && size == 0 ) // size length of peds neighbour vector
                 {
                       Log->Write("WARNING:\tped %d with vmean  %f has been deleted in room [%i]/[%i] after time %f s (current=%f\n", ped->GetID(), ped->GetMeanVelOverRecTime(), ped->GetRoomID(), ped->GetSubRoomID(), ped->GetGlobalTime(), current);
                       #pragma omp critical
                       pedsToRemove.push_back(ped);
                 }
->>>>>>> 1f2e2c84
-
            } // for p
 
            #pragma omp barrier
