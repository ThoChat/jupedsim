--- conflicted
+++ resolved
@@ -120,16 +120,9 @@
      _lastPosition(),
 
      _patienceTime(agentsParameters.GetPatience()),
-<<<<<<< HEAD
-     _premovement(agentsParameters.GetPremovementTime()),
-     _mentalMap(),
-     _destHistory()
-=======
      _router(building.GetRoutingEngine()->GetRouter(agentsParameters.GetRouterId())),
      _building(&building),
      _ticksInThisRoom(0)
-
->>>>>>> a7aad504
 {
      _roomID = -1;
      _subRoomID = -1;
