/**
 * \file        Pedestrian.cpp
 * \date        Sep 30, 2010
 * \version     v0.7
 * \copyright   <2009-2015> Forschungszentrum Jülich GmbH. All rights reserved.
 *
 * \section License
 * This file is part of JuPedSim.
 *
 * JuPedSim is free software: you can redistribute it and/or modify
 * it under the terms of the GNU Lesser General Public License as published by
 * the Free Software Foundation, either version 3 of the License, or
 * any later version.
 *
 * JuPedSim is distributed in the hope that it will be useful,
 * but WITHOUT ANY WARRANTY; without even the implied warranty of
 * MERCHANTABILITY or FITNESS FOR A PARTICULAR PURPOSE. See the
 * GNU General Public License for more details.
 *
 * You should have received a copy of the GNU Lesser General Public License
 * along with JuPedSim. If not, see <http://www.gnu.org/licenses/>.
 *
 * \section Description
 *
 *
 **/


#include <cassert>
#include "../geometry/Building.h"
#include "../geometry/NavLine.h"
#include "../routing/Router.h"
#include "../geometry/SubRoom.h"
#include "../IO/OutputHandler.h"
#include "Knowledge.h"
#include "Pedestrian.h"

using namespace std;

// initialize the static variables
double Pedestrian::_globalTime = 0.0;
int Pedestrian::_agentsCreated=1;
AgentColorMode Pedestrian::_colorMode=BY_VELOCITY;

Pedestrian::Pedestrian()
{
     _roomID = -1;
     _subRoomID = -1;
     _oldRoomID = -1;
     _oldSubRoomID = -1;
     _exitIndex = -1;
     _id = _agentsCreated;//default id
     _mass = 1;
     _tau = 0.5;
     _newOrientationFlag = false;
     _newEventFlag = false;
     _newOrientationDelay = 0; //0 seconds, in steps
     _tmpFirstOrientation = true;
     _updateRate = 0;
     _turninAngle = 0.0;
     _ellipse = JEllipse();
     _navLine = new NavLine();
     _router = NULL;
     _building = NULL;
     _reroutingThreshold = 0.0; // new orientation after 10 seconds, value is incremented
     _timeBeforeRerouting = 0.0;
     _reroutingEnabled = false;
     _timeInJam = 0.0;
     _patienceTime = 5.0;// time after which the ped feels to be in jam
     _desiredFinalDestination = FINAL_DEST_OUT;
     _mentalMap = map<int, int>();
     _destHistory = vector<int>();
     _deltaT = 0.01;
     _V0 = Point(0,0);
     _lastPosition = Point(0,0);
     _lastCellPosition = -1;
     _recordingTime = 20; //seconds
     //_knownDoors = map<int, NavLineState>();
     _knownDoors.clear();
     _height = 170;
     _age = 30;
     _gender = "male";
     _trip = vector<int> ();
     _group = -1;
     _spotlight = false;
     _V0UpStairs=0.0;
     _V0DownStairs=0.0;
     _distToBlockade=0.0;
     _routingStrategy=ROUTING_GLOBAL_SHORTEST;

     _agentsCreated++;//increase the number of object created
}

Pedestrian::Pedestrian(const StartDistribution& agentsParameters, Building& building)
:    _age(agentsParameters.GetAge()),
     _gender(agentsParameters.GetGender()),
     _height(agentsParameters.GetHeight()),
     _desiredFinalDestination(agentsParameters.GetGoalId()),
     _group(agentsParameters.GetGroupId()),
     _building(&building),
     _router(building.GetRoutingEngine()->GetRouter(agentsParameters.GetRouterId())),
     _lastPosition(),
     _roomID(agentsParameters.GetRoomId()),
     _roomCaption(""),
     _subRoomID(agentsParameters.GetSubroomID()),
     _patienceTime(agentsParameters.GetPatience()),
     _premovement(agentsParameters.GetPremovementTime())
{

}


Pedestrian::~Pedestrian()
{
     if(_navLine) delete _navLine;
}


void Pedestrian::SetID(int i)
{
     _id = i;
     if(i<=0)
     {
          cout<<"invalid ID"<<i<<endl;exit(0);
     }
}

void Pedestrian::SetRoomID(int i, string roomCaption)
{
     _roomID = i;
     _roomCaption = roomCaption;
}

void Pedestrian::SetSubRoomID(int i)
{
     _subRoomID = i;
}

void Pedestrian::SetMass(double m)
{
     _mass = m;
}

void Pedestrian::SetTau(double tau)
{
     _tau = tau;
}

void Pedestrian::SetEllipse(const JEllipse& e)
{
     _ellipse = e;
}

void Pedestrian::SetExitIndex(int i)
{
     _exitIndex = i;
     //save that destination for that room
     _mentalMap[GetUniqueRoomID()] = i;
     _destHistory.push_back(i);
}

void Pedestrian::SetExitLine(const NavLine* l)
{
     //_navLine = l;
     _navLine->SetPoint1(l->GetPoint1());
     _navLine->SetPoint2(l->GetPoint2());
}

void Pedestrian::SetPos(const Point& pos, bool initial)
{
     if((_globalTime>=_premovement) || (initial==true))
     {
          _ellipse.SetCenter(pos);
          //save the last values for the records
          _lastPositions.push(pos);
          unsigned int max_size = _recordingTime/_deltaT;
          if(_lastPositions.size() > max_size)
               _lastPositions.pop();
     }
}

void Pedestrian::SetCellPos(int cp)
{
     _lastCellPosition = cp;
}

void Pedestrian::SetV(const Point& v)
{
     if (_globalTime >= _premovement)
     {
          _ellipse.SetV(v);
          //save the last values for the records
          _lastVelocites.push(v);
          unsigned int max_size = _recordingTime / _deltaT;
          if (_lastVelocites.size() > max_size)
               _lastVelocites.pop();
     }
}

void Pedestrian::SetV0Norm(double v0,double v0UpStairs, double v0DownStairs)
{
      _ellipse.SetV0(v0);
     _V0DownStairs=v0DownStairs;
     _V0UpStairs=v0UpStairs;
}

void Pedestrian::Setdt(double dt)
{
     _deltaT = dt;
}
double Pedestrian::Getdt()
{
     return _deltaT;
}

void Pedestrian::SetTrip(const vector<int>& trip)
{
     _trip = trip;
}


int Pedestrian::GetID() const
{
     return _id;
}

int Pedestrian::GetRoomID() const
{
     return _roomID;
}

int Pedestrian::GetSubRoomID() const
{
     return _subRoomID;
}

double Pedestrian::GetMass() const
{
     return _mass;
}

double Pedestrian::GetTau() const
{
     return _tau;
}

const JEllipse& Pedestrian::GetEllipse() const
{
     return _ellipse;
}

int Pedestrian::GetExitIndex() const
{
     return _exitIndex;
}

NavLine* Pedestrian::GetExitLine() const
{
     return _navLine;
}

const vector<int>& Pedestrian::GetTrip() const
{
     return _trip;
}

// return the unique subroom Identifier

int Pedestrian::GetUniqueRoomID() const
{
     return _roomID * 1000 + _subRoomID;
}

RoutingStrategy Pedestrian::GetRoutingStrategy() const
{
     return _routingStrategy;
}

// returns the exit Id corresponding to the
// unique subroom identifier

int Pedestrian::GetNextDestination()
{
     if (_mentalMap.count(GetUniqueRoomID()) == 0) {
          return -1;
     } else {
          return _mentalMap[GetUniqueRoomID()];
     }
}


int Pedestrian::GetLastDestination()
{
     if(_destHistory.size() == 0)
          return -1;
     else
          return _destHistory.back();

}

bool Pedestrian::ChangedSubRoom()
{
     if(_oldRoomID != GetRoomID() || _oldSubRoomID != GetSubRoomID()) {
          _oldRoomID = GetRoomID();
          _oldSubRoomID = GetSubRoomID();
          return true;
     }
     return false;
}

int Pedestrian::GetDestinationCount()
{
     return _destHistory.size();
}

void Pedestrian::ClearMentalMap()
{
     _mentalMap.clear();
     _exitIndex = -1;
}

void Pedestrian::AddKnownClosedDoor(int door, double time)
{
     if(time==0) time=_globalTime;
     _knownDoors[door].SetState(door,true,time);
}

void Pedestrian::ClearKnowledge()
{
     _knownDoors.clear();
}

const map<int, Knowledge>&  Pedestrian::GetKnownledge() const
{
     return _knownDoors;
}

const std::string Pedestrian::GetKnowledgeAsString() const
{
     string key="";
     for(auto&& knowledge:_knownDoors)
     {
          int door=knowledge.first;
          if(key.empty())
               key.append(std::to_string(door));
          else
               key.append(":"+std::to_string(door));
     }
     return key;
}

const Point& Pedestrian::GetPos() const
{
     return _ellipse.GetCenter();
}

int Pedestrian::GetCellPos() const
{
     return _lastCellPosition;
}

const Point& Pedestrian::GetV() const
{
     return _ellipse.GetV();
}

const Point& Pedestrian::GetV0() const
{
     return _V0;
}


double Pedestrian::GetV0Norm() const
{
     //detect the walking direction based on the elevation
     SubRoom* sub=_building->GetRoom(_roomID)->GetSubRoom(_subRoomID);
     double ped_elevation = sub->GetElevation(_ellipse.GetCenter());
     double nav_elevation = sub->GetElevation(_navLine->GetCentre());
     double delta = nav_elevation - ped_elevation;
     // const Point& pos = GetPos();
     // fprintf(stderr, "%f  %f %f  %f\n", pos.GetX(), pos.GetY(), sub->GetElevation(_ellipse.GetCenter()), 2.0/(1+exp(-9.0*ped_elevation*ped_elevation)));
     // printf("delta = %f, nav_elev = %f, ped_elev= %f\n", delta, nav_elevation, ped_elevation);

     
     // we are walking on an even plane
     //TODO: move _ellipse.GetV0() to _V0Plane
     if(fabs(delta)<J_EPS){
          return _ellipse.GetV0();
     }
      // we are walking downstairs
     else{
           double c = 9.0; // should be chosen so that the func grows fast (but smooth) from 0 to 1 
           double f = 2.0/(1+exp(-c*ped_elevation*ped_elevation)) - 1; // f in [0, 1]
           if(delta<0)
           {
                // printf("z=%f, f=%f, v0=%f, v0d=%f, ret=%f\n", ped_elevation, f, _ellipse.GetV0(), _V0DownStairs, (1-f)*_V0DownStairs + f*_ellipse.GetV0());
                // getc(stdin);
                 return (1-f)*_V0DownStairs + f*_ellipse.GetV0();
                 
           }
           //we are walking upstairs
           else
           {           
                 return (1-f)*_ellipse.GetV0() + f*_V0UpStairs;
           }
     }
     // orthogonal projection on the stair
     //return _ellipse.GetV0()*_building->GetRoom(_roomID)->GetSubRoom(_subRoomID)->GetCosAngleWithHorizontal();
}
// get axis in the walking direction
double Pedestrian::GetLargerAxis() const
{
     return _ellipse.GetEA();
}
// get axis in the shoulder direction = orthogonal to the walking direction
double Pedestrian::GetSmallerAxis() const
{
     return _ellipse.GetEB();
}

void Pedestrian::SetPhiPed()
{
     double cosPhi, sinPhi;
     double vx = GetV().GetX();
     double vy = GetV().GetY();

     if (fabs(vx) > J_EPS || fabs(vy) > J_EPS) {
          double normv = sqrt(vx * vx + vy * vy);
          cosPhi = vx / normv;
          sinPhi = vy / normv;
     } else {
          cosPhi = GetEllipse().GetCosPhi();
          sinPhi = GetEllipse().GetSinPhi();
     }
     _ellipse.SetCosPhi(cosPhi);
     _ellipse.SetSinPhi(sinPhi);
}


void Pedestrian::InitV0(const Point& target)
{

#define DEBUG 0
     const Point& pos = GetPos();
     Point delta = target - pos;

     _V0 = delta.Normalized();

#if DEBUG
     printf("Ped=%d : _v0=[%f, %f] \n", _id, _v0.GetX(), _V0.GetY());
#endif
}


const Point& Pedestrian::GetV0(const Point& target)
{

#define DEBUG 0
     const Point& pos = GetPos();
     Point delta = target - pos;
     Point new_v0;
     double t;
     // Molification around the targets makes little sense
     //new_v0 = delta.NormalizedMolified();
     new_v0 = delta.Normalized();
     // -------------------------------------- Handover new target
<<<<<<< HEAD
     t = _newOrientationDelay++ *_deltaT/(1.0+1000* _distToBlockade);
=======
     t = _newOrientationDelay++ *_deltaT/(1.0+100* _distToBlockade); 
>>>>>>> c4c2ecc0

     _V0 = _V0 + (new_v0 - _V0)*( 1 - exp(-t/_tau) );
#if DEBUG
     if(_id==24){
          printf("Goal Line=[%f, %f]-[%f, %f]\n", _navLine->GetPoint1().GetX(), _navLine->GetPoint1().GetY(), _navLine->GetPoint2().GetX(), _navLine->GetPoint2().GetY());
          printf("Ped=%d, sub=%d, room=%d pos=[%f, %f], target=[%f, %f]\n", _id, _subRoomID, _roomID, pos.GetX(), pos.GetY(), target.GetX(), target.GetY());
          printf("Ped=%d : BEFORE new_v0=%f %f norm = %f\n", _id, new_v0.GetX(), new_v0.GetY(), new_v0.Norm());
          printf("ped=%d: t=%f, _newOrientationFlag=%d, neworientationDelay=%d, _DistToBlockade=%f\n", _id,t, _newOrientationFlag, _newOrientationDelay, _distToBlockade);
          printf("_v0=[%f, %f] norm = %f\n", _V0.GetX(), _V0.GetY(), _V0.Norm());
     }
     // getc(stdin);
#endif
     // --------------------------------------

     return _V0;
}

double Pedestrian::GetTimeInJam() const
{
     return _timeInJam;
}

// set the new orientation flag
// to delay sharp turn
// TODO: maybe combine this with SetExitLine

// void Pedestrian::SetSmoothTurning(bool smt)
// {
//      //ignoring first turn
//      if (_tmpFirstOrientation) {
//           _tmpFirstOrientation = false;
//      } else {
//           if (_newOrientationDelay <= 0)// in the case the pedestrian is still rotating
//                _newOrientationFlag = smt;
//      }

// }

void Pedestrian::SetSmoothTurning()
{
     _newOrientationDelay = 0;
}


bool Pedestrian::IsFeelingLikeInJam()
{
     //return true;
     return (_patienceTime < _timeInJam);
}

//reduce the felt time in Jam by half
void Pedestrian::ResetTimeInJam()
{
     _timeInJam = 0.0;
     //_timeInJam /= 2.0;
}

void Pedestrian::UpdateTimeInJam()
{
     _timeInJam += _deltaT;
}

//TODO: magic
void Pedestrian::UpdateJamData()
{
     if(GetV().NormSquare() < 0.25*GetV0().NormSquare()) {
          _timeInJam += _deltaT;
     } else {
          _timeInJam /= 2.0;
     }
}

void Pedestrian::UpdateReroutingTime()
{
     _timeBeforeRerouting -= _deltaT;
}

void Pedestrian::RerouteIn(double time)
{
     _reroutingEnabled = true;
     _timeBeforeRerouting = time;
}

bool Pedestrian::IsReadyForRerouting()
{
     return(_reroutingEnabled &&(_timeBeforeRerouting <= 0.0));
}


double Pedestrian::GetReroutingTime()
{
     return _timeBeforeRerouting;
}

bool Pedestrian::GetNewEventFlag()
{
     return _newEventFlag;
}

bool  Pedestrian::GetNewOrientationFlag()
{
     return _newOrientationFlag;
}

void Pedestrian::SetDistToBlockade(double dist)
{
     _distToBlockade = dist;
}
double Pedestrian::GetDistToBlockade()
{
     return _distToBlockade;
}


void Pedestrian::SetNewOrientationFlag(bool flag)
{
     _newOrientationFlag=flag;
}

void Pedestrian::SetNewEventFlag(bool flag)
{
     _newEventFlag=flag;
}

double Pedestrian::GetAge() const
{
     return _age;
}

void Pedestrian::SetAge(double age)
{
     _age = age;
}

string Pedestrian::GetGender() const
{
     return _gender;
}

void Pedestrian::SetGender(string gender)
{
     _gender = gender;
}

double Pedestrian::GetHeight() const
{
     return _height;
}

int Pedestrian::GetGroup() const
{
     return _group;
}

void Pedestrian::SetGroup(int group)
{
     _group = group;
}

void Pedestrian::SetHeight(double height)
{
     _height = height;
}

void Pedestrian::ResetRerouting()
{
     _reroutingEnabled = false;
     _timeBeforeRerouting = -1.00;
}

void Pedestrian::SetRecordingTime(double timeInSec)
{
     _recordingTime = timeInSec;
}

double Pedestrian::GetRecordingTime() const
{
     return _recordingTime;
}

double Pedestrian::GetMeanVelOverRecTime() const {
     //just few position were saved
     if (_lastPositions.size()<2) return _ellipse.GetV().Norm();
     return fabs ( (_lastPositions.back()-_lastPositions.front()).Norm() / _recordingTime );
}

double Pedestrian::GetDistanceToNextTarget() const
{
     return (_navLine->DistTo(GetPos()));
}

void Pedestrian::SetFinalDestination(int final)
{
     _desiredFinalDestination = final;
}

int Pedestrian::GetFinalDestination() const
{
     return _desiredFinalDestination;
}

///@deprecated
//void Pedestrian::WritePath(ofstream& file, Building* building)
//{
//     map<int, int>::iterator iter;
//
//     if(building) {
//          for (iter = _mentalMap.begin(); iter != _mentalMap.end(); iter++) {
//               file<<building->GetAllRooms()[iter->first/1000]->GetCaption()<<" "<<iter->second<<endl;
//          }
//     } else {
//          for (iter = _mentalMap.begin(); iter != _mentalMap.end(); iter++) {
//               file<<iter->first/1000<<" "<<iter->second<<endl;
//          }
//     }
//}

string Pedestrian::GetPath()
{
     map<int, int>::iterator iter;
     string path;

     for (iter = _mentalMap.begin(); iter != _mentalMap.end(); iter++) {
          stringstream ss;//create a stringstream
          ss << iter->first/1000<<":"<<iter->second<<">";
          path.append(ss.str());
     }
     return path;
}

void Pedestrian::Dump(int ID, int pa)
{

     if (ID != _id) return;

     printf("------> ped %d <-------\n", _id);

     switch (pa) {

     case 0:
          printf(">> Room/Subroom [%d / %d]\n", _roomID, _subRoomID);
          printf(">> Destination [ %d ]\n", _exitIndex);
          printf(">> Final Destination [ %d ]\n", _desiredFinalDestination);
          printf(">> Position [%0.2f, %0.2f]\n", GetPos().GetX(), GetPos().GetY());
          printf(">> V0       [%0.2f, %0.2f]  Norm = [%0.2f]\n", _V0.GetX(), _V0.GetY(), GetV0Norm());
          printf(">> Velocity [%0.2f, %0.2f]  Norm = [%0.2f]\n", GetV().GetX(), GetV().GetY(), GetV().Norm());
          if(GetExitLine()) {
               printf(">> ExitLine: (%0.2f, %0.2f) -- (%0.2f, %0.2f)\n", GetExitLine()->GetPoint1().GetX(), GetExitLine()->GetPoint1().GetY(),
                         GetExitLine()->GetPoint2().GetX(), GetExitLine()->GetPoint2().GetY());
               printf(">> dist: %f\n", GetExitLine()->DistTo(GetPos()));
          }
          printf(">> smooth rotating: %s \n", (_newOrientationDelay > 0) ? "yes" : "no");
          printf(">> mental map");
          for(auto&& item: _mentalMap)
               printf("\t room / destination  [%d, %d]\n", item.first, item.second);
          break;

     case 1:
          printf(">> Position [%f, %f]\n", GetPos().GetX(), GetPos().GetY());
          break;

     case 2:
          printf(">> Velocity [%f, %f]\n", GetV().GetX(), GetV().GetY());
          break;

     case 3:
          printf(">> V0       [%f, %f]  Norm = [%f]\n", _V0.GetX(), _V0.GetY(), GetV0Norm());
          break;

     case 4:
          printf(">> Room/Subroom [%d / %d]\n", _roomID, _subRoomID);
          break;

     case 5:
          printf(">> Destination [ %d ]\n", _exitIndex);
          break;

     case 6:  //Mental Map
          printf(">> mental map");
          for(auto&& item: _mentalMap)
               printf("\t room / destination  [%d, %d]", item.first, item.second);
          break;

     case 7:
          printf(">> knowledge\n");
          for(auto&& item:_knownDoors)
               printf("\t door [%d] closed since [%.2f] sec\n",item.first, _globalTime-item.second.GetTime());
          break;

     default:
          break;

     }
     fflush(stdout);
     getc(stdin);
}

void Pedestrian::RecordActualPosition()
{
     _lastPosition = GetPos();
}

double Pedestrian::GetDistanceSinceLastRecord()
{
     return (_lastPosition-GetPos()).Norm();
}

double Pedestrian::GetGlobalTime()
{
     return _globalTime;
}

void Pedestrian::SetRouter(Router* router)
{
     _router=router;
     _routingStrategy=router->GetStrategy();
}

Router* Pedestrian::GetRouter() const
{
     return _router;
}

int Pedestrian::FindRoute()
{
     if( ! _router) {
          Log->Write("ERROR:\t one or more routers does not exit! Check your router_ids");
          return -1;
     }
     return _router->FindExit(this);
}

double Pedestrian::GetElevation() const
{
     return _building->GetRoom(_roomID)->GetSubRoom(_subRoomID)->GetElevation(GetPos());
}

void Pedestrian::SetGlobalTime(double time)
{
     _globalTime = time;
}

double Pedestrian::GetPatienceTime() const
{
     return _patienceTime;
}

void Pedestrian::SetPatienceTime(double patienceTime)
{
     _patienceTime = patienceTime;
}

void Pedestrian::SetPremovementTime(double pretime)
{
     _premovement=pretime;
}

double Pedestrian::GetPremovementTime()
{
     return _premovement;
}

void Pedestrian::SetRiskTolerance(double tol)
{
     if (tol>1) tol=1;
     if(tol<0) tol=0;
     _riskTolerance=tol;
}

double Pedestrian::GetRiskTolerance() const
{
     return _riskTolerance;
}

const Building* Pedestrian::GetBuilding()
{
     return _building;
}

void Pedestrian::SetBuilding(Building* building)
{
     _building = building;
}

void Pedestrian::SetSpotlight(bool spotlight)
{
     _spotlight = spotlight;
}

void Pedestrian::SetColorMode(AgentColorMode mode)
{
     _colorMode=mode;
}

int Pedestrian::GetAgentsCreated()
{
     return _agentsCreated;
}

int Pedestrian::GetColor()
{
     //default color is by velocity
     string key;

     switch (_colorMode)
     {
     case BY_SPOTLIGHT:
     {
          if (_spotlight==false)
               return -1;
          break;
     }

     case BY_VELOCITY:
     {
          int color = -1;
          double v0 = GetV0Norm();
          if (v0 != 0.0) {
               double v = GetV().Norm();
               color = (int) (v / v0 * 255);
          }
          return color;
     }
     break;

     // Hash the knowledge represented as String
     case BY_KNOWLEDGE:
     {
          key=GetKnowledgeAsString();
     }
     break;

     case BY_ROUTER:
     case BY_ROUTE:
     {
          key = std::to_string(_routingStrategy);
     }
     break;

     case BY_GROUP:
     {
          key = std::to_string(_group);
     }
     break;

     case BY_FINAL_GOAL:
     {
          key=std::to_string(_desiredFinalDestination);
     }
     break;

     case BY_INTERMEDIATE_GOAL:
     {
          key=std::to_string(_exitIndex);
     }
     break;

     default:
          break;
     }

     std::hash<std::string> hash_fn;
     return  hash_fn(key) % 255;
}


<|MERGE_RESOLUTION|>--- conflicted
+++ resolved
@@ -464,11 +464,7 @@
      //new_v0 = delta.NormalizedMolified();
      new_v0 = delta.Normalized();
      // -------------------------------------- Handover new target
-<<<<<<< HEAD
-     t = _newOrientationDelay++ *_deltaT/(1.0+1000* _distToBlockade);
-=======
      t = _newOrientationDelay++ *_deltaT/(1.0+100* _distToBlockade); 
->>>>>>> c4c2ecc0
 
      _V0 = _V0 + (new_v0 - _V0)*( 1 - exp(-t/_tau) );
 #if DEBUG
