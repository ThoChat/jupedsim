--- conflicted
+++ resolved
@@ -85,149 +85,6 @@
 const vector<std::shared_ptr<AgentsSource> > &PedDistributor::GetAgentsSources() const {
     return _start_dis_sources;
 }
-
-<<<<<<< HEAD
-bool PedDistributor::InitDistributor(const string& fileName, const std::map<int, std::shared_ptr<AgentsParameters> >& agentPars, unsigned int seed)
-{
-     Log->Write("INFO: \tLoading and parsing the persons attributes");
-
-     TiXmlDocument doc(fileName);
-
-     if (!doc.LoadFile()) {
-          Log->Write("ERROR: \t%s", doc.ErrorDesc());
-          Log->Write("ERROR: \t could not parse the project file");
-          return false;
-     }
-
-
-     TiXmlNode* xRootNode = doc.RootElement()->FirstChild("agents");
-     if( ! xRootNode ) {
-          Log->Write("ERROR:\tcould not load persons attributes");
-          return false;
-     }
-
-
-     TiXmlNode* xDist=xRootNode->FirstChild("agents_distribution");
-     for(TiXmlElement* e = xDist->FirstChildElement("group"); e;
-               e = e->NextSiblingElement("group")) {
-
-          int room_id = xmltoi(e->Attribute("room_id"));
-          int group_id = xmltoi(e->Attribute("group_id"));
-          int subroom_id = xmltoi(e->Attribute("subroom_id"),-1);
-          int number = xmltoi(e->Attribute("number"),0);
-          int agent_para_id= xmltoi(e->Attribute("agent_parameter_id"),-1);
-
-          int goal_id = xmltoi(e->Attribute("goal_id"), FINAL_DEST_OUT);
-          int router_id = xmltoi(e->Attribute("router_id"), -1);
-          int route_id = xmltoi(e->Attribute("route_id"), -1);
-          int age = xmltoi(e->Attribute("age"), -1);
-          string gender = xmltoa(e->Attribute("gender"), "male");
-          double height = xmltof(e->Attribute("height"), -1);
-          double patience=  xmltof(e->Attribute("patience"), 5);
-          double premovement_mean= xmltof(e->Attribute("pre_movement_mean"), 0);
-          double premovement_sigma= xmltof(e->Attribute("pre_movement_sigma"), 0);
-          double risk_tolerance_mean= xmltof(e->Attribute("risk_tolerance_mean"), 0);
-          double risk_tolerance_sigma= xmltof(e->Attribute("risk_tolerance_sigma"), 0);
-          double risk_tolerance_alpha= xmltof(e->Attribute("risk_tolerance_alpha"), 0);
-          double risk_tolerance_beta= xmltof(e->Attribute("risk_tolerance_beta"), 0);
-
-          double x_min=xmltof(e->Attribute("x_min"), -FLT_MAX);
-          double x_max=xmltof(e->Attribute("x_max"), FLT_MAX);
-          double y_min=xmltof(e->Attribute("y_min"), -FLT_MAX);
-          double y_max=xmltof(e->Attribute("y_max"), FLT_MAX);
-          double bounds [4] = {x_min,x_max,y_min,y_max};
-
-          //sanity check
-          if((x_max<x_min) || (y_max<y_min) ){
-              Log->Write("ERROR:\tinvalid bounds [%0.2f,%0.2f,%0.2f,%0.2f] of the group [%d]. Max and Min values mismatched?",group_id,x_min,x_max,y_min,y_max);
-              return false;
-          }
-
-          auto dis=std::shared_ptr<StartDistribution> (new StartDistribution(seed) );
-          dis->SetRoomID(room_id);
-          dis->SetSubroomID(subroom_id);
-          //dis->SetSubroomUID(subroom_uid);
-          dis->SetGroupId(group_id);
-          dis->Setbounds(bounds);
-          dis->SetAgentsNumber(number);
-          dis->SetAge(age);
-          dis->SetGender(gender);
-          dis->SetGoalId(goal_id);
-          dis->SetRouteId(route_id);
-          dis->SetRouterId(router_id);
-          dis->SetHeight(height);
-          dis->SetPatience(patience);
-          dis->InitPremovementTime(premovement_mean,premovement_sigma);
-//@todo ar.graf the values below are shadowing ones above... this should be refactored ..
-          if(e->Attribute("risk_tolerance_mean") && e->Attribute("risk_tolerance_sigma")) {
-               std::string distribution_type="normal";
-               double risk_tolerance_mean = xmltof(e->Attribute("risk_tolerance_mean"),NAN);
-               double risk_tolerance_sigma = xmltof(e->Attribute("risk_tolerance_sigma"),NAN);
-               //Log->Write("INFO:\trisk tolerance mu = %f, risk tolerance sigma = %f\n", risk_tolerance_mean, risk_tolerance_sigma);
-               dis->InitRiskTolerance(distribution_type,risk_tolerance_mean,risk_tolerance_sigma);
-          } else if(e->Attribute("risk_tolerance_alpha") && e->Attribute("risk_tolerance_beta")) {
-               std::string distribution_type="beta";
-               double risk_tolerance_alpha = xmltof(e->Attribute("risk_tolerance_alpha"),NAN);
-               double risk_tolerance_beta = xmltof(e->Attribute("risk_tolerance_beta"),NAN);
-               //Log->Write("INFO:\trisk tolerance alpha = %f, risk tolerance beta = %f\n", risk_tolerance_alpha, risk_tolerance_beta);
-               dis->InitRiskTolerance(distribution_type,risk_tolerance_alpha,risk_tolerance_beta);
-          } else {
-               std::string distribution_type="normal";
-               double risk_tolerance_mean = 0.;
-               double risk_tolerance_sigma = 1.;
-               //Log->Write("INFO:\tUSING DEFAULT: risk tolerance mu = %f, risk tolerance sigma = %f\n", risk_tolerance_mean, risk_tolerance_sigma);
-               dis->InitRiskTolerance(distribution_type,risk_tolerance_mean,risk_tolerance_sigma);
-          }
-
-
-          if(subroom_id==-1) { // no subroom was supplied
-               _start_dis.push_back(dis);
-          } else {
-               _start_dis_sub.push_back(dis);
-          }
-
-          if(agentPars.count(agent_para_id)==0)
-          {
-              Log->Write("ERROR:\t Please specify which set of agents parameters (agent_parameter_id) to use for the group [%d]!",group_id);
-              Log->Write("ERROR:\t Default values are not implemented yet");
-              return false;
-          }
-          dis->SetGroupParameters(agentPars.at(agent_para_id).get());
-
-          if(e->Attribute("start_x") && e->Attribute("start_y")) {
-               double startX = xmltof(e->Attribute("start_x"),NAN);
-               double startY = xmltof(e->Attribute("start_y"),NAN);
-               Log->Write("INFO:\tstart_x = %f, start_y = %f\n", startX, startY);
-               dis->SetStartPosition(startX,startY,0.0);
-          }
-     }
-
-     //Parse the sources
-     TiXmlNode* xSources=xRootNode->FirstChild("agents_sources");
-     if(xSources)
-     {
-          for (TiXmlElement* e = xSources->FirstChildElement("source"); e;
-                    e = e->NextSiblingElement("source"))
-          {
-               int id = xmltoi(e->Attribute("id"), -1);
-               int frequency = xmltoi(e->Attribute("frequency"), -1);
-               int agents_max = xmltoi(e->Attribute("agents_max"), -1);
-               int group_id = xmltoi(e->Attribute("group_id"), -1);
-               string caption = xmltoa(e->Attribute("caption"), "no caption");
-
-               auto source = shared_ptr<AgentsSource>(
-                         new AgentsSource(id, caption, agents_max, group_id,
-                                   frequency));
-               _start_dis_sources.push_back(source);
-
-               Log->Write("INFO:\tSource with id %s will not be parsed !", e->Attribute("id"));
-          }
-     }
-     Log->Write("INFO: \t...Done");
-     return true;
-}
-=======
->>>>>>> 81a12dde
 
 bool PedDistributor::Distribute(Building *building) const {
     Log->Write("INFO: \tInit Distribute");
