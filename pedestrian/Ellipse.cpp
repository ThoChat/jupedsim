/**
 * \file        Ellipse.cpp
 * \date        Sep 30, 2010
 * \version     v0.7
 * \copyright   <2009-2015> Forschungszentrum Jülich GmbH. All rights reserved.
 *
 * \section License
 * This file is part of JuPedSim.
 *
 * JuPedSim is free software: you can redistribute it and/or modify
 * it under the terms of the GNU Lesser General Public License as published by
 * the Free Software Foundation, either version 3 of the License, or
 * any later version.
 *
 * JuPedSim is distributed in the hope that it will be useful,
 * but WITHOUT ANY WARRANTY; without even the implied warranty of
 * MERCHANTABILITY or FITNESS FOR A PARTICULAR PURPOSE. See the
 * GNU General Public License for more details.
 *
 * You should have received a copy of the GNU Lesser General Public License
 * along with JuPedSim. If not, see <http://www.gnu.org/licenses/>.
 *
 * \section Description
 *
 *
 **/


#include "Ellipse.h"

#define _USE_MATH_DEFINES
#include <math.h>
#ifndef M_PI
#define M_PI            3.14159265358979323846
#endif
using namespace std;



/************************************************************
 Konstruktoren
 ************************************************************/

JEllipse::JEllipse()
{
     _vel = Point(); // velocity vector
     _center = Point(); // cartesian coordinates of the center
     _cosPhi = 1; // = cos(0)
     _sinPhi = 0; // = sin(0)
     _Xp = 0; //x Ellipse-coord of the centre (Center in (xc,yc) )
     _Amin = 0.18; // Semi-axis in direction of motion:  pAmin + V * pAv
     _Av = 0.53;
     _Bmin = 0.20; // Semi-axis in direction of shoulders: pBmax - V *[(pBmax - pBmin) / V0]
     _Bmax = 0.25;
     _vel0 = 0; // desired speed
}

JEllipse::JEllipse(const JEllipse& orig)
{
     _vel = orig.GetV(); // velocity vector
     _center = orig.GetCenter();
     _cosPhi = orig.GetCosPhi();
     _sinPhi = orig.GetSinPhi();
     _Xp = orig.GetXp(); //x Ellipse-coord of the centre (Center in (xc,yc) )
     _Amin = orig.GetAmin(); // Semi-axis in direction of motion:  pAmin + V * pAv
     _Av = orig.GetAv();
     _Bmin = orig.GetBmin(); // Semi-axis in direction of shoulders: pBmax - V *[(pBmax - pBmin) / V0]
     _Bmax = orig.GetBmax();
     _vel0 = orig.GetV0(); // desired speed
}


/*************************************************************
 Setter-Funktionen
 ************************************************************/

void JEllipse::SetV(const Point& v)
{
     _vel = v;
}

void JEllipse::SetCenter(Point pos)
{
     _center = pos;
}

void JEllipse::SetCosPhi(double c)
{
     _cosPhi = c;
}

void JEllipse::SetSinPhi(double s)
{
     _sinPhi = s;
}

void JEllipse::SetXp(double xp)
{
     _Xp = xp;
}

void JEllipse::SetAmin(double a_min)
{
     _Amin = a_min;
}

void JEllipse::SetAv(double a_v)
{
     _Av = a_v;
}

void JEllipse::SetBmin(double b_min)
{
     _Bmin = b_min;
}

void JEllipse::SetBmax(double b_max)
{
     _Bmax = b_max;
}

void JEllipse::SetV0(double v0)
{
     _vel0 = v0;
}

/*************************************************************
 Getter-Funktionen
 ************************************************************/

const Point& JEllipse::GetV() const
{
     return _vel;
}

const Point& JEllipse::GetCenter() const
{
     return _center;
}

double JEllipse::GetCosPhi() const
{
     return _cosPhi;
}

double JEllipse::GetSinPhi() const
{
     return _sinPhi;
}

double JEllipse::GetXp() const
{
     return _Xp;
}

double JEllipse::GetAmin() const
{
     return _Amin;
}

double JEllipse::GetAv() const
{
     return _Av;
}

double JEllipse::GetBmin() const
{
     return _Bmin;
}

double JEllipse::GetBmax() const
{
     return _Bmax;
}

double JEllipse::GetV0() const
{
     return _vel0;
}
double JEllipse::GetArea() const
{
     // double x = (_Bmax - _Bmin) / _vel0;
     // double V = _vel.Norm();
     double ea = GetEA();// _Amin + V * _Av;
     double eb = GetEB(); //_Bmax - V * x;
     return ea * eb * M_PI;
}

// ellipse  semi-axis in the direction of the velocity
double JEllipse::GetEA() const
{
      return _Amin + _vel.Norm() * _Av;
}

// ellipse semi-axis in the orthogonal direction of the velocity
double JEllipse::GetEB() const
{
<<<<<<< HEAD
//     double b_shoulder = _Bmin; /// width of shoulder. todo: find out empricial value
//     double v_min = 0.001;
//     double a = 0.49;
//     double b = -1.17;
//     double v = _vel.Norm();
     // double t = (v<v_min)? 0.5*b_shoulder: 0.5*(b_shoulder + a * exp(b*v));
     // printf("v=%f, b=%f\n", v, t);
     // getc(stdin);
     //return (v<v_min)? 0.5*b_shoulder: 0.5*(b_shoulder + a * exp(b*v));

     double x = (_vel0 <= 0.001) ? 0 : (_Bmax - _Bmin) / _vel0;
=======
     // double b_shoulder = _Bmin; /// width of shoulder. todo: find out empricial value
     // double v_min = 0.001;
     // double a = 0.49;
     // double b = -1.17;
     // double v = _vel.Norm();
     // double t = (v<v_min)? 0.5*b_shoulder: 0.5*(b_shoulder + a * exp(b*v));
     // printf("v=%f, b=%f\n", v, t);
     // getc(stdin);
     // return _Bmax;
     // return (v<v_min)? 0.5*b_shoulder: 0.5*(b_shoulder + a * exp(b*v));
      // todo: we dont  have the possiblity to choose between ellipses and circles.
      // for the moment we can control this only with the parameter values in the following formula
      double x;
      if(_vel0 > 0.001) 
            x = (_Bmax - _Bmin) / _vel0;
      else
            x = 0;
      
>>>>>>> c6090e3f
     return _Bmax - _vel.Norm() * x;
}


/*************************************************************
 Sonstige Funktionen
 ************************************************************/

/* effektiver Abstand zwischen zwei Ellipsen (geg. durch ActionPoints),
 * Effektiver Abstand = Abstand zwischen den Randpunkten der Ellipsen
 * Algorithms:
 *   - ActionPoint von E1 (AP1) in Koordinaten von E2 transformieren
 *   - ActionPoint von E2 (AP2) in Koordinaten von E1 transformieren
 *   - R1 ist Schnittpunkt von E1 mit Geraden durch AP1 und AP2
 *     (ACHTUNG richtige Koordinaten verwenden!!!)
 *   - R2 ist Schnittpunkt von E2 mit Geraden durch AP1 und AP2
 *   - dist = ||AP1-AP2||
 *   - gesuchter effektiver Abstand = ||R1-R2||
 * Parameter:
 *   - Ellipse E2 in eigenen Koordinaten
 *   - dist: ist Rückgabewert
 * Rückgabewerte:
 *   - dist: Abstand der ActionPoints
 *   - gesuchter effektiver Abstand
 * */

// double JEllipse::EffectiveDistanceToEllipse(const JEllipse& E2, double* dist) const {
//      //  E1 ist Objekt auf dem aufgerufen wird
//      Point AP1inE1 = Point(this->GetXp(), 0); //Koords in E1
//      Point AP2inE2 = Point(E2.GetXp(), 0); //Koords in E2
//      Point AP1inE2, AP2inE1;

//      // "normale" Koordinaten
//      Point R1, R2;
//      Point AP1, AP2;
//      // Koordinaten transformieren
//      AP1 = AP1inE1.TransformToCartesianCoordinates(this->GetCenter(), this->GetCosPhi(),
//                      this->GetSinPhi());
//      AP2 = AP2inE2.TransformToCartesianCoordinates(E2.GetCenter(), E2.GetCosPhi(),
//                      E2.GetSinPhi());
//      AP1inE2 = AP1.TransformToEllipseCoordinates(E2.GetCenter(), E2.GetCosPhi(),
//                      E2.GetSinPhi());
//      AP2inE1 = AP2.TransformToEllipseCoordinates(this->GetCenter(), this->GetCosPhi(),
//                      this->GetSinPhi());

//      // Abstand zwischen den beiden Actionpoints
//      *dist = (AP1 - AP2).Norm();
//      /* fuer E1: Berechnung R1 */
//      R1 = this->PointOnEllipse(AP2inE1); // kuerzester Schnittpunkt E1 mit Gerade durch AP2 von E2
//      /* fuer E2: Berechung R2 */
//      R2 = E2.PointOnEllipse(AP1inE2); // kuerzester Schnittpunkt E2 mit Gerade durch AP1 von E1
//      // Abstand zwischen den beiden Ellipsen
//      return (AP1 - AP2).Norm() - (AP1 - R1).Norm() - (AP2 - R2).Norm(); // negative Werte sind bei Überlappung möglich
// }

/*Effective distance between two ellipses
 input: E2 (E1 -> this)

 output:
 - return: Effective distance between E1 and E2. By overlaping the distance is negative
 - (call by reference) distance between centers
 */
//Time old version:  230000 clicks (0.230000 seconds).
//Time new:  180000 clicks (0.180000 seconds)
double JEllipse::EffectiveDistanceToEllipse(const JEllipse& E2, double* dist) const
{
     //  E1 ist Objekt auf dem aufgerufen wird
     Point E1center = this->GetCenter();
     Point E2center = E2.GetCenter();
     Point R1, R2;
     Point E1inE2, //center of E1 in coordinate system of E2
           E2inE1;
     E2inE1 = E2center.TransformToEllipseCoordinates(this->GetCenter(), this->GetCosPhi(),
                                                     this->GetSinPhi());
     E1inE2 = E1center.TransformToEllipseCoordinates(E2.GetCenter(), E2.GetCosPhi(),
                                                     E2.GetSinPhi());
     // distance between centers of E1 and E2
     *dist = (E1center - E2center).Norm();
     R1 = this->PointOnEllipse(E2inE1);
     R2 = E2.PointOnEllipse(E1inE2);
     //effective distance
     return *dist - (E1center - R1).Norm() - (E2center - R2).Norm();
}

//
// input: P is a point in the ellipse world.
// output: The point on the ellipse (in cartesian coord) that lays on the same line OP
// O being the center of the ellipse
// if P approx equal to Center of ellipse return cartesian coordinats of the point (a,0)/ellipse
Point JEllipse::PointOnEllipse(const Point& P) const
{
     double x = P.GetX(), y = P.GetY();
     double r = x*x + y*y;
     if ( r < J_EPS*J_EPS) {
          //return _center;
          Point CP(this->GetEA(), 0);
          return CP.TransformToCartesianCoordinates(this->GetCenter(), this->GetCosPhi(),
                                                    this->GetSinPhi());
     }
     r = sqrt(r);

     double cosTheta = x/r;
     double sinTheta = y/r;
     double a = GetEA();
     double b = GetEB();
     Point S;
     S.SetX(a*cosTheta);
     S.SetY(b*sinTheta);
     return S.TransformToCartesianCoordinates(_center, _cosPhi, _sinPhi);
}

double JEllipse::EffectiveDistanceToLine(const Line& l) const
{
     Point C = this->GetCenter();
     Point P = l.ShortestPoint(C);
     Point R = this->PointOnEllipse(P);
     return (P-R).Norm();
}

// thanks to Sean Curtis. see manuals/Ellipsen/ellipseLineSean.pdf
// double JEllipse::MinimumDistanceToLine(const Line& l) const {
//       Point AinE = l.GetPoint1().TransformToEllipseCoordinates(_center, _cosPhi, _sinPhi);
//       Point BinE = l.GetPoint2().TransformToEllipseCoordinates(_center, _cosPhi, _sinPhi);

//              // Action Point der Ellipse
//       Point APinE = Point(_Xp, 0);
//       Line linE = Line(AinE, BinE);
//       double xa = linE.GetPoint1().GetX();
//       double ya = linE.GetPoint1().GetY();
//       double xb = linE.GetPoint2().GetX();
//       double yb = linE.GetPoint2().GetY();
//       double a = GetEA();
//       double b = GetEB();
//       Line l_strich_inE;
//       // Punkt auf line mit kürzestem Abstand zum Action Point der Ellipse
//      Point PinE = linE.ShortestPoint(APinE);


//       double mindist; // Rückgabewert

//       // kürzester Punkt ist Randpunkt
//       if (PinE == AinE || PinE == BinE) {
//               mindist = 0;
//       } else {
//               double Dx, Dy      // D
//               , NormD, NormT;
//               double Nx, Ny;     // N
//               double P1x, P1y;       // P1
//               double Rx, Ry;     // R
//               double Tx, Ty;     // R
//               double d, e;
//               double dummy;
//               Dx = xa - xb;
//               Dy = ya - yb;

//               if(Dx*ya - Dy*xa < 0)
//               {
//                       Dx = -Dx;
//                       Dy = -Dy;
//               }

//               NormD = sqrt(Dx*Dx + Dy*Dy);
//               Dx /= NormD;
//               Dy /= NormD;
//               //N. The normal of the line
//               Nx = -Dy;
//               Ny = Dx;

//               Tx = -Dy/b;
//               Ty = Dx/a;
//               NormT = sqrt(Tx*Tx + Ty*Ty);
//               Tx /= NormT;
//               Ty /= NormT;

//               P1x = a*Nx;
//               P1y = b*Ny; //Eq. (2.3)

//               dummy = Nx*xa + Ny*ya; //second part of Eq. (2.1)

//               e = Nx*P1x + Ny*P1y - dummy; //Eq. (2.4)

//               //R
//               Rx = a*Tx;
//               Ry = b*Ty; // Eq. (2.13)

//               d = Nx*Rx + Ny*Ry - dummy;


// /*            if (1)
//               {
//                       printf("\n----------- dca2 --------------\n");
//                       printf("Dx = %.2f, Dy=%.2f (det=%.2f)\n", Dx, Dy, Dx*ya - Dy*xa);
//                       printf("Nx = %.2f, Ny=%.2f\n", Nx, Ny);
//                       printf("P1x = %.2f, P1y=%.2f\n", P1x, P1y);
//                       printf("Rx = %.2f, Ry=%.2f\n", Rx, Ry);
//                       printf("dummy=%f\n",dummy);
//                       printf("theta=%.2f\n",theta*180/PI);
//                       printf("e=%f, d=%f\n",e, d);
//                       printf("-------------------------\n\n");
//               }*/
//               mindist = d - e;
//       }
//       return mindist;
// }


/*
 min distance ellipses
 closest approach between two ellipses

 P1(x1,y1): Action-point in E1
 P2(x2,y2): Action-point in E2


     C1*------------*C2
      /              \
     /                \
    /                  \
   P1 *                 \
 *P2

 1. find the closest distance between C1 and C2: d
 2. translate   Ellipse2 (from right to left) with C1C2-d
 3. call edes with E1 and the translated Ellipse.

 *\  A
 *\ B
 \
-------*  C


 (xA-xB)/(xA-xC) = AB/AC
 --> xB = xA - (xA-xC)*AB/AC
 (yA-yB)/(yA-yC) = AB/AC
 --> yB = yA - (yA-yC)*AB/AC
 */
// double JEllipse::MinimumDistanceToEllipse(const JEllipse& E2) const {
//      JEllipse tmpE2 = E2; // verschobene Ellipse E2, so dass Berührung mit E1
//      Point v; // Verschiebungsvektor
//      Point tmpC2 = Point(); // verschobenes Centrum von E2
//      const Point& C1 = this->GetCenter();
//      const Point& C2 = E2.GetCenter();

//      //double d = this->Distance2d(E2); //dist closest approach between centres
//      double d = 0.0; //this->Distance2d(E2); //dist closest approach between centres
//      double distance; //between c1 and c2
//      double mind; // Rueckgabewert
//      if (d < 0 || d != d) {
//              char tmp[CLENGTH];
//              sprintf(tmp, "ERROR: \tEllipse::MinimumDistanceToEllipse() d=%f\n", d);
//              Log->Write(tmp);
//              exit(0);
//      }

//      if ((C1 - C2).NormSquare() < J_EPS*J_EPS) {
//              char tmp[CLENGTH];
//              sprintf(tmp, "ERROR: \tEllipse::MinimumDistanceToEllipse() m=0\n"
//                      "xc1: %f xc2: %f yc1: %f yc2: %f\n", C1.GetX(), C2.GetX(),
//                              C1.GetY(), C2.GetY());
//              Log->Write(tmp);
//              exit(EXIT_FAILURE);
//              //return 0.0;
//      }
//      // Verschiebungsvektor bestimmen und normieren
//      v = (C2 - C1).Normalized();
//      tmpC2 = C1 + v * d;
//      tmpE2.SetCenter(tmpC2);
//      mind = this->EffectiveDistanceToEllipse(tmpE2, &distance);
//      if (mind < 0) { //Overlapping
//              mind = 0.0;
//      }
//      return mind;
// }

// check if point given in the ellipse coordinates is inside an ellipse
bool JEllipse::IsInside(const Point& p) const
{
     double a = GetEA();
     double b = GetEB();
     double x = p.GetX();
     double y = p.GetY();
     double condition = (x * x) / (a * a) + (y * y) / (b * b) - 1;
     return condition <0;
     //return (x * x) / (a * a) + (y * y) / (b * b) < 1 + J_EPS_DIST;
}

// check if point given in the ellipse coordinates is outside an ellipse
bool JEllipse::IsOutside(const Point& p) const
{
     double a = GetEA();
     double b = GetEB();
     double x = p.GetX();
     double y = p.GetY();
     double condition = (x * x) / (a * a) + (y * y) / (b * b) - 1;
     return condition >0;
     //return (x * x) / (a * a) + (y * y) / (b * b) > 1 - J_EPS_DIST;
}

// check if point given in the ellipse coordinates is on an ellipse
bool JEllipse::IsOn(const Point& p) const
{
     double a = GetEA();
     double b = GetEB();
     double x = p.GetX();
     double y = p.GetY();
     double condition = (x * x) / (a * a) + (y * y) / (b * b) - 1;
     return (-J_EPS_DIST < condition) && (condition < J_EPS_DIST);
     //return (-J_EPS_DIST < impliciteEllipse) && (impliciteEllipse < J_EPS_DIST);
}

/*bool Ellipse::IntersectionWithLine(const Line& line) {
        //int Mathematics::IntersectionWithLine(ELLIPSE * E, float xa, float xb, float ya, float yb){
        //      float xc = E->xc, yc = E->yc;
        //      float phi = E->phi;
        //      float xanew, yanew;
        //      float xbnew, ybnew;
        //      float delta = -1;
        //      float c,d;
        //      float a2 = E->a*E->a;
        //      float b2 = E->b*E->b;
        //      int is = 0;
        //
        //      coord_trans(xa, ya, xc, yc, phi, &xanew, &yanew);
        //      coord_trans(xb, yb, xc, yc, phi, &xbnew, &ybnew);
        //
        //
        //      if(xanew != xbnew){
        //              c = (yanew - ybnew)/(xanew - xbnew);
        //              d = yanew - c * xanew;
        //              float d2=d*d;
        //              //delta = 4*c*c*d*d/b2/b2 - 4*( d*d/b2 - 1 )*( 1.0/a2 + c*c/b2 );
        //              delta = 4*(1.0/a2 + c*c/b2 -d2/b2/a2);
        //              is = (delta < 0)?0:1;
        //      }
        //      else{
        //              is = (E->a < fabs(xanew))?0:1;
        //      }
        //      return is;
        exit(EXIT_FAILURE); // what are you looking for here?
}
*/<|MERGE_RESOLUTION|>--- conflicted
+++ resolved
@@ -195,7 +195,6 @@
 // ellipse semi-axis in the orthogonal direction of the velocity
 double JEllipse::GetEB() const
 {
-<<<<<<< HEAD
 //     double b_shoulder = _Bmin; /// width of shoulder. todo: find out empricial value
 //     double v_min = 0.001;
 //     double a = 0.49;
@@ -207,7 +206,7 @@
      //return (v<v_min)? 0.5*b_shoulder: 0.5*(b_shoulder + a * exp(b*v));
 
      double x = (_vel0 <= 0.001) ? 0 : (_Bmax - _Bmin) / _vel0;
-=======
+
      // double b_shoulder = _Bmin; /// width of shoulder. todo: find out empricial value
      // double v_min = 0.001;
      // double a = 0.49;
@@ -220,13 +219,14 @@
      // return (v<v_min)? 0.5*b_shoulder: 0.5*(b_shoulder + a * exp(b*v));
       // todo: we dont  have the possiblity to choose between ellipses and circles.
       // for the moment we can control this only with the parameter values in the following formula
-      double x;
-      if(_vel0 > 0.001) 
-            x = (_Bmax - _Bmin) / _vel0;
-      else
-            x = 0;
       
->>>>>>> c6090e3f
+      //double x;
+      //if(_vel0 > 0.001) 
+      //      x = (_Bmax - _Bmin) / _vel0;
+      //else
+      //      x = 0;
+      
+
      return _Bmax - _vel.Norm() * x;
 }
 
